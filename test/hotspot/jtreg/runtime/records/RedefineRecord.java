--- conflicted
+++ resolved
@@ -28,16 +28,10 @@
  * @modules java.base/jdk.internal.misc
  * @modules java.instrument
  *          jdk.jartool/sun.tools.jar
-<<<<<<< HEAD
  * @requires vm.jvmti
- * @compile --enable-preview -source ${jdk.version} RedefineRecord.java
- * @run main/othervm --enable-preview RedefineRecord buildagent
- * @run main/othervm/timeout=6000 --enable-preview RedefineRecord runtest
-=======
  * @compile RedefineRecord.java
  * @run main/othervm RedefineRecord buildagent
  * @run main/othervm/timeout=6000 RedefineRecord runtest
->>>>>>> e5efb002
  */
 
 import java.io.FileNotFoundException;
