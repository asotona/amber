# This file identifies the root of the test-suite hierarchy.
# It also contains test-suite configuration information.

# The list of keywords supported in the entire test suite.  The
# "intermittent" keyword marks tests known to fail intermittently.
# The "randomness" keyword marks tests using randomness with test
# cases differing from run to run. (A test using a fixed random seed
# would not count as "randomness" by this definition.) Extra care
# should be taken to handle test failures of intermittent or
# randomness tests.

keys=intermittent randomness

# Group definitions
groups=TEST.groups

# Minimum jtreg version
<<<<<<< HEAD
requiredVersion=4.2 b07
=======
requiredVersion=4.2 b11
>>>>>>> 3e0afd20

# Use new module options
useNewOptions=true

# Use --patch-module instead of -Xmodule:
useNewPatchModule=true<|MERGE_RESOLUTION|>--- conflicted
+++ resolved
@@ -15,11 +15,7 @@
 groups=TEST.groups
 
 # Minimum jtreg version
-<<<<<<< HEAD
-requiredVersion=4.2 b07
-=======
 requiredVersion=4.2 b11
->>>>>>> 3e0afd20
 
 # Use new module options
 useNewOptions=true
