/*
 * Copyright (c) 2019, 2020, Oracle and/or its affiliates. All rights reserved.
 * DO NOT ALTER OR REMOVE COPYRIGHT NOTICES OR THIS FILE HEADER.
 *
 * This code is free software; you can redistribute it and/or modify it
 * under the terms of the GNU General Public License version 2 only, as
 * published by the Free Software Foundation.  Oracle designates this
 * particular file as subject to the "Classpath" exception as provided
 * by Oracle in the LICENSE file that accompanied this code.
 *
 * This code is distributed in the hope that it will be useful, but WITHOUT
 * ANY WARRANTY; without even the implied warranty of MERCHANTABILITY or
 * FITNESS FOR A PARTICULAR PURPOSE.  See the GNU General Public License
 * version 2 for more details (a copy is included in the LICENSE file that
 * accompanied this code).
 *
 * You should have received a copy of the GNU General Public License version
 * 2 along with this work; if not, write to the Free Software Foundation,
 * Inc., 51 Franklin St, Fifth Floor, Boston, MA 02110-1301 USA.
 *
 * Please contact Oracle, 500 Oracle Parkway, Redwood Shores, CA 94065 USA
 * or visit www.oracle.com if you need additional information or have any
 * questions.
 */

import java.lang.reflect.Constructor;
import java.lang.reflect.Field;
import java.lang.reflect.Method;
import java.lang.reflect.Modifier;
import java.lang.reflect.Parameter;

import org.testng.annotations.Test;
import static org.testng.Assert.*;

/**
 * @test
<<<<<<< HEAD
 * @bug 8246774
 * @summary test for varargs record components
=======
 * @compile VarargsRecordsTest.java
>>>>>>> 22d7639d
 * @run testng VarargsRecordsTest
 */
@Test
public class VarargsRecordsTest {
    public record RI(int... xs) { }
    public record RII(int x, int... xs) { }
    public record RX(int[] xs) { }

    RI r1 = new RI();
    RI r2 = new RI(1);
    RI r3 = new RI(1, 2);
    RII r4 = new RII(1);
    RII r5 = new RII(1, 2);
    RII r6 = new RII(1, 2, 3);

    public void assertVarargsInstances() {
        assertEquals(r1.xs.length, 0);
        assertEquals(r2.xs.length, 1);
        assertEquals(r3.xs.length, 2);
        assertEquals(r4.xs.length, 0);
        assertEquals(r5.xs.length, 1);
        assertEquals(r6.xs.length, 2);

        assertEquals(r2.xs[0], 1);
        assertEquals(r3.xs[0], 1);
        assertEquals(r3.xs[1], 2);

        assertEquals(r5.xs[0], 2);
        assertEquals(r6.xs[0], 2);
        assertEquals(r6.xs[1], 3);
    }

    public void testMembers() throws ReflectiveOperationException {
        Constructor c = RI.class.getConstructor(int[].class);
        assertNotNull(c);
        assertTrue(c.isVarArgs());
        Parameter[] parameters = c.getParameters();
        assertEquals(parameters.length, 1);
        assertEquals(parameters[0].getName(), "xs");

        RI ri = (RI) c.newInstance(new int[]{1, 2});
        assertEquals(ri.xs()[0], 1);
        assertEquals(ri.xs()[1], 2);

        Field xsField = RI.class.getDeclaredField("xs");
        assertEquals(xsField.getType(), int[].class);
        assertEquals((xsField.getModifiers() & Modifier.STATIC), 0);
        assertTrue((xsField.getModifiers() & Modifier.PRIVATE) != 0);
        assertTrue((xsField.getModifiers() & Modifier.FINAL) != 0);
        assertEquals(((int[]) xsField.get(ri))[0], 1);

        Method xsMethod = RI.class.getDeclaredMethod("xs");
        assertEquals(xsMethod.getReturnType(), int[].class);
        assertEquals(xsMethod.getParameterCount(), 0);
        assertEquals((xsMethod.getModifiers() & (Modifier.PRIVATE | Modifier.PROTECTED | Modifier.STATIC | Modifier.ABSTRACT)), 0);
        assertEquals(((int[]) xsMethod.invoke(ri))[0], 1);
    }

    public void testNotVarargs() throws ReflectiveOperationException {
        Constructor c = RX.class.getConstructor(int[].class);
        assertFalse(c.isVarArgs());
    }
}<|MERGE_RESOLUTION|>--- conflicted
+++ resolved
@@ -33,13 +33,11 @@
 import static org.testng.Assert.*;
 
 /**
+ * VarargsRecordsTest
+ *
  * @test
-<<<<<<< HEAD
  * @bug 8246774
  * @summary test for varargs record components
-=======
- * @compile VarargsRecordsTest.java
->>>>>>> 22d7639d
  * @run testng VarargsRecordsTest
  */
 @Test
