--- conflicted
+++ resolved
@@ -35,13 +35,8 @@
         java.util.List< /*getElement:INTERFACE:java.util.List*/ String> l;
         utility/*getElement:METHOD:test.TestGetElementReferenceData.Base.utility()*/();
         target(TestGetElementReferenceData :: test/*getElement:METHOD:test.TestGetElementReferenceData.test()*/);
-<<<<<<< HEAD
-        Object o = null;
-        if (o __matches String/*getElement:CLASS:java.lang.String*/ str/*getElement:LOCAL_VARIABLE:str*/) ;
-=======
         Object/*getElement:CLASS:java.lang.Object*/ o = null;
         if (o/*getElement:LOCAL_VARIABLE:o*/ instanceof String/*getElement:CLASS:java.lang.String*/ str/*getElement:LOCAL_VARIABLE:str*/) ;
->>>>>>> a0176e46
     }
     private static void target(Runnable r) { r.run(); }
     public static class Base {
