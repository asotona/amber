/*
 * Copyright (c) 2013, 2019, Oracle and/or its affiliates. All rights reserved.
 * DO NOT ALTER OR REMOVE COPYRIGHT NOTICES OR THIS FILE HEADER.
 *
 * This code is free software; you can redistribute it and/or modify it
 * under the terms of the GNU General Public License version 2 only, as
 * published by the Free Software Foundation.
 *
 * This code is distributed in the hope that it will be useful, but WITHOUT
 * ANY WARRANTY; without even the implied warranty of MERCHANTABILITY or
 * FITNESS FOR A PARTICULAR PURPOSE.  See the GNU General Public License
 * version 2 for more details (a copy is included in the LICENSE file that
 * accompanied this code).
 *
 * You should have received a copy of the GNU General Public License version
 * 2 along with this work; if not, write to the Free Software Foundation,
 * Inc., 51 Franklin St, Fifth Floor, Boston, MA 02110-1301 USA.
 *
 * Please contact Oracle, 500 Oracle Parkway, Redwood Shores, CA 94065 USA
 * or visit www.oracle.com if you need additional information or have any
 * questions.
 */

package test;
/*getElement:PACKAGE:test*/
import java.lang.annotation.*;
import static test.TestGetElementReferenceData.Sub.*;

public class TestGetElementReferenceData {

    private static void test() {
        StringBuilder/*getElement:CLASS:java.lang.StringBuilder*/ sb = new/*getElement:CONSTRUCTOR:java.lang.StringBuilder()*/ StringBuilder();
        sb/*getElement:LOCAL_VARIABLE:sb*/.append/*getElement:METHOD:java.lang.StringBuilder.append(int)*/(0);
        sb.reverse( /*getElement:METHOD:java.lang.StringBuilder.reverse()*/);
        java.util.List< /*getElement:INTERFACE:java.util.List*/ String> l;
        utility/*getElement:METHOD:test.TestGetElementReferenceData.Base.utility()*/();
        target(TestGetElementReferenceData :: test/*getElement:METHOD:test.TestGetElementReferenceData.test()*/);
        Object/*getElement:CLASS:java.lang.Object*/ o = null;
<<<<<<< HEAD
        if (o/*getElement:LOCAL_VARIABLE:o*/ instanceof String/*getElement:CLASS:java.lang.String*/ str/*getElement:LOCAL_VARIABLE:str*/) ;
=======
        if (o/*getElement:LOCAL_VARIABLE:o*/ instanceof String/*getElement:CLASS:java.lang.String*/ str/*getElement:BINDING_VARIABLE:str*/) ;
>>>>>>> ecc066e1
    }
    private static void target(Runnable r) { r.run(); }
    public static class Base {
        public static void utility() {}
    }
    public static class Sub extends @TypeAnnotation( /*getElement:ANNOTATION_TYPE:test.TestGetElementReferenceData.TypeAnnotation*/) Base {
    }
   @Deprecated( /*getElement:ANNOTATION_TYPE:java.lang.Deprecated*/)
    public static class TypeParam<TT/*getElement:TYPE_PARAMETER:TT*/> {
    }
    @Target(ElementType.TYPE_USE)
    @interface TypeAnnotation {
    }
}<|MERGE_RESOLUTION|>--- conflicted
+++ resolved
@@ -36,11 +36,7 @@
         utility/*getElement:METHOD:test.TestGetElementReferenceData.Base.utility()*/();
         target(TestGetElementReferenceData :: test/*getElement:METHOD:test.TestGetElementReferenceData.test()*/);
         Object/*getElement:CLASS:java.lang.Object*/ o = null;
-<<<<<<< HEAD
-        if (o/*getElement:LOCAL_VARIABLE:o*/ instanceof String/*getElement:CLASS:java.lang.String*/ str/*getElement:LOCAL_VARIABLE:str*/) ;
-=======
         if (o/*getElement:LOCAL_VARIABLE:o*/ instanceof String/*getElement:CLASS:java.lang.String*/ str/*getElement:BINDING_VARIABLE:str*/) ;
->>>>>>> ecc066e1
     }
     private static void target(Runnable r) { r.run(); }
     public static class Base {
