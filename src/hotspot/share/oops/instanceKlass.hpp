--- conflicted
+++ resolved
@@ -469,10 +469,6 @@
   // dynamic nest member support
   void set_nest_host(InstanceKlass* host, TRAPS);
 
-  // permitted subtypes
-  Array<u2>* permitted_subtypes() const     { return _permitted_subtypes; }
-  void set_permitted_subtypes(Array<u2>* s) { _permitted_subtypes = s; }
-
   // record components
   Array<RecordComponent*>* record_components() const { return _record_components; }
   void set_record_components(Array<RecordComponent*>* record_components) {
@@ -480,12 +476,15 @@
   }
   bool is_record() const { return _record_components != NULL; }
 
+  // permitted subtypes
+  Array<u2>* permitted_subtypes() const     { return _permitted_subtypes; }
+  void set_permitted_subtypes(Array<u2>* s) { _permitted_subtypes = s; }
+
 private:
   // Called to verify that k is a member of this nest - does not look at k's nest-host
   bool has_nest_member(InstanceKlass* k, TRAPS) const;
 
 public:
-<<<<<<< HEAD
   // Used to construct informative IllegalAccessError messages at a higher level,
   // if there was an issue resolving or validating the nest host.
   // Returns NULL if there was no error.
@@ -493,16 +492,11 @@
   // Returns nest-host class, resolving and validating it if needed.
   // Returns NULL if resolution is not possible from the calling context.
   InstanceKlass* nest_host(TRAPS);
-=======
+  // Check if this klass is a nestmate of k - resolves this nest-host and k's
+  bool has_nestmate_access_to(InstanceKlass* k, TRAPS);
+
   // Called to verify that k is a permitted subtype of this class
   bool has_as_permitted_subtype(const InstanceKlass* k, TRAPS) const;
-
-  // Returns nest-host class, resolving and validating it if needed
-  // Returns NULL if an exception occurs during loading, or validation fails
-  InstanceKlass* nest_host(Symbol* validationException, TRAPS);
->>>>>>> 8e0e8e55
-  // Check if this klass is a nestmate of k - resolves this nest-host and k's
-  bool has_nestmate_access_to(InstanceKlass* k, TRAPS);
 
   enum InnerClassAttributeOffset {
     // From http://mirror.eng/products/jdk/1.1/docs/guide/innerclasses/spec/innerclasses.doc10.html#18814
