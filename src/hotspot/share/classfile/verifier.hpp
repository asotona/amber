/*
 * Copyright (c) 1998, 2017, Oracle and/or its affiliates. All rights reserved.
 * DO NOT ALTER OR REMOVE COPYRIGHT NOTICES OR THIS FILE HEADER.
 *
 * This code is free software; you can redistribute it and/or modify it
 * under the terms of the GNU General Public License version 2 only, as
 * published by the Free Software Foundation.
 *
 * This code is distributed in the hope that it will be useful, but WITHOUT
 * ANY WARRANTY; without even the implied warranty of MERCHANTABILITY or
 * FITNESS FOR A PARTICULAR PURPOSE.  See the GNU General Public License
 * version 2 for more details (a copy is included in the LICENSE file that
 * accompanied this code).
 *
 * You should have received a copy of the GNU General Public License version
 * 2 along with this work; if not, write to the Free Software Foundation,
 * Inc., 51 Franklin St, Fifth Floor, Boston, MA 02110-1301 USA.
 *
 * Please contact Oracle, 500 Oracle Parkway, Redwood Shores, CA 94065 USA
 * or visit www.oracle.com if you need additional information or have any
 * questions.
 *
 */

#ifndef SHARE_VM_CLASSFILE_VERIFIER_HPP
#define SHARE_VM_CLASSFILE_VERIFIER_HPP

#include "classfile/verificationType.hpp"
#include "gc/shared/gcLocker.hpp"
#include "oops/klass.hpp"
#include "oops/method.hpp"
#include "runtime/handles.hpp"
#include "utilities/exceptions.hpp"
#include "utilities/growableArray.hpp"

// The verifier class
class Verifier : AllStatic {
 public:
  enum {
    STRICTER_ACCESS_CTRL_CHECK_VERSION  = 49,
    STACKMAP_ATTRIBUTE_MAJOR_VERSION    = 50,
    INVOKEDYNAMIC_MAJOR_VERSION         = 51,
    NO_RELAX_ACCESS_CTRL_CHECK_VERSION  = 52,
<<<<<<< HEAD
    DYNAMICCONSTANT_MAJOR_VERSION       = 53  // change to 54 when class file version is bumped
=======
    DYNAMICCONSTANT_MAJOR_VERSION       = 55
>>>>>>> 0b78370b
  };
  typedef enum { ThrowException, NoException } Mode;

  /**
   * Verify the bytecodes for a class.  If 'throw_exception' is true
   * then the appropriate VerifyError or ClassFormatError will be thrown.
   * Otherwise, no exception is thrown and the return indicates the
   * error.
   */
  static void log_end_verification(outputStream* st, const char* klassName, Symbol* exception_name, TRAPS);
  static bool verify(InstanceKlass* klass, Mode mode, bool should_verify_class, TRAPS);

  // Return false if the class is loaded by the bootstrap loader,
  // or if defineClass was called requesting skipping verification
  // -Xverify:all/none override this value
  static bool should_verify_for(oop class_loader, bool should_verify_class);

  // Relax certain access checks to enable some broken 1.1 apps to run on 1.2.
  static bool relax_access_for(oop class_loader);

  // Print output for class+resolve
  static void trace_class_resolution(Klass* resolve_class, InstanceKlass* verify_class);

 private:
  static bool is_eligible_for_verification(InstanceKlass* klass, bool should_verify_class);
  static Symbol* inference_verify(
    InstanceKlass* klass, char* msg, size_t msg_len, TRAPS);
};

class RawBytecodeStream;
class StackMapFrame;
class StackMapTable;

// Summary of verifier's memory usage:
// StackMapTable is stack allocated.
// StackMapFrame are resource allocated. There is only one ResourceMark
// for each class verification, which is created at the top level.
// There is one mutable StackMapFrame (current_frame) which is updated
// by abstract bytecode interpretation. frame_in_exception_handler() returns
// a frame that has a mutable one-item stack (ready for pushing the
// catch type exception object). All the other StackMapFrame's
// are immutable (including their locals and stack arrays) after
// their constructions.
// locals/stack arrays in StackMapFrame are resource allocated.
// locals/stack arrays can be shared between StackMapFrame's, except
// the mutable StackMapFrame (current_frame).

// These macros are used similarly to CHECK macros but also check
// the status of the verifier and return if that has an error.
#define CHECK_VERIFY(verifier) \
  CHECK); if ((verifier)->has_error()) return; ((void)0
#define CHECK_VERIFY_(verifier, result) \
  CHECK_(result)); if ((verifier)->has_error()) return (result); ((void)0

class TypeOrigin VALUE_OBJ_CLASS_SPEC {
 private:
  typedef enum {
    CF_LOCALS,  // Comes from the current frame locals
    CF_STACK,   // Comes from the current frame expression stack
    SM_LOCALS,  // Comes from stackmap locals
    SM_STACK,   // Comes from stackmap expression stack
    CONST_POOL, // Comes from the constant pool
    SIG,        // Comes from method signature
    IMPLICIT,   // Comes implicitly from code or context
    BAD_INDEX,  // No type, but the index is bad
    FRAME_ONLY, // No type, context just contains the frame
    NONE
  } Origin;

  Origin _origin;
  u2 _index;              // local, stack, or constant pool index
  StackMapFrame* _frame;  // source frame if CF or SM
  VerificationType _type; // The actual type

  TypeOrigin(
      Origin origin, u2 index, StackMapFrame* frame, VerificationType type)
      : _origin(origin), _index(index), _frame(frame), _type(type) {}

 public:
  TypeOrigin() : _origin(NONE), _index(0), _frame(NULL) {}

  static TypeOrigin null();
  static TypeOrigin local(u2 index, StackMapFrame* frame);
  static TypeOrigin stack(u2 index, StackMapFrame* frame);
  static TypeOrigin sm_local(u2 index, StackMapFrame* frame);
  static TypeOrigin sm_stack(u2 index, StackMapFrame* frame);
  static TypeOrigin cp(u2 index, VerificationType vt);
  static TypeOrigin signature(VerificationType vt);
  static TypeOrigin bad_index(u2 index);
  static TypeOrigin implicit(VerificationType t);
  static TypeOrigin frame(StackMapFrame* frame);

  void reset_frame();
  void details(outputStream* ss) const;
  void print_frame(outputStream* ss) const;
  const StackMapFrame* frame() const { return _frame; }
  bool is_valid() const { return _origin != NONE; }
  u2 index() const { return _index; }

#ifdef ASSERT
  void print_on(outputStream* str) const;
#endif
};

class ErrorContext VALUE_OBJ_CLASS_SPEC {
 private:
  typedef enum {
    INVALID_BYTECODE,     // There was a problem with the bytecode
    WRONG_TYPE,           // Type value was not as expected
    FLAGS_MISMATCH,       // Frame flags are not assignable
    BAD_CP_INDEX,         // Invalid constant pool index
    BAD_LOCAL_INDEX,      // Invalid local index
    LOCALS_SIZE_MISMATCH, // Frames have differing local counts
    STACK_SIZE_MISMATCH,  // Frames have different stack sizes
    STACK_OVERFLOW,       // Attempt to push onto a full expression stack
    STACK_UNDERFLOW,      // Attempt to pop and empty expression stack
    MISSING_STACKMAP,     // No stackmap for this location and there should be
    BAD_STACKMAP,         // Format error in stackmap
    NO_FAULT,             // No error
    UNKNOWN
  } FaultType;

  int _bci;
  FaultType _fault;
  TypeOrigin _type;
  TypeOrigin _expected;

  ErrorContext(int bci, FaultType fault) :
      _bci(bci), _fault(fault)  {}
  ErrorContext(int bci, FaultType fault, TypeOrigin type) :
      _bci(bci), _fault(fault), _type(type)  {}
  ErrorContext(int bci, FaultType fault, TypeOrigin type, TypeOrigin exp) :
      _bci(bci), _fault(fault), _type(type), _expected(exp)  {}

 public:
  ErrorContext() : _bci(-1), _fault(NO_FAULT) {}

  static ErrorContext bad_code(u2 bci) {
    return ErrorContext(bci, INVALID_BYTECODE);
  }
  static ErrorContext bad_type(u2 bci, TypeOrigin type) {
    return ErrorContext(bci, WRONG_TYPE, type);
  }
  static ErrorContext bad_type(u2 bci, TypeOrigin type, TypeOrigin exp) {
    return ErrorContext(bci, WRONG_TYPE, type, exp);
  }
  static ErrorContext bad_flags(u2 bci, StackMapFrame* frame) {
    return ErrorContext(bci, FLAGS_MISMATCH, TypeOrigin::frame(frame));
  }
  static ErrorContext bad_flags(u2 bci, StackMapFrame* cur, StackMapFrame* sm) {
    return ErrorContext(bci, FLAGS_MISMATCH,
                        TypeOrigin::frame(cur), TypeOrigin::frame(sm));
  }
  static ErrorContext bad_cp_index(u2 bci, u2 index) {
    return ErrorContext(bci, BAD_CP_INDEX, TypeOrigin::bad_index(index));
  }
  static ErrorContext bad_local_index(u2 bci, u2 index) {
    return ErrorContext(bci, BAD_LOCAL_INDEX, TypeOrigin::bad_index(index));
  }
  static ErrorContext locals_size_mismatch(
      u2 bci, StackMapFrame* frame0, StackMapFrame* frame1) {
    return ErrorContext(bci, LOCALS_SIZE_MISMATCH,
        TypeOrigin::frame(frame0), TypeOrigin::frame(frame1));
  }
  static ErrorContext stack_size_mismatch(
      u2 bci, StackMapFrame* frame0, StackMapFrame* frame1) {
    return ErrorContext(bci, STACK_SIZE_MISMATCH,
        TypeOrigin::frame(frame0), TypeOrigin::frame(frame1));
  }
  static ErrorContext stack_overflow(u2 bci, StackMapFrame* frame) {
    return ErrorContext(bci, STACK_OVERFLOW, TypeOrigin::frame(frame));
  }
  static ErrorContext stack_underflow(u2 bci, StackMapFrame* frame) {
    return ErrorContext(bci, STACK_UNDERFLOW, TypeOrigin::frame(frame));
  }
  static ErrorContext missing_stackmap(u2 bci) {
    return ErrorContext(bci, MISSING_STACKMAP);
  }
  static ErrorContext bad_stackmap(int index, StackMapFrame* frame) {
    return ErrorContext(0, BAD_STACKMAP, TypeOrigin::frame(frame));
  }

  bool is_valid() const { return _fault != NO_FAULT; }
  int bci() const { return _bci; }

  void reset_frames() {
    _type.reset_frame();
    _expected.reset_frame();
  }

  void details(outputStream* ss, const Method* method) const;

#ifdef ASSERT
  void print_on(outputStream* str) const {
    str->print("error_context(%d, %d,", _bci, _fault);
    _type.print_on(str);
    str->print(",");
    _expected.print_on(str);
    str->print(")");
  }
#endif

 private:
  void location_details(outputStream* ss, const Method* method) const;
  void reason_details(outputStream* ss) const;
  void frame_details(outputStream* ss) const;
  void bytecode_details(outputStream* ss, const Method* method) const;
  void handler_details(outputStream* ss, const Method* method) const;
  void stackmap_details(outputStream* ss, const Method* method) const;
};

// A new instance of this class is created for each class being verified
class ClassVerifier : public StackObj {
 private:
  Thread* _thread;
  GrowableArray<Symbol*>* _symbols;  // keep a list of symbols created

  Symbol* _exception_type;
  char* _message;

  ErrorContext _error_context;  // contains information about an error

  void verify_method(const methodHandle& method, TRAPS);
  char* generate_code_data(const methodHandle& m, u4 code_length, TRAPS);
  void verify_exception_handler_table(u4 code_length, char* code_data,
                                      int& min, int& max, TRAPS);
  void verify_local_variable_table(u4 code_length, char* code_data, TRAPS);

  VerificationType cp_ref_index_to_type(
      int index, const constantPoolHandle& cp, TRAPS) {
    return cp_index_to_type(cp->klass_ref_index_at(index), cp, THREAD);
  }

  bool is_protected_access(
    InstanceKlass* this_class, Klass* target_class,
    Symbol* field_name, Symbol* field_sig, bool is_method);

  void verify_cp_index(u2 bci, const constantPoolHandle& cp, int index, TRAPS);
  void verify_cp_type(u2 bci, int index, const constantPoolHandle& cp,
      unsigned int types, TRAPS);
  void verify_cp_class_type(u2 bci, int index, const constantPoolHandle& cp, TRAPS);

  u2 verify_stackmap_table(
    u2 stackmap_index, u2 bci, StackMapFrame* current_frame,
    StackMapTable* stackmap_table, bool no_control_flow, TRAPS);

  void verify_exception_handler_targets(
    u2 bci, bool this_uninit, StackMapFrame* current_frame,
    StackMapTable* stackmap_table, TRAPS);

  void verify_ldc(
    int opcode, u2 index, StackMapFrame *current_frame,
    const constantPoolHandle& cp, u2 bci, TRAPS);

  void verify_switch(
    RawBytecodeStream* bcs, u4 code_length, char* code_data,
    StackMapFrame* current_frame, StackMapTable* stackmap_table, TRAPS);

  void verify_field_instructions(
    RawBytecodeStream* bcs, StackMapFrame* current_frame,
    const constantPoolHandle& cp, bool allow_arrays, TRAPS);

  void verify_invoke_init(
    RawBytecodeStream* bcs, u2 ref_index, VerificationType ref_class_type,
    StackMapFrame* current_frame, u4 code_length, bool in_try_block,
    bool* this_uninit, const constantPoolHandle& cp, StackMapTable* stackmap_table,
    TRAPS);

  // Used by ends_in_athrow() to push all handlers that contain bci onto the
  // handler_stack, if the handler has not already been pushed on the stack.
  void push_handlers(ExceptionTable* exhandlers,
                     GrowableArray<u4>* handler_list,
                     GrowableArray<u4>* handler_stack,
                     u4 bci);

  // Returns true if all paths starting with start_bc_offset end in athrow
  // bytecode or loop.
  bool ends_in_athrow(u4 start_bc_offset);

  void verify_invoke_instructions(
    RawBytecodeStream* bcs, u4 code_length, StackMapFrame* current_frame,
    bool in_try_block, bool* this_uninit, VerificationType return_type,
    const constantPoolHandle& cp, StackMapTable* stackmap_table, TRAPS);

  VerificationType get_newarray_type(u2 index, u2 bci, TRAPS);
  void verify_anewarray(u2 bci, u2 index, const constantPoolHandle& cp,
      StackMapFrame* current_frame, TRAPS);
  void verify_return_value(
      VerificationType return_type, VerificationType type, u2 offset,
      StackMapFrame* current_frame, TRAPS);

  void verify_iload (u2 index, StackMapFrame* current_frame, TRAPS);
  void verify_lload (u2 index, StackMapFrame* current_frame, TRAPS);
  void verify_fload (u2 index, StackMapFrame* current_frame, TRAPS);
  void verify_dload (u2 index, StackMapFrame* current_frame, TRAPS);
  void verify_aload (u2 index, StackMapFrame* current_frame, TRAPS);
  void verify_istore(u2 index, StackMapFrame* current_frame, TRAPS);
  void verify_lstore(u2 index, StackMapFrame* current_frame, TRAPS);
  void verify_fstore(u2 index, StackMapFrame* current_frame, TRAPS);
  void verify_dstore(u2 index, StackMapFrame* current_frame, TRAPS);
  void verify_astore(u2 index, StackMapFrame* current_frame, TRAPS);
  void verify_iinc  (u2 index, StackMapFrame* current_frame, TRAPS);

  bool name_in_supers(Symbol* ref_name, InstanceKlass* current);

  VerificationType object_type() const;

  InstanceKlass*      _klass;  // the class being verified
  methodHandle        _method; // current method being verified
  VerificationType    _this_type; // the verification type of the current class

  // Some recursive calls from the verifier to the name resolver
  // can cause the current class to be re-verified and rewritten.
  // If this happens, the original verification should not continue,
  // because constant pool indexes will have changed.
  // The rewriter is preceded by the verifier.  If the verifier throws
  // an error, rewriting is prevented.  Also, rewriting always precedes
  // bytecode execution or compilation.  Thus, is_rewritten implies
  // that a class has been verified and prepared for execution.
  bool was_recursively_verified() { return _klass->is_rewritten(); }

  bool is_same_or_direct_interface(InstanceKlass* klass,
    VerificationType klass_type, VerificationType ref_class_type);

 public:
  enum {
    BYTECODE_OFFSET = 1,
    NEW_OFFSET = 2
  };

  // constructor
  ClassVerifier(InstanceKlass* klass, TRAPS);

  // destructor
  ~ClassVerifier();

  Thread* thread()             { return _thread; }
  const methodHandle& method() { return _method; }
  InstanceKlass* current_class() const { return _klass; }
  VerificationType current_type() const { return _this_type; }

  // Verifies the class.  If a verify or class file format error occurs,
  // the '_exception_name' symbols will set to the exception name and
  // the message_buffer will be filled in with the exception message.
  void verify_class(TRAPS);

  // Return status modes
  Symbol* result() const { return _exception_type; }
  bool has_error() const { return result() != NULL; }
  char* exception_message() {
    stringStream ss;
    ss.print("%s", _message);
    _error_context.details(&ss, _method());
    return ss.as_string();
  }

  // Called when verify or class format errors are encountered.
  // May throw an exception based upon the mode.
  void verify_error(ErrorContext ctx, const char* fmt, ...) ATTRIBUTE_PRINTF(3, 4);
  void class_format_error(const char* fmt, ...) ATTRIBUTE_PRINTF(2, 3);

  Klass* load_class(Symbol* name, TRAPS);

  int change_sig_to_verificationType(
    SignatureStream* sig_type, VerificationType* inference_type, TRAPS);

  VerificationType cp_index_to_type(int index, const constantPoolHandle& cp, TRAPS) {
    return VerificationType::reference_type(cp->klass_name_at(index));
  }

  // Keep a list of temporary symbols created during verification because
  // their reference counts need to be decremented when the verifier object
  // goes out of scope.  Since these symbols escape the scope in which they're
  // created, we can't use a TempNewSymbol.
  Symbol* create_temporary_symbol(const Symbol* s, int begin, int end, TRAPS);
  Symbol* create_temporary_symbol(const char *s, int length, TRAPS);

  Symbol* create_temporary_symbol(Symbol* s) {
    // This version just updates the reference count and saves the symbol to be
    // dereferenced later.
    s->increment_refcount();
    _symbols->push(s);
    return s;
  }

  TypeOrigin ref_ctx(const char* str, TRAPS);

};

inline int ClassVerifier::change_sig_to_verificationType(
    SignatureStream* sig_type, VerificationType* inference_type, TRAPS) {
  BasicType bt = sig_type->type();
  switch (bt) {
    case T_OBJECT:
    case T_ARRAY:
      {
        Symbol* name = sig_type->as_symbol(CHECK_0);
        // Create another symbol to save as signature stream unreferences this symbol.
        Symbol* name_copy = create_temporary_symbol(name);
        assert(name_copy == name, "symbols don't match");
        *inference_type =
          VerificationType::reference_type(name_copy);
        return 1;
      }
    case T_LONG:
      *inference_type = VerificationType::long_type();
      *++inference_type = VerificationType::long2_type();
      return 2;
    case T_DOUBLE:
      *inference_type = VerificationType::double_type();
      *++inference_type = VerificationType::double2_type();
      return 2;
    case T_INT:
    case T_BOOLEAN:
    case T_BYTE:
    case T_CHAR:
    case T_SHORT:
      *inference_type = VerificationType::integer_type();
      return 1;
    case T_FLOAT:
      *inference_type = VerificationType::float_type();
      return 1;
    default:
      ShouldNotReachHere();
      return 1;
  }
}

#endif // SHARE_VM_CLASSFILE_VERIFIER_HPP<|MERGE_RESOLUTION|>--- conflicted
+++ resolved
@@ -41,11 +41,7 @@
     STACKMAP_ATTRIBUTE_MAJOR_VERSION    = 50,
     INVOKEDYNAMIC_MAJOR_VERSION         = 51,
     NO_RELAX_ACCESS_CTRL_CHECK_VERSION  = 52,
-<<<<<<< HEAD
-    DYNAMICCONSTANT_MAJOR_VERSION       = 53  // change to 54 when class file version is bumped
-=======
     DYNAMICCONSTANT_MAJOR_VERSION       = 55
->>>>>>> 0b78370b
   };
   typedef enum { ThrowException, NoException } Mode;
 
