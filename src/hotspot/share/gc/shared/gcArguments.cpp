/*
 * Copyright (c) 2018, Oracle and/or its affiliates. All rights reserved.
 * Copyright (c) 2017, Red Hat, Inc. and/or its affiliates.
 * DO NOT ALTER OR REMOVE COPYRIGHT NOTICES OR THIS FILE HEADER.
 *
 * This code is free software; you can redistribute it and/or modify it
 * under the terms of the GNU General Public License version 2 only, as
 * published by the Free Software Foundation.
 *
 * This code is distributed in the hope that it will be useful, but WITHOUT
 * ANY WARRANTY; without even the implied warranty of MERCHANTABILITY or
 * FITNESS FOR A PARTICULAR PURPOSE.  See the GNU General Public License
 * version 2 for more details (a copy is included in the LICENSE file that
 * accompanied this code).
 *
 * You should have received a copy of the GNU General Public License version
 * 2 along with this work; if not, write to the Free Software Foundation,
 * Inc., 51 Franklin St, Fifth Floor, Boston, MA 02110-1301 USA.
 *
 * Please contact Oracle, 500 Oracle Parkway, Redwood Shores, CA 94065 USA
 * or visit www.oracle.com if you need additional information or have any
 * questions.
 *
 */

#include "precompiled.hpp"
#include "gc/shared/gcArguments.hpp"
#include "runtime/arguments.hpp"
#include "runtime/globals.hpp"
#include "runtime/globals_extension.hpp"
#include "utilities/macros.hpp"

void GCArguments::initialize() {
<<<<<<< HEAD
#if INCLUDE_ALL_GCS
=======
  if (FullGCALot && FLAG_IS_DEFAULT(MarkSweepAlwaysCompactCount)) {
    MarkSweepAlwaysCompactCount = 1;  // Move objects every gc.
  }

  if (!(UseParallelGC || UseParallelOldGC) && FLAG_IS_DEFAULT(ScavengeBeforeFullGC)) {
    FLAG_SET_DEFAULT(ScavengeBeforeFullGC, false);
  }

  if (GCTimeLimit == 100) {
    // Turn off gc-overhead-limit-exceeded checks
    FLAG_SET_DEFAULT(UseGCOverheadLimit, false);
  }

>>>>>>> d006828c
  if (MinHeapFreeRatio == 100) {
    // Keeping the heap 100% free is hard ;-) so limit it to 99%.
    FLAG_SET_ERGO(uintx, MinHeapFreeRatio, 99);
  }

  if (!ClassUnloading) {
    // If class unloading is disabled, also disable concurrent class unloading.
    FLAG_SET_CMDLINE(bool, ClassUnloadingWithConcurrentMark, false);
  }
<<<<<<< HEAD
#endif // INCLUDE_ALL_GCS
=======
>>>>>>> d006828c
}<|MERGE_RESOLUTION|>--- conflicted
+++ resolved
@@ -31,9 +31,6 @@
 #include "utilities/macros.hpp"
 
 void GCArguments::initialize() {
-<<<<<<< HEAD
-#if INCLUDE_ALL_GCS
-=======
   if (FullGCALot && FLAG_IS_DEFAULT(MarkSweepAlwaysCompactCount)) {
     MarkSweepAlwaysCompactCount = 1;  // Move objects every gc.
   }
@@ -47,7 +44,6 @@
     FLAG_SET_DEFAULT(UseGCOverheadLimit, false);
   }
 
->>>>>>> d006828c
   if (MinHeapFreeRatio == 100) {
     // Keeping the heap 100% free is hard ;-) so limit it to 99%.
     FLAG_SET_ERGO(uintx, MinHeapFreeRatio, 99);
@@ -57,8 +53,4 @@
     // If class unloading is disabled, also disable concurrent class unloading.
     FLAG_SET_CMDLINE(bool, ClassUnloadingWithConcurrentMark, false);
   }
-<<<<<<< HEAD
-#endif // INCLUDE_ALL_GCS
-=======
->>>>>>> d006828c
 }