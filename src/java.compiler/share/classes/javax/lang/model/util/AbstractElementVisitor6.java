--- conflicted
+++ resolved
@@ -157,10 +157,7 @@
      *
      * @since 14
      */
-<<<<<<< HEAD
-=======
     @SuppressWarnings("preview")
->>>>>>> ecc066e1
     @Override
     public R visitRecordComponent(RecordComponentElement e, P p) {
         // Use implementation from interface default method
