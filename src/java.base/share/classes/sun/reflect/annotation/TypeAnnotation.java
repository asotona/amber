/*
 * Copyright (c) 2013, 2019, Oracle and/or its affiliates. All rights reserved.
 * DO NOT ALTER OR REMOVE COPYRIGHT NOTICES OR THIS FILE HEADER.
 *
 * This code is free software; you can redistribute it and/or modify it
 * under the terms of the GNU General Public License version 2 only, as
 * published by the Free Software Foundation.  Oracle designates this
 * particular file as subject to the "Classpath" exception as provided
 * by Oracle in the LICENSE file that accompanied this code.
 *
 * This code is distributed in the hope that it will be useful, but WITHOUT
 * ANY WARRANTY; without even the implied warranty of MERCHANTABILITY or
 * FITNESS FOR A PARTICULAR PURPOSE.  See the GNU General Public License
 * version 2 for more details (a copy is included in the LICENSE file that
 * accompanied this code).
 *
 * You should have received a copy of the GNU General Public License version
 * 2 along with this work; if not, write to the Free Software Foundation,
 * Inc., 51 Franklin St, Fifth Floor, Boston, MA 02110-1301 USA.
 *
 * Please contact Oracle, 500 Oracle Parkway, Redwood Shores, CA 94065 USA
 * or visit www.oracle.com if you need additional information or have any
 * questions.
 */
package sun.reflect.annotation;

import java.lang.annotation.Annotation;
import java.lang.annotation.AnnotationFormatError;
import java.lang.reflect.AnnotatedElement;
import java.nio.ByteBuffer;
import java.util.ArrayList;
import java.util.List;

/**
 * A TypeAnnotation contains all the information needed to transform type
 * annotations on declarations in the class file to actual Annotations in
 * AnnotatedType instances.
 *
 * TypeAnnotaions contain a base Annotation, location info (which lets you
 * distinguish between '@A Inner.@B Outer' in for example nested types),
 * target info and the declaration the TypeAnnotaiton was parsed from.
 */
public final class TypeAnnotation {
    private final TypeAnnotationTargetInfo targetInfo;
    private final LocationInfo loc;
    private final Annotation annotation;
    private final AnnotatedElement baseDeclaration;

    public TypeAnnotation(TypeAnnotationTargetInfo targetInfo,
                          LocationInfo loc,
                          Annotation annotation,
                          AnnotatedElement baseDeclaration) {
        this.targetInfo = targetInfo;
        this.loc = loc;
        this.annotation = annotation;
        this.baseDeclaration = baseDeclaration;
    }

    public TypeAnnotationTargetInfo getTargetInfo() {
        return targetInfo;
    }
    public Annotation getAnnotation() {
        return annotation;
    }
    public AnnotatedElement getBaseDeclaration() {
        return baseDeclaration;
    }
    public LocationInfo getLocationInfo() {
        return loc;
    }

    public static List<TypeAnnotation> filter(TypeAnnotation[] typeAnnotations,
                                              TypeAnnotationTarget predicate) {
        ArrayList<TypeAnnotation> typeAnnos = new ArrayList<>(typeAnnotations.length);
        for (TypeAnnotation t : typeAnnotations)
            if (t.getTargetInfo().getTarget() == predicate)
                typeAnnos.add(t);
        typeAnnos.trimToSize();
        return typeAnnos;
    }

    public static enum TypeAnnotationTarget {
        CLASS_TYPE_PARAMETER,
        METHOD_TYPE_PARAMETER,
        CLASS_EXTENDS,
        CLASS_IMPLEMENTS, // Not in the spec
        CLASS_TYPE_PARAMETER_BOUND,
        METHOD_TYPE_PARAMETER_BOUND,
        FIELD,
        METHOD_RETURN,
        METHOD_RECEIVER,
        METHOD_FORMAL_PARAMETER,
        THROWS,
<<<<<<< HEAD
=======
        /**
         * {@preview Associated with records, a preview feature of the Java language.
         *
         *           This enum constant is associated with <i>records</i>, a preview
         *           feature of the Java language. Preview features
         *           may be removed in a future release, or upgraded to permanent
         *           features of the Java language.}
         * @since 14
         */
        @jdk.internal.PreviewFeature(feature=jdk.internal.PreviewFeature.Feature.RECORDS,
                                     essentialAPI=false)
>>>>>>> ecc066e1
        RECORD_COMPONENT;
    }

    public static final class TypeAnnotationTargetInfo {
        private final TypeAnnotationTarget target;
        private final int count;
        private final int secondaryIndex;
        private static final int UNUSED_INDEX = -2; // this is not a valid index in the 308 spec

        public TypeAnnotationTargetInfo(TypeAnnotationTarget target) {
            this(target, UNUSED_INDEX, UNUSED_INDEX);
        }

        public TypeAnnotationTargetInfo(TypeAnnotationTarget target,
                                        int count) {
            this(target, count, UNUSED_INDEX);
        }

        public TypeAnnotationTargetInfo(TypeAnnotationTarget target,
                                        int count,
                                        int secondaryIndex) {
            this.target = target;
            this.count = count;
            this.secondaryIndex = secondaryIndex;
        }

        public TypeAnnotationTarget getTarget() {
            return target;
        }
        public int getCount() {
            return count;
        }
        public int getSecondaryIndex() {
            return secondaryIndex;
        }

        @Override
        public String toString() {
            return "" + target + ": " + count + ", " + secondaryIndex;
        }
    }

    public static final class LocationInfo {
        private final int depth;
        private final Location[] locations;

        private LocationInfo() {
            this(0, new Location[0]);
        }
        private LocationInfo(int depth, Location[] locations) {
            this.depth = depth;
            this.locations = locations;
        }

        public static final LocationInfo BASE_LOCATION = new LocationInfo();

        public static LocationInfo parseLocationInfo(ByteBuffer buf) {
            int depth = buf.get() & 0xFF;
            if (depth == 0)
                return BASE_LOCATION;
            Location[] locations = new Location[depth];
            for (int i = 0; i < depth; i++) {
                byte tag = buf.get();
                short index = (short)(buf.get() & 0xFF);
                if (!(tag == 0 || tag == 1 | tag == 2 || tag == 3))
                    throw new AnnotationFormatError("Bad Location encoding in Type Annotation");
                if (tag != 3 && index != 0)
                    throw new AnnotationFormatError("Bad Location encoding in Type Annotation");
                locations[i] = new Location(tag, index);
            }
            return new LocationInfo(depth, locations);
        }

        public LocationInfo pushArray() {
            return pushLocation((byte)0, (short)0);
        }

        public LocationInfo pushInner() {
            return pushLocation((byte)1, (short)0);
        }

        public LocationInfo pushWildcard() {
            return pushLocation((byte) 2, (short) 0);
        }

        public LocationInfo pushTypeArg(short index) {
            return pushLocation((byte) 3, index);
        }

        public LocationInfo pushLocation(byte tag, short index) {
            int newDepth = this.depth + 1;
            Location[] res = new Location[newDepth];
            System.arraycopy(this.locations, 0, res, 0, depth);
            res[newDepth - 1] = new Location(tag, (short)(index & 0xFF));
            return new LocationInfo(newDepth, res);
        }

        /**
         * Pops a location matching {@code tag}, or returns {@code null}
         * if no matching location was found.
         */
        public LocationInfo popLocation(byte tag) {
            if (depth == 0 || locations[depth - 1].tag != tag) {
                return null;
            }
            Location[] res = new Location[depth - 1];
            System.arraycopy(locations, 0, res, 0, depth - 1);
            return new LocationInfo(depth - 1, res);
        }

        public TypeAnnotation[] filter(TypeAnnotation[] ta) {
            ArrayList<TypeAnnotation> l = new ArrayList<>(ta.length);
            for (TypeAnnotation t : ta) {
                if (isSameLocationInfo(t.getLocationInfo()))
                    l.add(t);
            }
            return l.toArray(AnnotatedTypeFactory.EMPTY_TYPE_ANNOTATION_ARRAY);
        }

        boolean isSameLocationInfo(LocationInfo other) {
            if (depth != other.depth)
                return false;
            for (int i = 0; i < depth; i++)
                if (!locations[i].isSameLocation(other.locations[i]))
                    return false;
            return true;
        }

        public static final class Location {
            public final byte tag;
            public final short index;

            boolean isSameLocation(Location other) {
                return tag == other.tag && index == other.index;
            }

            public Location(byte tag, short index) {
                this.tag = tag;
                this.index = index;
            }
        }
    }

    @Override
    public String toString() {
        return annotation.toString() + " with Targetnfo: " +
            targetInfo.toString() + " on base declaration: " +
            baseDeclaration.toString();
    }
}<|MERGE_RESOLUTION|>--- conflicted
+++ resolved
@@ -91,8 +91,6 @@
         METHOD_RECEIVER,
         METHOD_FORMAL_PARAMETER,
         THROWS,
-<<<<<<< HEAD
-=======
         /**
          * {@preview Associated with records, a preview feature of the Java language.
          *
@@ -104,7 +102,6 @@
          */
         @jdk.internal.PreviewFeature(feature=jdk.internal.PreviewFeature.Feature.RECORDS,
                                      essentialAPI=false)
->>>>>>> ecc066e1
         RECORD_COMPONENT;
     }
 
