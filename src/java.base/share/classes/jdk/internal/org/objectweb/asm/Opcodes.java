--- conflicted
+++ resolved
@@ -1,94 +1,85 @@
-// DO NOT ALTER OR REMOVE COPYRIGHT NOTICES OR THIS FILE HEADER.
-//
-// This code is free software; you can redistribute it and/or modify it
-// under the terms of the GNU General Public License version 2 only, as
-// published by the Free Software Foundation.  Oracle designates this
-// particular file as subject to the "Classpath" exception as provided
-// by Oracle in the LICENSE file that accompanied this code.
-//
-// This code is distributed in the hope that it will be useful, but WITHOUT
-// ANY WARRANTY; without even the implied warranty of MERCHANTABILITY or
-// FITNESS FOR A PARTICULAR PURPOSE.  See the GNU General Public License
-// version 2 for more details (a copy is included in the LICENSE file that
-// accompanied this code).
-//
-// You should have received a copy of the GNU General Public License version
-// 2 along with this work; if not, write to the Free Software Foundation,
-// Inc., 51 Franklin St, Fifth Floor, Boston, MA 02110-1301 USA.
-//
-// Please contact Oracle, 500 Oracle Parkway, Redwood Shores, CA 94065 USA
-// or visit www.oracle.com if you need additional information or have any
-// questions.
-//
-// This file is available under and governed by the GNU General Public
-// License version 2 only, as published by the Free Software Foundation.
-// However, the following notice accompanied the original version of this
-// file:
-//
-// ASM: a very small and fast Java bytecode manipulation framework
-// Copyright (c) 2000-2011 INRIA, France Telecom
-// All rights reserved.
-//
-// Redistribution and use in source and binary forms, with or without
-// modification, are permitted provided that the following conditions
-// are met:
-// 1. Redistributions of source code must retain the above copyright
-//    notice, this list of conditions and the following disclaimer.
-// 2. Redistributions in binary form must reproduce the above copyright
-//    notice, this list of conditions and the following disclaimer in the
-//    documentation and/or other materials provided with the distribution.
-// 3. Neither the name of the copyright holders nor the names of its
-//    contributors may be used to endorse or promote products derived from
-//    this software without specific prior written permission.
-//
-// THIS SOFTWARE IS PROVIDED BY THE COPYRIGHT HOLDERS AND CONTRIBUTORS "AS IS"
-// AND ANY EXPRESS OR IMPLIED WARRANTIES, INCLUDING, BUT NOT LIMITED TO, THE
-// IMPLIED WARRANTIES OF MERCHANTABILITY AND FITNESS FOR A PARTICULAR PURPOSE
-// ARE DISCLAIMED. IN NO EVENT SHALL THE COPYRIGHT OWNER OR CONTRIBUTORS BE
-// LIABLE FOR ANY DIRECT, INDIRECT, INCIDENTAL, SPECIAL, EXEMPLARY, OR
-// CONSEQUENTIAL DAMAGES (INCLUDING, BUT NOT LIMITED TO, PROCUREMENT OF
-// SUBSTITUTE GOODS OR SERVICES; LOSS OF USE, DATA, OR PROFITS; OR BUSINESS
-// INTERRUPTION) HOWEVER CAUSED AND ON ANY THEORY OF LIABILITY, WHETHER IN
-// CONTRACT, STRICT LIABILITY, OR TORT (INCLUDING NEGLIGENCE OR OTHERWISE)
-// ARISING IN ANY WAY OUT OF THE USE OF THIS SOFTWARE, EVEN IF ADVISED OF
-// THE POSSIBILITY OF SUCH DAMAGE.
+/*
+ * DO NOT ALTER OR REMOVE COPYRIGHT NOTICES OR THIS FILE HEADER.
+ *
+ * This code is free software; you can redistribute it and/or modify it
+ * under the terms of the GNU General Public License version 2 only, as
+ * published by the Free Software Foundation.  Oracle designates this
+ * particular file as subject to the "Classpath" exception as provided
+ * by Oracle in the LICENSE file that accompanied this code.
+ *
+ * This code is distributed in the hope that it will be useful, but WITHOUT
+ * ANY WARRANTY; without even the implied warranty of MERCHANTABILITY or
+ * FITNESS FOR A PARTICULAR PURPOSE.  See the GNU General Public License
+ * version 2 for more details (a copy is included in the LICENSE file that
+ * accompanied this code).
+ *
+ * You should have received a copy of the GNU General Public License version
+ * 2 along with this work; if not, write to the Free Software Foundation,
+ * Inc., 51 Franklin St, Fifth Floor, Boston, MA 02110-1301 USA.
+ *
+ * Please contact Oracle, 500 Oracle Parkway, Redwood Shores, CA 94065 USA
+ * or visit www.oracle.com if you need additional information or have any
+ * questions.
+ */
+
+/*
+ * This file is available under and governed by the GNU General Public
+ * License version 2 only, as published by the Free Software Foundation.
+ * However, the following notice accompanied the original version of this
+ * file:
+ *
+ * ASM: a very small and fast Java bytecode manipulation framework
+ * Copyright (c) 2000-2011 INRIA, France Telecom
+ * All rights reserved.
+ *
+ * Redistribution and use in source and binary forms, with or without
+ * modification, are permitted provided that the following conditions
+ * are met:
+ * 1. Redistributions of source code must retain the above copyright
+ *    notice, this list of conditions and the following disclaimer.
+ * 2. Redistributions in binary form must reproduce the above copyright
+ *    notice, this list of conditions and the following disclaimer in the
+ *    documentation and/or other materials provided with the distribution.
+ * 3. Neither the name of the copyright holders nor the names of its
+ *    contributors may be used to endorse or promote products derived from
+ *    this software without specific prior written permission.
+ *
+ * THIS SOFTWARE IS PROVIDED BY THE COPYRIGHT HOLDERS AND CONTRIBUTORS "AS IS"
+ * AND ANY EXPRESS OR IMPLIED WARRANTIES, INCLUDING, BUT NOT LIMITED TO, THE
+ * IMPLIED WARRANTIES OF MERCHANTABILITY AND FITNESS FOR A PARTICULAR PURPOSE
+ * ARE DISCLAIMED. IN NO EVENT SHALL THE COPYRIGHT OWNER OR CONTRIBUTORS BE
+ * LIABLE FOR ANY DIRECT, INDIRECT, INCIDENTAL, SPECIAL, EXEMPLARY, OR
+ * CONSEQUENTIAL DAMAGES (INCLUDING, BUT NOT LIMITED TO, PROCUREMENT OF
+ * SUBSTITUTE GOODS OR SERVICES; LOSS OF USE, DATA, OR PROFITS; OR BUSINESS
+ * INTERRUPTION) HOWEVER CAUSED AND ON ANY THEORY OF LIABILITY, WHETHER IN
+ * CONTRACT, STRICT LIABILITY, OR TORT (INCLUDING NEGLIGENCE OR OTHERWISE)
+ * ARISING IN ANY WAY OUT OF THE USE OF THIS SOFTWARE, EVEN IF ADVISED OF
+ * THE POSSIBILITY OF SUCH DAMAGE.
+ */
 package jdk.internal.org.objectweb.asm;
 
 /**
- * The JVM opcodes, access flags and array type codes. This interface does not define all the JVM
- * opcodes because some opcodes are automatically handled. For example, the xLOAD and xSTORE opcodes
- * are automatically replaced by xLOAD_n and xSTORE_n opcodes when possible. The xLOAD_n and
- * xSTORE_n opcodes are therefore not defined in this interface. Likewise for LDC, automatically
- * replaced by LDC_W or LDC2_W when necessary, WIDE, GOTO_W and JSR_W.
- *
- * @see <a href="https://docs.oracle.com/javase/specs/jvms/se9/html/jvms-6.html">JVMS 6</a>
+ * Defines the JVM opcodes, access flags and array type codes. This interface
+ * does not define all the JVM opcodes because some opcodes are automatically
+ * handled. For example, the xLOAD and xSTORE opcodes are automatically replaced
+ * by xLOAD_n and xSTORE_n opcodes when possible. The xLOAD_n and xSTORE_n
+ * opcodes are therefore not defined in this interface. Likewise for LDC,
+ * automatically replaced by LDC_W or LDC2_W when necessary, WIDE, GOTO_W and
+ * JSR_W.
+ *
  * @author Eric Bruneton
  * @author Eugene Kuleshov
  */
 public interface Opcodes {
 
-  // ASM API versions.
-
-  int ASM4 = 4 << 16 | 0 << 8;
-  int ASM5 = 5 << 16 | 0 << 8;
-  int ASM6 = 6 << 16 | 0 << 8;
-
-  // Java ClassFile versions (the minor version is stored in the 16 most significant bits, and the
-  // major version in the 16 least significant bits).
-
-<<<<<<< HEAD
-  int V1_1 = 3 << 16 | 45;
-  int V1_2 = 0 << 16 | 46;
-  int V1_3 = 0 << 16 | 47;
-  int V1_4 = 0 << 16 | 48;
-  int V1_5 = 0 << 16 | 49;
-  int V1_6 = 0 << 16 | 50;
-  int V1_7 = 0 << 16 | 51;
-  int V1_8 = 0 << 16 | 52;
-  int V9 = 0 << 16 | 53;
-  int V10 = 0 << 16 | 54;
-  int V11 = 0 << 16 | 55;
-=======
+    // ASM API versions
+
+    int ASM4 = 4 << 16 | 0 << 8 | 0;
+    int ASM5 = 5 << 16 | 0 << 8 | 0;
+    int ASM6 = 6 << 16 | 0 << 8 | 0;
+
+    // versions
+
     int V1_1 = 3 << 16 | 45;
     int V1_2 = 0 << 16 | 46;
     int V1_3 = 0 << 16 | 47;
@@ -101,270 +92,313 @@
     int V10 = 0 << 16 | 54;
     int V11 = 0 << 16 | 55;
     int V12 = 0 << 16 | 56;
->>>>>>> f044fd9e
-
-  // Access flags values, defined in
-  // - https://docs.oracle.com/javase/specs/jvms/se9/html/jvms-4.html#jvms-4.1-200-E.1
-  // - https://docs.oracle.com/javase/specs/jvms/se9/html/jvms-4.html#jvms-4.5-200-A.1
-  // - https://docs.oracle.com/javase/specs/jvms/se9/html/jvms-4.html#jvms-4.6-200-A.1
-  // - https://docs.oracle.com/javase/specs/jvms/se9/html/jvms-4.html#jvms-4.7.25
-
-  int ACC_PUBLIC = 0x0001; // class, field, method
-  int ACC_PRIVATE = 0x0002; // class, field, method
-  int ACC_PROTECTED = 0x0004; // class, field, method
-  int ACC_STATIC = 0x0008; // field, method
-  int ACC_FINAL = 0x0010; // class, field, method, parameter
-  int ACC_SUPER = 0x0020; // class
-  int ACC_SYNCHRONIZED = 0x0020; // method
-  int ACC_OPEN = 0x0020; // module
-  int ACC_TRANSITIVE = 0x0020; // module requires
-  int ACC_VOLATILE = 0x0040; // field
-  int ACC_BRIDGE = 0x0040; // method
-  int ACC_STATIC_PHASE = 0x0040; // module requires
-  int ACC_VARARGS = 0x0080; // method
-  int ACC_TRANSIENT = 0x0080; // field
-  int ACC_NATIVE = 0x0100; // method
-  int ACC_INTERFACE = 0x0200; // class
-  int ACC_ABSTRACT = 0x0400; // class, method
-  int ACC_STRICT = 0x0800; // method
-  int ACC_SYNTHETIC = 0x1000; // class, field, method, parameter, module *
-  int ACC_ANNOTATION = 0x2000; // class
-  int ACC_ENUM = 0x4000; // class(?) field inner
-  int ACC_MANDATED = 0x8000; // parameter, module, module *
-  int ACC_MODULE = 0x8000; // class
-
-  // ASM specific access flags.
-  // WARNING: the 16 least significant bits must NOT be used, to avoid conflicts with standard
-  // access flags, and also to make sure that these flags are automatically filtered out when
-  // written in class files (because access flags are stored using 16 bits only).
-
-  int ACC_DEPRECATED = 0x20000; // class, field, method
-
-  // Possible values for the type operand of the NEWARRAY instruction.
-  // See https://docs.oracle.com/javase/specs/jvms/se9/html/jvms-6.html#jvms-6.5.newarray.
-
-  int T_BOOLEAN = 4;
-  int T_CHAR = 5;
-  int T_FLOAT = 6;
-  int T_DOUBLE = 7;
-  int T_BYTE = 8;
-  int T_SHORT = 9;
-  int T_INT = 10;
-  int T_LONG = 11;
-
-  // Possible values for the reference_kind field of CONSTANT_MethodHandle_info structures.
-  // See https://docs.oracle.com/javase/specs/jvms/se9/html/jvms-4.html#jvms-4.4.8.
-
-  int H_GETFIELD = 1;
-  int H_GETSTATIC = 2;
-  int H_PUTFIELD = 3;
-  int H_PUTSTATIC = 4;
-  int H_INVOKEVIRTUAL = 5;
-  int H_INVOKESTATIC = 6;
-  int H_INVOKESPECIAL = 7;
-  int H_NEWINVOKESPECIAL = 8;
-  int H_INVOKEINTERFACE = 9;
-
-  // ASM specific stack map frame types, used in {@link ClassVisitor#visitFrame}.
-
-  /** An expanded frame. See {@link ClassReader#EXPAND_FRAMES}. */
-  int F_NEW = -1;
-
-  /** A compressed frame with complete frame data. */
-  int F_FULL = 0;
-
-  /**
-   * A compressed frame where locals are the same as the locals in the previous frame, except that
-   * additional 1-3 locals are defined, and with an empty stack.
-   */
-  int F_APPEND = 1;
-
-  /**
-   * A compressed frame where locals are the same as the locals in the previous frame, except that
-   * the last 1-3 locals are absent and with an empty stack.
-   */
-  int F_CHOP = 2;
-
-  /**
-   * A compressed frame with exactly the same locals as the previous frame and with an empty stack.
-   */
-  int F_SAME = 3;
-
-  /**
-   * A compressed frame with exactly the same locals as the previous frame and with a single value
-   * on the stack.
-   */
-  int F_SAME1 = 4;
-
-  // Standard stack map frame element types, used in {@link ClassVisitor#visitFrame}.
-
-  Integer TOP = Frame.ITEM_TOP;
-  Integer INTEGER = Frame.ITEM_INTEGER;
-  Integer FLOAT = Frame.ITEM_FLOAT;
-  Integer DOUBLE = Frame.ITEM_DOUBLE;
-  Integer LONG = Frame.ITEM_LONG;
-  Integer NULL = Frame.ITEM_NULL;
-  Integer UNINITIALIZED_THIS = Frame.ITEM_UNINITIALIZED_THIS;
-
-  // The JVM opcode values (with the MethodVisitor method name used to visit them in comment, and
-  // where '-' means 'same method name as on the previous line').
-  // See https://docs.oracle.com/javase/specs/jvms/se9/html/jvms-6.html.
-
-  int NOP = 0; // visitInsn
-  int ACONST_NULL = 1; // -
-  int ICONST_M1 = 2; // -
-  int ICONST_0 = 3; // -
-  int ICONST_1 = 4; // -
-  int ICONST_2 = 5; // -
-  int ICONST_3 = 6; // -
-  int ICONST_4 = 7; // -
-  int ICONST_5 = 8; // -
-  int LCONST_0 = 9; // -
-  int LCONST_1 = 10; // -
-  int FCONST_0 = 11; // -
-  int FCONST_1 = 12; // -
-  int FCONST_2 = 13; // -
-  int DCONST_0 = 14; // -
-  int DCONST_1 = 15; // -
-  int BIPUSH = 16; // visitIntInsn
-  int SIPUSH = 17; // -
-  int LDC = 18; // visitLdcInsn
-  int ILOAD = 21; // visitVarInsn
-  int LLOAD = 22; // -
-  int FLOAD = 23; // -
-  int DLOAD = 24; // -
-  int ALOAD = 25; // -
-  int IALOAD = 46; // visitInsn
-  int LALOAD = 47; // -
-  int FALOAD = 48; // -
-  int DALOAD = 49; // -
-  int AALOAD = 50; // -
-  int BALOAD = 51; // -
-  int CALOAD = 52; // -
-  int SALOAD = 53; // -
-  int ISTORE = 54; // visitVarInsn
-  int LSTORE = 55; // -
-  int FSTORE = 56; // -
-  int DSTORE = 57; // -
-  int ASTORE = 58; // -
-  int IASTORE = 79; // visitInsn
-  int LASTORE = 80; // -
-  int FASTORE = 81; // -
-  int DASTORE = 82; // -
-  int AASTORE = 83; // -
-  int BASTORE = 84; // -
-  int CASTORE = 85; // -
-  int SASTORE = 86; // -
-  int POP = 87; // -
-  int POP2 = 88; // -
-  int DUP = 89; // -
-  int DUP_X1 = 90; // -
-  int DUP_X2 = 91; // -
-  int DUP2 = 92; // -
-  int DUP2_X1 = 93; // -
-  int DUP2_X2 = 94; // -
-  int SWAP = 95; // -
-  int IADD = 96; // -
-  int LADD = 97; // -
-  int FADD = 98; // -
-  int DADD = 99; // -
-  int ISUB = 100; // -
-  int LSUB = 101; // -
-  int FSUB = 102; // -
-  int DSUB = 103; // -
-  int IMUL = 104; // -
-  int LMUL = 105; // -
-  int FMUL = 106; // -
-  int DMUL = 107; // -
-  int IDIV = 108; // -
-  int LDIV = 109; // -
-  int FDIV = 110; // -
-  int DDIV = 111; // -
-  int IREM = 112; // -
-  int LREM = 113; // -
-  int FREM = 114; // -
-  int DREM = 115; // -
-  int INEG = 116; // -
-  int LNEG = 117; // -
-  int FNEG = 118; // -
-  int DNEG = 119; // -
-  int ISHL = 120; // -
-  int LSHL = 121; // -
-  int ISHR = 122; // -
-  int LSHR = 123; // -
-  int IUSHR = 124; // -
-  int LUSHR = 125; // -
-  int IAND = 126; // -
-  int LAND = 127; // -
-  int IOR = 128; // -
-  int LOR = 129; // -
-  int IXOR = 130; // -
-  int LXOR = 131; // -
-  int IINC = 132; // visitIincInsn
-  int I2L = 133; // visitInsn
-  int I2F = 134; // -
-  int I2D = 135; // -
-  int L2I = 136; // -
-  int L2F = 137; // -
-  int L2D = 138; // -
-  int F2I = 139; // -
-  int F2L = 140; // -
-  int F2D = 141; // -
-  int D2I = 142; // -
-  int D2L = 143; // -
-  int D2F = 144; // -
-  int I2B = 145; // -
-  int I2C = 146; // -
-  int I2S = 147; // -
-  int LCMP = 148; // -
-  int FCMPL = 149; // -
-  int FCMPG = 150; // -
-  int DCMPL = 151; // -
-  int DCMPG = 152; // -
-  int IFEQ = 153; // visitJumpInsn
-  int IFNE = 154; // -
-  int IFLT = 155; // -
-  int IFGE = 156; // -
-  int IFGT = 157; // -
-  int IFLE = 158; // -
-  int IF_ICMPEQ = 159; // -
-  int IF_ICMPNE = 160; // -
-  int IF_ICMPLT = 161; // -
-  int IF_ICMPGE = 162; // -
-  int IF_ICMPGT = 163; // -
-  int IF_ICMPLE = 164; // -
-  int IF_ACMPEQ = 165; // -
-  int IF_ACMPNE = 166; // -
-  int GOTO = 167; // -
-  int JSR = 168; // -
-  int RET = 169; // visitVarInsn
-  int TABLESWITCH = 170; // visiTableSwitchInsn
-  int LOOKUPSWITCH = 171; // visitLookupSwitch
-  int IRETURN = 172; // visitInsn
-  int LRETURN = 173; // -
-  int FRETURN = 174; // -
-  int DRETURN = 175; // -
-  int ARETURN = 176; // -
-  int RETURN = 177; // -
-  int GETSTATIC = 178; // visitFieldInsn
-  int PUTSTATIC = 179; // -
-  int GETFIELD = 180; // -
-  int PUTFIELD = 181; // -
-  int INVOKEVIRTUAL = 182; // visitMethodInsn
-  int INVOKESPECIAL = 183; // -
-  int INVOKESTATIC = 184; // -
-  int INVOKEINTERFACE = 185; // -
-  int INVOKEDYNAMIC = 186; // visitInvokeDynamicInsn
-  int NEW = 187; // visitTypeInsn
-  int NEWARRAY = 188; // visitIntInsn
-  int ANEWARRAY = 189; // visitTypeInsn
-  int ARRAYLENGTH = 190; // visitInsn
-  int ATHROW = 191; // -
-  int CHECKCAST = 192; // visitTypeInsn
-  int INSTANCEOF = 193; // -
-  int MONITORENTER = 194; // visitInsn
-  int MONITOREXIT = 195; // -
-  int MULTIANEWARRAY = 197; // visitMultiANewArrayInsn
-  int IFNULL = 198; // visitJumpInsn
-  int IFNONNULL = 199; // -
+
+    // access flags
+
+    int ACC_PUBLIC = 0x0001; // class, field, method
+    int ACC_PRIVATE = 0x0002; // class, field, method
+    int ACC_PROTECTED = 0x0004; // class, field, method
+    int ACC_STATIC = 0x0008; // field, method
+    int ACC_FINAL = 0x0010; // class, field, method, parameter
+    int ACC_SUPER = 0x0020; // class
+    int ACC_SYNCHRONIZED = 0x0020; // method
+    int ACC_OPEN = 0x0020; // module
+    int ACC_TRANSITIVE = 0x0020; // module requires
+    int ACC_VOLATILE = 0x0040; // field
+    int ACC_BRIDGE = 0x0040; // method
+    int ACC_STATIC_PHASE = 0x0040; // module requires
+    int ACC_VARARGS = 0x0080; // method
+    int ACC_TRANSIENT = 0x0080; // field
+    int ACC_NATIVE = 0x0100; // method
+    int ACC_INTERFACE = 0x0200; // class
+    int ACC_ABSTRACT = 0x0400; // class, method
+    int ACC_STRICT = 0x0800; // method
+    int ACC_SYNTHETIC = 0x1000; // class, field, method, parameter, module *
+    int ACC_ANNOTATION = 0x2000; // class
+    int ACC_ENUM = 0x4000; // class(?) field inner
+    int ACC_MANDATED = 0x8000; // parameter, module, module *
+    int ACC_MODULE = 0x8000; // class
+
+
+    // ASM specific pseudo access flags
+
+    int ACC_DEPRECATED = 0x20000; // class, field, method
+
+    // types for NEWARRAY
+
+    int T_BOOLEAN = 4;
+    int T_CHAR = 5;
+    int T_FLOAT = 6;
+    int T_DOUBLE = 7;
+    int T_BYTE = 8;
+    int T_SHORT = 9;
+    int T_INT = 10;
+    int T_LONG = 11;
+
+    // tags for Handle
+
+    int H_GETFIELD = 1;
+    int H_GETSTATIC = 2;
+    int H_PUTFIELD = 3;
+    int H_PUTSTATIC = 4;
+    int H_INVOKEVIRTUAL = 5;
+    int H_INVOKESTATIC = 6;
+    int H_INVOKESPECIAL = 7;
+    int H_NEWINVOKESPECIAL = 8;
+    int H_INVOKEINTERFACE = 9;
+
+    // stack map frame types
+
+    /**
+     * Represents an expanded frame. See {@link ClassReader#EXPAND_FRAMES}.
+     */
+    int F_NEW = -1;
+
+    /**
+     * Represents a compressed frame with complete frame data.
+     */
+    int F_FULL = 0;
+
+    /**
+     * Represents a compressed frame where locals are the same as the locals in
+     * the previous frame, except that additional 1-3 locals are defined, and
+     * with an empty stack.
+     */
+    int F_APPEND = 1;
+
+    /**
+     * Represents a compressed frame where locals are the same as the locals in
+     * the previous frame, except that the last 1-3 locals are absent and with
+     * an empty stack.
+     */
+    int F_CHOP = 2;
+
+    /**
+     * Represents a compressed frame with exactly the same locals as the
+     * previous frame and with an empty stack.
+     */
+    int F_SAME = 3;
+
+    /**
+     * Represents a compressed frame with exactly the same locals as the
+     * previous frame and with a single value on the stack.
+     */
+    int F_SAME1 = 4;
+
+    // Do not try to change the following code to use auto-boxing,
+    // these values are compared by reference and not by value
+    // The constructor of Integer was deprecated in 9
+    // but we are stuck with it by backward compatibility
+    @SuppressWarnings("deprecation") Integer TOP = new Integer(0);
+    @SuppressWarnings("deprecation") Integer INTEGER = new Integer(1);
+    @SuppressWarnings("deprecation") Integer FLOAT = new Integer(2);
+    @SuppressWarnings("deprecation") Integer DOUBLE = new Integer(3);
+    @SuppressWarnings("deprecation") Integer LONG = new Integer(4);
+    @SuppressWarnings("deprecation") Integer NULL = new Integer(5);
+    @SuppressWarnings("deprecation") Integer UNINITIALIZED_THIS = new Integer(6);
+
+    // opcodes // visit method (- = idem)
+
+    int NOP = 0; // visitInsn
+    int ACONST_NULL = 1; // -
+    int ICONST_M1 = 2; // -
+    int ICONST_0 = 3; // -
+    int ICONST_1 = 4; // -
+    int ICONST_2 = 5; // -
+    int ICONST_3 = 6; // -
+    int ICONST_4 = 7; // -
+    int ICONST_5 = 8; // -
+    int LCONST_0 = 9; // -
+    int LCONST_1 = 10; // -
+    int FCONST_0 = 11; // -
+    int FCONST_1 = 12; // -
+    int FCONST_2 = 13; // -
+    int DCONST_0 = 14; // -
+    int DCONST_1 = 15; // -
+    int BIPUSH = 16; // visitIntInsn
+    int SIPUSH = 17; // -
+    int LDC = 18; // visitLdcInsn
+    // int LDC_W = 19; // -
+    // int LDC2_W = 20; // -
+    int ILOAD = 21; // visitVarInsn
+    int LLOAD = 22; // -
+    int FLOAD = 23; // -
+    int DLOAD = 24; // -
+    int ALOAD = 25; // -
+    // int ILOAD_0 = 26; // -
+    // int ILOAD_1 = 27; // -
+    // int ILOAD_2 = 28; // -
+    // int ILOAD_3 = 29; // -
+    // int LLOAD_0 = 30; // -
+    // int LLOAD_1 = 31; // -
+    // int LLOAD_2 = 32; // -
+    // int LLOAD_3 = 33; // -
+    // int FLOAD_0 = 34; // -
+    // int FLOAD_1 = 35; // -
+    // int FLOAD_2 = 36; // -
+    // int FLOAD_3 = 37; // -
+    // int DLOAD_0 = 38; // -
+    // int DLOAD_1 = 39; // -
+    // int DLOAD_2 = 40; // -
+    // int DLOAD_3 = 41; // -
+    // int ALOAD_0 = 42; // -
+    // int ALOAD_1 = 43; // -
+    // int ALOAD_2 = 44; // -
+    // int ALOAD_3 = 45; // -
+    int IALOAD = 46; // visitInsn
+    int LALOAD = 47; // -
+    int FALOAD = 48; // -
+    int DALOAD = 49; // -
+    int AALOAD = 50; // -
+    int BALOAD = 51; // -
+    int CALOAD = 52; // -
+    int SALOAD = 53; // -
+    int ISTORE = 54; // visitVarInsn
+    int LSTORE = 55; // -
+    int FSTORE = 56; // -
+    int DSTORE = 57; // -
+    int ASTORE = 58; // -
+    // int ISTORE_0 = 59; // -
+    // int ISTORE_1 = 60; // -
+    // int ISTORE_2 = 61; // -
+    // int ISTORE_3 = 62; // -
+    // int LSTORE_0 = 63; // -
+    // int LSTORE_1 = 64; // -
+    // int LSTORE_2 = 65; // -
+    // int LSTORE_3 = 66; // -
+    // int FSTORE_0 = 67; // -
+    // int FSTORE_1 = 68; // -
+    // int FSTORE_2 = 69; // -
+    // int FSTORE_3 = 70; // -
+    // int DSTORE_0 = 71; // -
+    // int DSTORE_1 = 72; // -
+    // int DSTORE_2 = 73; // -
+    // int DSTORE_3 = 74; // -
+    // int ASTORE_0 = 75; // -
+    // int ASTORE_1 = 76; // -
+    // int ASTORE_2 = 77; // -
+    // int ASTORE_3 = 78; // -
+    int IASTORE = 79; // visitInsn
+    int LASTORE = 80; // -
+    int FASTORE = 81; // -
+    int DASTORE = 82; // -
+    int AASTORE = 83; // -
+    int BASTORE = 84; // -
+    int CASTORE = 85; // -
+    int SASTORE = 86; // -
+    int POP = 87; // -
+    int POP2 = 88; // -
+    int DUP = 89; // -
+    int DUP_X1 = 90; // -
+    int DUP_X2 = 91; // -
+    int DUP2 = 92; // -
+    int DUP2_X1 = 93; // -
+    int DUP2_X2 = 94; // -
+    int SWAP = 95; // -
+    int IADD = 96; // -
+    int LADD = 97; // -
+    int FADD = 98; // -
+    int DADD = 99; // -
+    int ISUB = 100; // -
+    int LSUB = 101; // -
+    int FSUB = 102; // -
+    int DSUB = 103; // -
+    int IMUL = 104; // -
+    int LMUL = 105; // -
+    int FMUL = 106; // -
+    int DMUL = 107; // -
+    int IDIV = 108; // -
+    int LDIV = 109; // -
+    int FDIV = 110; // -
+    int DDIV = 111; // -
+    int IREM = 112; // -
+    int LREM = 113; // -
+    int FREM = 114; // -
+    int DREM = 115; // -
+    int INEG = 116; // -
+    int LNEG = 117; // -
+    int FNEG = 118; // -
+    int DNEG = 119; // -
+    int ISHL = 120; // -
+    int LSHL = 121; // -
+    int ISHR = 122; // -
+    int LSHR = 123; // -
+    int IUSHR = 124; // -
+    int LUSHR = 125; // -
+    int IAND = 126; // -
+    int LAND = 127; // -
+    int IOR = 128; // -
+    int LOR = 129; // -
+    int IXOR = 130; // -
+    int LXOR = 131; // -
+    int IINC = 132; // visitIincInsn
+    int I2L = 133; // visitInsn
+    int I2F = 134; // -
+    int I2D = 135; // -
+    int L2I = 136; // -
+    int L2F = 137; // -
+    int L2D = 138; // -
+    int F2I = 139; // -
+    int F2L = 140; // -
+    int F2D = 141; // -
+    int D2I = 142; // -
+    int D2L = 143; // -
+    int D2F = 144; // -
+    int I2B = 145; // -
+    int I2C = 146; // -
+    int I2S = 147; // -
+    int LCMP = 148; // -
+    int FCMPL = 149; // -
+    int FCMPG = 150; // -
+    int DCMPL = 151; // -
+    int DCMPG = 152; // -
+    int IFEQ = 153; // visitJumpInsn
+    int IFNE = 154; // -
+    int IFLT = 155; // -
+    int IFGE = 156; // -
+    int IFGT = 157; // -
+    int IFLE = 158; // -
+    int IF_ICMPEQ = 159; // -
+    int IF_ICMPNE = 160; // -
+    int IF_ICMPLT = 161; // -
+    int IF_ICMPGE = 162; // -
+    int IF_ICMPGT = 163; // -
+    int IF_ICMPLE = 164; // -
+    int IF_ACMPEQ = 165; // -
+    int IF_ACMPNE = 166; // -
+    int GOTO = 167; // -
+    int JSR = 168; // -
+    int RET = 169; // visitVarInsn
+    int TABLESWITCH = 170; // visiTableSwitchInsn
+    int LOOKUPSWITCH = 171; // visitLookupSwitch
+    int IRETURN = 172; // visitInsn
+    int LRETURN = 173; // -
+    int FRETURN = 174; // -
+    int DRETURN = 175; // -
+    int ARETURN = 176; // -
+    int RETURN = 177; // -
+    int GETSTATIC = 178; // visitFieldInsn
+    int PUTSTATIC = 179; // -
+    int GETFIELD = 180; // -
+    int PUTFIELD = 181; // -
+    int INVOKEVIRTUAL = 182; // visitMethodInsn
+    int INVOKESPECIAL = 183; // -
+    int INVOKESTATIC = 184; // -
+    int INVOKEINTERFACE = 185; // -
+    int INVOKEDYNAMIC = 186; // visitInvokeDynamicInsn
+    int NEW = 187; // visitTypeInsn
+    int NEWARRAY = 188; // visitIntInsn
+    int ANEWARRAY = 189; // visitTypeInsn
+    int ARRAYLENGTH = 190; // visitInsn
+    int ATHROW = 191; // -
+    int CHECKCAST = 192; // visitTypeInsn
+    int INSTANCEOF = 193; // -
+    int MONITORENTER = 194; // visitInsn
+    int MONITOREXIT = 195; // -
+    // int WIDE = 196; // NOT VISITED
+    int MULTIANEWARRAY = 197; // visitMultiANewArrayInsn
+    int IFNULL = 198; // visitJumpInsn
+    int IFNONNULL = 199; // -
+    // int GOTO_W = 200; // -
+    // int JSR_W = 201; // -
 }