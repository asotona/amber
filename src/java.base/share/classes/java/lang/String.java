--- conflicted
+++ resolved
@@ -41,11 +41,8 @@
 import java.util.Optional;
 import java.util.Spliterator;
 import java.util.StringJoiner;
-<<<<<<< HEAD
-=======
 import java.util.function.Function;
 import java.util.regex.Matcher;
->>>>>>> 94f0c828
 import java.util.regex.Pattern;
 import java.util.regex.PatternSyntaxException;
 import java.util.stream.Collectors;
@@ -1792,7 +1789,7 @@
      * @param   src         the characters being searched.
      * @param   srcCoder    coder handles the mapping between bytes/chars
      * @param   srcCount    count of the source string.
-     * @param   tgtStr      the characters being searched for.
+     * @param   tgt         the characters being searched for.
      * @param   fromIndex   the index to begin searching from.
      */
     static int lastIndexOf(byte[] src, byte srcCoder, int srcCount,
