/*
 * Copyright (c) 2018, Oracle and/or its affiliates. All rights reserved.
 * DO NOT ALTER OR REMOVE COPYRIGHT NOTICES OR THIS FILE HEADER.
 *
 * This code is free software; you can redistribute it and/or modify it
 * under the terms of the GNU General Public License version 2 only, as
 * published by the Free Software Foundation.  Oracle designates this
 * particular file as subject to the "Classpath" exception as provided
 * by Oracle in the LICENSE file that accompanied this code.
 *
 * This code is distributed in the hope that it will be useful, but WITHOUT
 * ANY WARRANTY; without even the implied warranty of MERCHANTABILITY or
 * FITNESS FOR A PARTICULAR PURPOSE.  See the GNU General Public License
 * version 2 for more details (a copy is included in the LICENSE file that
 * accompanied this code).
 *
 * You should have received a copy of the GNU General Public License version
 * 2 along with this work; if not, write to the Free Software Foundation,
 * Inc., 51 Franklin St, Fifth Floor, Boston, MA 02110-1301 USA.
 *
 * Please contact Oracle, 500 Oracle Parkway, Redwood Shores, CA 94065 USA
 * or visit www.oracle.com if you need additional information or have any
 * questions.
 */
package java.lang.constant;

import java.lang.invoke.MethodHandles;
import java.lang.invoke.MethodType;
import java.util.Arrays;
import java.util.List;

<<<<<<< HEAD
import jdk.internal.lang.annotation.Foldable;

import static java.lang.constant.ConstantDescs.BSM_INVOKE;
import static java.lang.constant.ConstantDescs.MHR_METHODTYPEDESC_FACTORY;
=======
>>>>>>> 82ad6be6
import static java.util.Objects.requireNonNull;

/**
 * A <a href="package-summary.html#nominal">nominal descriptor</a> for a
 * {@link MethodType}.  A {@linkplain MethodTypeDescImpl} corresponds to a
 * {@code Constant_MethodType_info} entry in the constant pool of a classfile.
 */
final class MethodTypeDescImpl implements MethodTypeDesc {
    private final ClassDesc returnType;
    private final ClassDesc[] argTypes;

    /**
     * Construct a {@linkplain MethodTypeDesc} with the specified return type
     * and parameter types
     *
     * @param returnType a {@link ClassDesc} describing the return type
     * @param argTypes {@link ClassDesc}s describing the parameter types
     */
    MethodTypeDescImpl(ClassDesc returnType, ClassDesc[] argTypes) {
        this.returnType = requireNonNull(returnType);
        this.argTypes = requireNonNull(argTypes);

        for (ClassDesc cr : argTypes)
            if (cr.isPrimitive() && cr.descriptorString().equals("V"))
                throw new IllegalArgumentException("Void parameters not permitted");
    }

    /**
     * Create a {@linkplain MethodTypeDescImpl} given a method descriptor string.
     *
     * @param descriptor the method descriptor string, as per JVMS 4.3.3
     * @return a {@linkplain MethodTypeDescImpl} describing the desired method type
     * @throws IllegalArgumentException if the descriptor string is not a valid
     * method descriptor
     * @jvms 4.3.3 Method Descriptors
     */
    @Foldable
    static MethodTypeDescImpl ofDescriptor(String descriptor) {
        requireNonNull(descriptor);
        List<String> types = ConstantUtils.parseMethodDescriptor(descriptor);
        ClassDesc[] paramTypes = types.stream().skip(1).map(ClassDesc::ofDescriptor).toArray(ClassDesc[]::new);
        return new MethodTypeDescImpl(ClassDesc.ofDescriptor(types.get(0)), paramTypes);
    }

    @Foldable
    @Override
    public ClassDesc returnType() {
        return returnType;
    }

    @Foldable
    @Override
    public int parameterCount() {
        return argTypes.length;
    }

    @Foldable
    @Override
    public ClassDesc parameterType(int index) {
        return argTypes[index];
    }

    @Override
    public List<ClassDesc> parameterList() {
        return List.of(argTypes);
    }

    @Override
    public ClassDesc[] parameterArray() {
        return argTypes.clone();
    }

    @Foldable
    @Override
    public MethodTypeDesc changeReturnType(ClassDesc returnType) {
        return MethodTypeDesc.of(returnType, argTypes);
    }

    @Foldable
    @Override
    public MethodTypeDesc changeParameterType(int index, ClassDesc paramType) {
        ClassDesc[] newArgs = argTypes.clone();
        newArgs[index] = paramType;
        return MethodTypeDesc.of(returnType, newArgs);
    }

    @Foldable
    @Override
    public MethodTypeDesc dropParameterTypes(int start, int end) {
        if (start < 0 || start >= argTypes.length || end < 0 || end > argTypes.length)
            throw new IndexOutOfBoundsException();
        else if (start > end)
            throw new IllegalArgumentException(String.format("Range (%d, %d) not valid for size %d", start, end, argTypes.length));
        ClassDesc[] newArgs = new ClassDesc[argTypes.length - (end - start)];
        System.arraycopy(argTypes, 0, newArgs, 0, start);
        System.arraycopy(argTypes, end, newArgs, start, argTypes.length - end);
        return MethodTypeDesc.of(returnType, newArgs);
    }

    @Foldable
    @Override
    public MethodTypeDesc insertParameterTypes(int pos, ClassDesc... paramTypes) {
        if (pos < 0 || pos > argTypes.length)
            throw new IndexOutOfBoundsException(pos);
        ClassDesc[] newArgs = new ClassDesc[argTypes.length + paramTypes.length];
        System.arraycopy(argTypes, 0, newArgs, 0, pos);
        System.arraycopy(paramTypes, 0, newArgs, pos, paramTypes.length);
        System.arraycopy(argTypes, pos, newArgs, pos+paramTypes.length, argTypes.length - pos);
        return MethodTypeDesc.of(returnType, newArgs);
    }

    @Override
    public MethodType resolveConstantDesc(MethodHandles.Lookup lookup) {
        return MethodType.fromMethodDescriptorString(descriptorString(), lookup.lookupClass().getClassLoader());
    }

    @Override
    public boolean equals(Object o) {
        if (this == o) return true;
        if (o == null || getClass() != o.getClass()) return false;

        MethodTypeDescImpl constant = (MethodTypeDescImpl) o;

        return returnType.equals(constant.returnType)
               && Arrays.equals(argTypes, constant.argTypes);
    }

    @Override
    public int hashCode() {
        int result = returnType.hashCode();
        result = 31 * result + Arrays.hashCode(argTypes);
        return result;
    }

    @Override
    public String toString() {
        return String.format("MethodTypeDesc[%s]", displayDescriptor());
    }
}<|MERGE_RESOLUTION|>--- conflicted
+++ resolved
@@ -28,14 +28,11 @@
 import java.lang.invoke.MethodType;
 import java.util.Arrays;
 import java.util.List;
+import java.util.Optional;
 
-<<<<<<< HEAD
 import jdk.internal.lang.annotation.Foldable;
-
 import static java.lang.constant.ConstantDescs.BSM_INVOKE;
-import static java.lang.constant.ConstantDescs.MHR_METHODTYPEDESC_FACTORY;
-=======
->>>>>>> 82ad6be6
+import static java.lang.constant.ConstantDescs.MHD_METHODTYPEDESC_FACTORY;
 import static java.util.Objects.requireNonNull;
 
 /**
@@ -153,6 +150,11 @@
     }
 
     @Override
+    public Optional<? extends ConstantDesc<ConstantDesc<MethodType>>> describeConstable() {
+        return Optional.of(DynamicConstantDesc.of(BSM_INVOKE, MHD_METHODTYPEDESC_FACTORY, descriptorString()));
+    }
+
+    @Override
     public boolean equals(Object o) {
         if (this == o) return true;
         if (o == null || getClass() != o.getClass()) return false;
