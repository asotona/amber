--- conflicted
+++ resolved
@@ -4060,15 +4060,10 @@
 
     /**
      * Returns the component type of this {@code Class}, if it describes
-<<<<<<< HEAD
-     * an array type, or {@code null} otherwise.  Equivalent to
-     * {@link Class#getComponentType()}.
-=======
      * an array type, or {@code null} otherwise.
      *
      * @implSpec
      * Equivalent to {@link Class#getComponentType()}.
->>>>>>> f1ec6199
      *
      * @return a {@code Class} describing the component type, or {@code null}
      * if this {@code Class} does not describe an array type
