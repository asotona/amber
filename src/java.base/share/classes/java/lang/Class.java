--- conflicted
+++ resolved
@@ -68,6 +68,7 @@
 import jdk.internal.loader.BootLoader;
 import jdk.internal.loader.BuiltinClassLoader;
 import jdk.internal.misc.Unsafe;
+import jdk.internal.misc.VM;
 import jdk.internal.module.Resources;
 import jdk.internal.reflect.CallerSensitive;
 import jdk.internal.reflect.ConstantPool;
@@ -3879,43 +3880,6 @@
          return TypeAnnotationParser.buildAnnotatedInterfaces(getRawTypeAnnotations(), getConstantPool(), this);
     }
 
-<<<<<<< HEAD
-    /**
-     * Produce the type descriptor string for this class as per JVMS 4.3.2.
-     * <p>
-     * Note that this is not a strict inverse of {@link #forName};
-     * distinct classes which share a common name but have different class loaders
-     * will have identical descriptor strings.
-     *
-     * @return the type descriptor representation
-     * @jvms 4.3.2 Field Descriptors
-     */
-    @Override
-    public String descriptorString() {
-        if (isPrimitive())
-            return Wrapper.forPrimitiveType(this).basicTypeString();
-        else if (isArray()) {
-            return "[" + componentType.descriptorString();
-        }
-        else {
-            return "L" + getName().replace('.', '/') + ";";
-        }
-    }
-
-    @Override
-    public Class<?> componentType() {
-        return isArray() ? componentType : null;
-    }
-
-    @Override
-    public Class<?> arrayType() {
-        return Array.newInstance(this, 0).getClass();
-    }
-
-    @Override
-    public Optional<ClassDesc> describeConstable() {
-        return Optional.of(ClassDesc.ofDescriptor(descriptorString()));
-=======
     private native Class<?> getNestHost0();
 
     /**
@@ -4071,6 +4035,42 @@
             }
         }
         return members;
->>>>>>> 3d8776d7
+    }
+
+    /**
+     * Produce the type descriptor string for this class as per JVMS 4.3.2.
+     * <p>
+     * Note that this is not a strict inverse of {@link #forName};
+     * distinct classes which share a common name but have different class loaders
+     * will have identical descriptor strings.
+     *
+     * @return the type descriptor representation
+     * @jvms 4.3.2 Field Descriptors
+     */
+    @Override
+    public String descriptorString() {
+        if (isPrimitive())
+            return Wrapper.forPrimitiveType(this).basicTypeString();
+        else if (isArray()) {
+            return "[" + componentType.descriptorString();
+        }
+        else {
+            return "L" + getName().replace('.', '/') + ";";
+        }
+    }
+
+    @Override
+    public Class<?> componentType() {
+        return isArray() ? componentType : null;
+    }
+
+    @Override
+    public Class<?> arrayType() {
+        return Array.newInstance(this, 0).getClass();
+    }
+
+    @Override
+    public Optional<ClassDesc> describeConstable() {
+        return Optional.of(ClassDesc.ofDescriptor(descriptorString()));
     }
 }