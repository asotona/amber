#
# Copyright (c) 1999, 2018, Oracle and/or its affiliates. All rights reserved.
# DO NOT ALTER OR REMOVE COPYRIGHT NOTICES OR THIS FILE HEADER.
#
# This code is free software; you can redistribute it and/or modify it
# under the terms of the GNU General Public License version 2 only, as
# published by the Free Software Foundation.  Oracle designates this
# particular file as subject to the "Classpath" exception as provided
# by Oracle in the LICENSE file that accompanied this code.
#
# This code is distributed in the hope that it will be useful, but WITHOUT
# ANY WARRANTY; without even the implied warranty of MERCHANTABILITY or
# FITNESS FOR A PARTICULAR PURPOSE.  See the GNU General Public License
# version 2 for more details (a copy is included in the LICENSE file that
# accompanied this code).
#
# You should have received a copy of the GNU General Public License version
# 2 along with this work; if not, write to the Free Software Foundation,
# Inc., 51 Franklin St, Fifth Floor, Boston, MA 02110-1301 USA.
#
# Please contact Oracle, 500 Oracle Parkway, Redwood Shores, CA 94065 USA
# or visit www.oracle.com if you need additional information or have any
# questions.
#

# Messages in this file which use "placeholders" for values (e.g. {0}, {1})
# are preceded by a stylized comment describing the type of the corresponding
# values.
# The simple types currently in use are:
#
# annotation        annotation compound
# boolean           true or false
# diagnostic        a sub-message; see compiler.misc.*
# fragment          similar to 'message segment', but with more specific type
# modifier          a Java modifier; e.g. public, private, protected
# file              a file URL
# file object       a file URL - similar to 'file' but typically used for source/class files, hence more specific
# flag              a Flags.Flag instance
# name              a name, typically a Java identifier
# number            an integer
# option name       the name of a command line option
# path              a path
# profile           a profile name
# source            a source version number, such as 1.5, 1.6, 1.7, taken from a com.sun.tools.javac.code.Source
# source version    a source version number, such as 1.5, 1.6, 1.7, taken from a javax.lang.model.SourceVersion
# string            a general string
# symbol            the name of a declared type
# symbol kind       the kind of a symbol (i.e. method, variable)
# kind name         an informative description of the kind of a declaration; see compiler.misc.kindname.*
# target            a target version number, such as 1.5, 1.6, 1.7, taken from a com.sun.tools.javac.jvm.Target
# token             the name of a non-terminal in source code; see compiler.misc.token.*
# tree tag          the name of a non-terminal in source code; see compiler.misc.token.*
# type              a Java type; e.g. int, X, X<T>
# url               a URL
# object            a Java object (unspecified)
# unused            the value is not used in this message
#
# The following compound types are also used:
#
# collection of X   a comma-separated collection of items; e.g. collection of type
# list of X         a comma-separated list of items; e.g. list of type
# set of X          a comma-separated set of items; e.g. set of modifier
#
# These may be composed:
#
# list of type or message segment
#
# The following type aliases are supported:
#
# message segment --> diagnostic or fragment
# file name --> file, path or file object
#
# Custom comments are supported in parenthesis i.e.
#
# number (classfile major version)
#
# These comments are used internally in order to generate an enum-like class declaration containing
# a method/field for each of the diagnostic keys listed here. Those methods/fields can then be used
# by javac code to build diagnostics in a type-safe fashion.
#
# In addition, these comments are verified by the jtreg test test/tools/javac/diags/MessageInfo,
# using info derived from the collected set of examples in test/tools/javac/diags/examples.
# MessageInfo can also be run as a standalone utility providing more facilities
# for manipulating this file. For more details, see MessageInfo.java.

##
## errors
##

# 0: symbol
compiler.err.abstract.cant.be.instantiated=\
    {0} is abstract; cannot be instantiated

compiler.err.abstract.meth.cant.have.body=\
    abstract methods cannot have a body

# 0: kind name, 1: symbol
compiler.err.already.annotated=\
    {0} {1} has already been annotated

# 0: kind name, 1: symbol, 2: kind name, 3: symbol
compiler.err.already.defined=\
    {0} {1} is already defined in {2} {3}

# 0: kind name, 1: symbol, 2: kind name, 3: kind name, 4: symbol
compiler.err.already.defined.in.clinit=\
    {0} {1} is already defined in {2} of {3} {4}

# 0: symbol
compiler.err.already.defined.single.import=\
    a type with the same simple name is already defined by the single-type-import of {0}

# 0: symbol
compiler.err.already.defined.static.single.import=\
    a type with the same simple name is already defined by the static single-type-import of {0}

# 0: symbol
compiler.err.already.defined.this.unit=\
    {0} is already defined in this compilation unit

# 0: type, 1: list of name
compiler.err.annotation.missing.default.value=\
    annotation @{0} is missing a default value for the element ''{1}''

# 0: type, 1: list of name
compiler.err.annotation.missing.default.value.1=\
    annotation @{0} is missing default values for elements {1}

# 0: type
compiler.err.annotation.not.valid.for.type=\
    annotation not valid for an element of type {0}

compiler.err.annotation.type.not.applicable=\
    annotation type not applicable to this kind of declaration

# 0: type
compiler.err.annotation.type.not.applicable.to.type=\
    annotation @{0} not applicable in this type context

compiler.err.annotation.value.must.be.annotation=\
    annotation value must be an annotation

compiler.err.annotation.value.must.be.class.literal=\
    annotation value must be a class literal

compiler.err.annotation.value.must.be.name.value=\
    annotation values must be of the form ''name=value''

compiler.err.annotation.value.not.allowable.type=\
    annotation value not of an allowable type

compiler.err.expression.not.allowable.as.annotation.value=\
    expression not allowed as annotation value

compiler.err.anon.class.impl.intf.no.args=\
    anonymous class implements interface; cannot have arguments

compiler.err.anon.class.impl.intf.no.typeargs=\
    anonymous class implements interface; cannot have type arguments

compiler.err.anon.class.impl.intf.no.qual.for.new=\
    anonymous class implements interface; cannot have qualifier for new

compiler.err.cant.inherit.from.anon=\
    cannot inherit from anonymous class

# 0: symbol, 1: symbol, 2: symbol
compiler.err.array.and.varargs=\
    cannot declare both {0} and {1} in {2}

compiler.err.array.dimension.missing=\
    array dimension missing

compiler.err.illegal.array.creation.both.dimension.and.initialization=\
    array creation with both dimension expression and initialization is illegal

# 0: type
compiler.err.array.req.but.found=\
    array required, but {0} found

compiler.err.attribute.value.must.be.constant=\
    element value must be a constant expression

# 0: string (statement type)
compiler.err.bad.initializer=\
    bad initializer for {0}

compiler.err.break.outside.switch.loop=\
    break outside switch or loop

compiler.err.break.missing.value=\
    missing break value

compiler.err.break.outside.switch.expression=\
    break outside of enclosing switch expression

compiler.err.continue.outside.switch.expression=\
    continue outside of enclosing switch expression

compiler.err.return.outside.switch.expression=\
    return outside of enclosing switch expression

compiler.err.rule.completes.normally=\
    switch rule completes without providing a value\n\
    (switch rules in switch expressions must either provide a value or throw)

compiler.err.switch.expression.completes.normally=\
    switch expression completes without providing a value\n\
    (switch expressions must either provide a value or throw for all possible input values)

# 0: name
compiler.err.break.ambiguous.target=\
    ambiguous reference to ''{0}''\n\
    (''{0}'' is both a label and an expression)

# 0: tree tag
compiler.err.break.expr.not.immediate=\
    value break not supported in ''{0}''

compiler.err.break.complex.value.no.switch.expression=\
    unexpected value break

compiler.err.switch.expression.empty=\
    switch expression does not have any case clauses

# 0: name
compiler.err.call.must.be.first.stmt.in.ctor=\
    call to {0} must be first statement in constructor

# 0: symbol kind, 1: name, 2: list of type or message segment, 3: list of type or message segment, 4: symbol kind, 5: type, 6: message segment
compiler.err.cant.apply.symbol=\
    {0} {1} in {4} {5} cannot be applied to given types;\n\
    required: {2}\n\
    found: {3}\n\
    reason: {6}

# 0: symbol kind, 1: name, 2: list of type
compiler.err.cant.apply.symbols=\
    no suitable {0} found for {1}({2})

# 0: symbol kind, 1: name, 2: list of type or message segment, 3: list of type or message segment, 4: symbol kind, 5: type, 6: message segment
compiler.misc.cant.apply.symbol=\
    {0} {1} in {4} {5} cannot be applied to given types\n\
    required: {2}\n\
    found: {3}\n\
    reason: {6}

# 0: symbol kind, 1: name, 2: list of type
compiler.misc.cant.apply.symbols=\
    no suitable {0} found for {1}({2})

# 0: kind name, 1: symbol
compiler.misc.no.abstracts=\
    no abstract method found in {0} {1}

# 0: kind name, 1: symbol
compiler.misc.incompatible.abstracts=\
    multiple non-overriding abstract methods found in {0} {1}

compiler.err.bad.functional.intf.anno=\
    Unexpected @FunctionalInterface annotation

# 0: message segment
compiler.err.bad.functional.intf.anno.1=\
    Unexpected @FunctionalInterface annotation\n\
    {0}

# 0: message segment
compiler.err.anonymous.diamond.method.does.not.override.superclass=\
    method does not override or implement a method from a supertype\n\
    {0}

# 0: symbol
compiler.misc.not.a.functional.intf=\
    {0} is not a functional interface

# 0: symbol, 1: message segment
compiler.misc.not.a.functional.intf.1=\
    {0} is not a functional interface\n\
    {1}

# 0: type, 1: kind name, 2: symbol
compiler.misc.invalid.generic.lambda.target=\
    invalid functional descriptor for lambda expression\n\
    method {0} in {1} {2} is generic

# 0: kind name, 1: symbol
compiler.misc.incompatible.descs.in.functional.intf=\
    incompatible function descriptors found in {0} {1}

# 0: name, 1: list of type, 2: type, 3: list of type
compiler.misc.descriptor=\
    descriptor: {2} {0}({1})

# 0: name, 1: list of type, 2: type, 3: list of type
compiler.misc.descriptor.throws=\
    descriptor: {2} {0}({1}) throws {3}

# 0: type
compiler.misc.no.suitable.functional.intf.inst=\
    cannot infer functional interface descriptor for {0}

# 0: message segment
compiler.misc.bad.intersection.target.for.functional.expr=\
    bad intersection type target for lambda or method reference\n\
    {0}

# 0: symbol or type
compiler.misc.not.an.intf.component=\
    component type {0} is not an interface

# 0: kind name, 1: message segment
compiler.err.invalid.mref=\
    invalid {0} reference\n\
    {1}

# 0: kind name, 1: message segment
compiler.misc.invalid.mref=\
    invalid {0} reference\n\
    {1}

compiler.misc.static.mref.with.targs=\
    parameterized qualifier on static method reference

# 0: symbol
compiler.err.cant.assign.val.to.final.var=\
    cannot assign a value to final variable {0}

compiler.err.cant.assign.val.to.this=\
    cannot assign to ''this''

# 0: symbol, 1: message segment
compiler.err.cant.ref.non.effectively.final.var=\
    local variables referenced from {1} must be final or effectively final

compiler.err.try.with.resources.expr.needs.var=\
    the try-with-resources resource must either be a variable declaration or an expression denoting \
a reference to a final or effectively final variable

# 0: symbol
compiler.err.try.with.resources.expr.effectively.final.var=\
    variable {0} used as a try-with-resources resource neither final nor effectively final


compiler.misc.lambda=\
    a lambda expression

compiler.misc.inner.cls=\
    an inner class

# 0: type
compiler.err.cant.deref=\
    {0} cannot be dereferenced

compiler.err.cant.extend.intf.annotation=\
    ''extends'' not allowed for @interfaces

compiler.err.annotation.decl.not.allowed.here=\
    annotation type declaration not allowed here

# 0: symbol
compiler.err.cant.inherit.from.final=\
    cannot inherit from final {0}

# 0: symbol or string
compiler.err.cant.ref.before.ctor.called=\
    cannot reference {0} before supertype constructor has been called

compiler.err.cant.select.static.class.from.param.type=\
    cannot select a static class from a parameterized type

# 0: symbol, 1: string, 2: string
compiler.err.cant.inherit.diff.arg=\
    {0} cannot be inherited with different arguments: <{1}> and <{2}>

compiler.err.catch.without.try=\
    ''catch'' without ''try''

# 0: kind name, 1: symbol
compiler.err.clash.with.pkg.of.same.name=\
    {0} {1} clashes with package of same name

compiler.err.class.not.allowed=\
    class, interface or enum declaration not allowed here

compiler.err.const.expr.req=\
    constant expression required

compiler.err.cont.outside.loop=\
    continue outside of loop

# 0: symbol or type
compiler.err.cyclic.inheritance=\
    cyclic inheritance involving {0}

# 0: symbol
compiler.err.cyclic.annotation.element=\
    type of element {0} is cyclic

# 0: symbol
compiler.err.call.to.super.not.allowed.in.enum.ctor=\
    call to super not allowed in enum constructor

# 0: type
compiler.err.no.superclass=\
    {0} has no superclass.

# 0: symbol, 1: type, 2: symbol, 3: type, 4: type
compiler.err.concrete.inheritance.conflict=\
    methods {0} from {1} and {2} from {3} are inherited with the same signature

compiler.err.default.allowed.in.intf.annotation.member=\
    default value only allowed in an annotation type declaration

# 0: symbol
compiler.err.doesnt.exist=\
    package {0} does not exist

# 0: type
compiler.err.duplicate.annotation.invalid.repeated=\
    annotation {0} is not a valid repeatable annotation

# 0: name, 1: type
compiler.err.duplicate.annotation.member.value=\
    duplicate element ''{0}'' in annotation @{1}.

# 0: type
compiler.err.duplicate.annotation.missing.container=\
    {0} is not a repeatable annotation type

# 0: symbol
compiler.err.invalid.repeatable.annotation=\
    duplicate annotation: {0} is annotated with an invalid @Repeatable annotation

# 0: symbol or type
compiler.err.invalid.repeatable.annotation.no.value=\
    {0} is not a valid @Repeatable, no value element method declared

# 0: type, 1: number
compiler.err.invalid.repeatable.annotation.multiple.values=\
    {0} is not a valid @Repeatable, {1} element methods named ''value'' declared

# 0: type
compiler.err.invalid.repeatable.annotation.invalid.value=\
    {0} is not a valid @Repeatable: invalid value element

# 0: symbol or type, 1: type, 2: type
compiler.err.invalid.repeatable.annotation.value.return=\
    containing annotation type ({0}) must declare an element named ''value'' of type {2}

# 0: symbol or type, 1: symbol
compiler.err.invalid.repeatable.annotation.elem.nondefault=\
    containing annotation type ({0}) does not have a default value for element {1}

# 0: symbol, 1: string, 2: symbol, 3: string
compiler.err.invalid.repeatable.annotation.retention=\
    retention of containing annotation type ({0}) is shorter than the retention of repeatable annotation type ({2})

# 0: symbol, 1: symbol
compiler.err.invalid.repeatable.annotation.not.documented=\
    repeatable annotation type ({1}) is @Documented while containing annotation type ({0}) is not

# 0: symbol, 1: symbol
compiler.err.invalid.repeatable.annotation.not.inherited=\
    repeatable annotation type ({1}) is @Inherited while containing annotation type ({0}) is not

# 0: symbol, 1: symbol
compiler.err.invalid.repeatable.annotation.incompatible.target=\
    containing annotation type ({0}) is applicable to more targets than repeatable annotation type ({1})

# 0: symbol
compiler.err.invalid.repeatable.annotation.repeated.and.container.present=\
    container {0} must not be present at the same time as the element it contains

# 0: type, 1: symbol
compiler.err.invalid.repeatable.annotation.not.applicable=\
    container {0} is not applicable to element {1}

# 0: type
compiler.err.invalid.repeatable.annotation.not.applicable.in.context=\
    container {0} is not applicable in this type context

# 0: name
compiler.err.duplicate.class=\
    duplicate class: {0}

# 0: name, 1: name
compiler.err.same.binary.name=\
    classes: {0} and {1} have the same binary name

compiler.err.duplicate.case.label=\
    duplicate case label

compiler.err.duplicate.default.label=\
    duplicate default label

compiler.err.else.without.if=\
    ''else'' without ''if''

compiler.err.empty.char.lit=\
    empty character literal

# 0: symbol
compiler.err.encl.class.required=\
    an enclosing instance that contains {0} is required

compiler.err.enum.annotation.must.be.enum.constant=\
    an enum annotation value must be an enum constant

compiler.err.enum.cant.be.instantiated=\
    enum types may not be instantiated

compiler.err.enum.label.must.be.unqualified.enum=\
    an enum switch case label must be the unqualified name of an enumeration constant

compiler.err.enum.no.subclassing=\
    classes cannot directly extend java.lang.Enum

compiler.err.enum.types.not.extensible=\
    enum types are not extensible

compiler.err.enum.no.finalize=\
    enums cannot have finalize methods

# 0: file name, 1: string
compiler.err.error.reading.file=\
    error reading {0}; {1}

# 0: type
compiler.err.except.already.caught=\
    exception {0} has already been caught

# 0: type
compiler.err.except.never.thrown.in.try=\
    exception {0} is never thrown in body of corresponding try statement

# 0: symbol
compiler.err.final.parameter.may.not.be.assigned=\
    final parameter {0} may not be assigned

# 0: symbol
compiler.err.try.resource.may.not.be.assigned=\
    auto-closeable resource {0} may not be assigned

# 0: symbol
compiler.err.multicatch.parameter.may.not.be.assigned=\
    multi-catch parameter {0} may not be assigned

# 0: type, 1: type
compiler.err.multicatch.types.must.be.disjoint=\
    Alternatives in a multi-catch statement cannot be related by subclassing\n\
    Alternative {0} is a subclass of alternative {1}

compiler.err.finally.without.try=\
    ''finally'' without ''try''

# 0: type, 1: message segment
compiler.err.foreach.not.applicable.to.type=\
    for-each not applicable to expression type\n\
    required: {1}\n\
    found:    {0}

compiler.err.fp.number.too.large=\
    floating point number too large

compiler.err.fp.number.too.small=\
    floating point number too small

compiler.err.generic.array.creation=\
    generic array creation

compiler.err.generic.throwable=\
    a generic class may not extend java.lang.Throwable

# 0: symbol
compiler.err.icls.cant.have.static.decl=\
    Illegal static declaration in inner class {0}\n\
    modifier \''static\'' is only allowed in constant variable declarations

# 0: string
compiler.err.illegal.char=\
    illegal character: ''{0}''

# 0: string, 1: string
compiler.err.illegal.char.for.encoding=\
    unmappable character (0x{0}) for encoding {1}

# 0: set of flag, 1: set of flag
compiler.err.illegal.combination.of.modifiers=\
    illegal combination of modifiers: {0} and {1}

compiler.err.illegal.enum.static.ref=\
    illegal reference to static field from initializer

compiler.err.illegal.esc.char=\
    illegal escape character

compiler.err.illegal.forward.ref=\
    illegal forward reference

# 0: symbol, 1: object
compiler.err.not.in.profile=\
    {0} is not available in profile ''{1}''

# 0: symbol
compiler.warn.forward.ref=\
    reference to variable ''{0}'' before it has been initialized

compiler.err.illegal.self.ref=\
    self-reference in initializer

# 0: symbol
compiler.warn.self.ref=\
    self-reference in initializer of variable ''{0}''

compiler.err.illegal.generic.type.for.instof=\
    illegal generic type for instanceof

# 0: type
compiler.err.illegal.initializer.for.type=\
    illegal initializer for {0}

compiler.err.illegal.line.end.in.char.lit=\
    illegal line end in character literal

compiler.err.illegal.nonascii.digit=\
    illegal non-ASCII digit

compiler.err.illegal.underscore=\
    illegal underscore

compiler.err.illegal.dot=\
    illegal ''.''

# 0: symbol
compiler.err.illegal.qual.not.icls=\
    illegal qualifier; {0} is not an inner class

compiler.err.illegal.start.of.expr=\
    illegal start of expression

compiler.err.illegal.start.of.stmt=\
    illegal start of statement

compiler.err.illegal.start.of.type=\
    illegal start of type

compiler.err.illegal.parenthesized.expression=\
    illegal parenthesized expression

compiler.err.illegal.unicode.esc=\
    illegal unicode escape

# 0: symbol
compiler.err.import.requires.canonical=\
    import requires canonical name for {0}

compiler.err.improperly.formed.type.param.missing=\
    improperly formed type, some parameters are missing

compiler.err.improperly.formed.type.inner.raw.param=\
    improperly formed type, type arguments given on a raw type

# 0: type, 1: type
compiler.err.incomparable.types=\
    incomparable types: {0} and {1}

# 0: string
compiler.err.int.number.too.large=\
    integer number too large

compiler.err.intf.annotation.members.cant.have.params=\
    elements in annotation type declarations cannot declare formal parameters

# 0: symbol
compiler.err.intf.annotation.cant.have.type.params=\
    annotation type {0} cannot be generic

compiler.err.intf.annotation.members.cant.have.type.params=\
    elements in annotation type declarations cannot be generic methods

# 0: symbol, 1: type
compiler.err.intf.annotation.member.clash=\
    annotation type {1} declares an element with the same name as method {0}

compiler.err.intf.expected.here=\
    interface expected here

compiler.err.intf.meth.cant.have.body=\
    interface abstract methods cannot have body

compiler.err.invalid.annotation.member.type=\
    invalid type for annotation type element

compiler.err.invalid.binary.number=\
    binary numbers must contain at least one binary digit

compiler.err.invalid.hex.number=\
    hexadecimal numbers must contain at least one hexadecimal digit

compiler.err.invalid.meth.decl.ret.type.req=\
    invalid method declaration; return type required

compiler.err.varargs.and.old.array.syntax=\
    legacy array notation not allowed on variable-arity parameter

compiler.err.varargs.and.receiver =\
    varargs notation not allowed on receiver parameter

compiler.err.varargs.must.be.last =\
    varargs parameter must be the last parameter

compiler.err.array.and.receiver =\
    legacy array notation not allowed on receiver parameter

compiler.err.wrong.receiver =\
    wrong receiver parameter name

compiler.err.variable.not.allowed=\
    variable declaration not allowed here

# 0: name
compiler.err.label.already.in.use=\
    label {0} already in use

# 0: symbol
compiler.err.local.var.accessed.from.icls.needs.final=\
    local variable {0} is accessed from within inner class; needs to be declared final

compiler.err.local.enum=\
    enum types must not be local

compiler.err.cannot.create.array.with.type.arguments=\
    cannot create array with type arguments

compiler.err.cannot.create.array.with.diamond=\
    cannot create array with ''<>''

compiler.err.invalid.module.directive=\
  module directive keyword or ''}'' expected

#
# limits.  We don't give the limits in the diagnostic because we expect
# them to change, yet we want to use the same diagnostic.  These are all
# detected during code generation.
#
compiler.err.limit.code=\
    code too large

compiler.err.limit.code.too.large.for.try.stmt=\
    code too large for try statement

compiler.err.limit.dimensions=\
    array type has too many dimensions

compiler.err.limit.locals=\
    too many local variables

compiler.err.limit.parameters=\
    too many parameters

compiler.err.limit.pool=\
    too many constants

compiler.err.limit.pool.in.class=\
    too many constants in class {0}

compiler.err.limit.stack=\
    code requires too much stack

compiler.err.limit.string=\
    constant string too long

# 0: string
compiler.err.limit.string.overflow=\
    UTF8 representation for string \"{0}...\" is too long for the constant pool

compiler.err.malformed.fp.lit=\
    malformed floating point literal

compiler.err.method.does.not.override.superclass=\
    method does not override or implement a method from a supertype

compiler.err.static.methods.cannot.be.annotated.with.override=\
    static methods cannot be annotated with @Override

compiler.err.missing.meth.body.or.decl.abstract=\
    missing method body, or declare abstract

compiler.err.missing.ret.stmt=\
    missing return statement

# 0: type
compiler.misc.missing.ret.val=\
    missing return value

compiler.misc.unexpected.ret.val=\
    unexpected return value

# 0: set of flag
compiler.err.mod.not.allowed.here=\
    modifier {0} not allowed here

# 0: name
compiler.err.modifier.not.allowed.here=\
    modifier {0} not allowed here

compiler.err.intf.not.allowed.here=\
    interface not allowed here

compiler.err.enums.must.be.static=\
    enum declarations allowed only in static contexts

# 0: symbol, 1: symbol
compiler.err.name.clash.same.erasure=\
    name clash: {0} and {1} have the same erasure

# 0: name, 1: list of type, 2: symbol, 3: name, 4: list of type, 5: symbol
compiler.err.name.clash.same.erasure.no.override=\
    name clash: {0}({1}) in {2} and {3}({4}) in {5} have the same erasure, yet neither overrides the other

# 0: string, 1: name, 2: name, 3: list of type, 4: symbol, 5: name, 6: list of type, 7: symbol
compiler.err.name.clash.same.erasure.no.override.1=\
    name clash: {0} {1} has two methods with the same erasure, yet neither overrides the other\n\
    first method:  {2}({3}) in {4}\n\
    second method: {5}({6}) in {7}

# 0: symbol, 1: symbol, 2: symbol, 3: symbol
compiler.err.name.clash.same.erasure.no.hide=\
    name clash: {0} in {1} and {2} in {3} have the same erasure, yet neither hides the other

compiler.err.name.reserved.for.internal.use=\
    {0} is reserved for internal use

compiler.err.native.meth.cant.have.body=\
    native methods cannot have a body


# 0: message segment
compiler.misc.incompatible.type.in.conditional=\
    bad type in conditional expression\n\
    {0}

compiler.misc.conditional.target.cant.be.void=\
    target-type for conditional expression cannot be void

compiler.misc.switch.expression.target.cant.be.void=\
    target-type for switch expression cannot be void

# 0: message segment
compiler.misc.incompatible.type.in.switch.expression=\
    bad type in switch expression\n\
    {0}

# 0: message segment
compiler.misc.incompatible.ret.type.in.lambda=\
    bad return type in lambda expression\n\
    {0}

compiler.misc.stat.expr.expected=\
    lambda body is not compatible with a void functional interface\n\
    (consider using a block lambda body, or use a statement expression instead)

# 0: message segment
compiler.misc.incompatible.ret.type.in.mref=\
    bad return type in method reference\n\
    {0}

compiler.err.lambda.body.neither.value.nor.void.compatible=\
    lambda body is neither value nor void compatible

# 0: list of type
compiler.err.incompatible.thrown.types.in.mref=\
    incompatible thrown types {0} in functional expression

compiler.misc.incompatible.arg.types.in.lambda=\
    incompatible parameter types in lambda expression

compiler.misc.incompatible.arg.types.in.mref=\
    incompatible parameter types in method reference

compiler.err.new.not.allowed.in.annotation=\
    ''new'' not allowed in an annotation

# 0: name, 1: type
compiler.err.no.annotation.member=\
    no annotation member {0} in {1}

# 0: symbol
compiler.err.no.encl.instance.of.type.in.scope=\
    no enclosing instance of type {0} is in scope

compiler.err.no.intf.expected.here=\
    no interface expected here

compiler.err.no.match.entry=\
    {0} has no match in entry in {1}; required {2}

# 0: type
compiler.err.not.annotation.type=\
    {0} is not an annotation type

# 0: symbol, 1: symbol, 2: message segment
compiler.err.not.def.access.package.cant.access=\
    {0} is not visible\n\
    ({2})

# 0: symbol, 1: symbol, 2: message segment
compiler.misc.not.def.access.package.cant.access=\
    {0} is not visible\n\
    ({2})

# 0: symbol, 1: message segment
compiler.err.package.not.visible=\
    package {0} is not visible\n\
    ({1})

# 0: symbol, 1: message segment
compiler.misc.package.not.visible=\
    package {0} is not visible\n\
    ({1})

# {0} - current module
# {1} - package in which the invisible class is declared
# {2} - module in which {1} is declared
# 0: symbol, 1: symbol, 2: symbol
compiler.misc.not.def.access.does.not.read=\
    package {1} is declared in module {2}, but module {0} does not read it

# {0} - package in which the invisible class is declared
# {1} - module in which {0} is declared
# 0: symbol, 1: symbol
compiler.misc.not.def.access.does.not.read.from.unnamed=\
    package {0} is declared in module {1}, which is not in the module graph

# {0} - package in which the invisible class is declared
# {1} - current module
# 0: symbol, 1: symbol
compiler.misc.not.def.access.does.not.read.unnamed=\
    package {0} is declared in the unnamed module, but module {0} does not read it

# {0} - package in which the invisible class is declared
# {1} - module in which {0} is declared
# 0: symbol, 1: symbol
compiler.misc.not.def.access.not.exported=\
    package {0} is declared in module {1}, which does not export it

# {0} - package in which the invisible class is declared
# {1} - module in which {0} is declared
# 0: symbol, 1: symbol
compiler.misc.not.def.access.not.exported.from.unnamed=\
    package {0} is declared in module {1}, which does not export it

# {0} - package in which the invisible class is declared
# {1} - module in which {0} is declared
# {2} - current module
# 0: symbol, 1: symbol, 2: symbol
compiler.misc.not.def.access.not.exported.to.module=\
    package {0} is declared in module {1}, which does not export it to module {2}

# {0} - package in which the invisible class is declared
# {1} - module in which {0} is declared
# 0: symbol, 1: symbol
compiler.misc.not.def.access.not.exported.to.module.from.unnamed=\
    package {0} is declared in module {1}, which does not export it to the unnamed module

# 0: symbol, 1: symbol
compiler.err.not.def.access.class.intf.cant.access=\
    {1}.{0} is defined in an inaccessible class or interface

# 0: symbol, 1: symbol
compiler.misc.not.def.access.class.intf.cant.access=\
    {1}.{0} is defined in an inaccessible class or interface

# 0: symbol, 1: symbol, 2: symbol, 3: message segment
compiler.err.not.def.access.class.intf.cant.access.reason=\
    {1}.{0} in package {2} is not accessible\n\
    ({3})

# 0: symbol, 1: symbol, 2: symbol, 3: message segment
compiler.misc.not.def.access.class.intf.cant.access.reason=\
    {1}.{0} in package {2} is not accessible\n\
    ({3})

# 0: symbol, 1: list of type, 2: type
compiler.misc.cant.access.inner.cls.constr=\
    cannot access constructor {0}({1})\n\
    an enclosing instance of type {2} is not in scope

# 0: symbol, 1: symbol
compiler.err.not.def.public.cant.access=\
    {0} is not public in {1}; cannot be accessed from outside package

# 0: symbol, 1: symbol
compiler.err.not.def.public=\
    {0} is not public in {1}

# 0: symbol, 1: symbol
compiler.misc.not.def.public.cant.access=\
    {0} is not public in {1}; cannot be accessed from outside package

# 0: name
compiler.err.not.loop.label=\
    not a loop label: {0}

compiler.err.not.stmt=\
    not a statement

# 0: symbol
compiler.err.not.encl.class=\
    not an enclosing class: {0}

# 0: name, 1: type
compiler.err.operator.cant.be.applied=\
    bad operand type {1} for unary operator ''{0}''

# 0: name, 1: type, 2: type
compiler.err.operator.cant.be.applied.1=\
    bad operand types for binary operator ''{0}''\n\
    first type:  {1}\n\
    second type: {2}

compiler.err.pkg.annotations.sb.in.package-info.java=\
    package annotations should be in file package-info.java

compiler.err.no.pkg.in.module-info.java=\
    package declarations not allowed in file module-info.java

# 0: symbol
compiler.err.pkg.clashes.with.class.of.same.name=\
    package {0} clashes with class of same name

compiler.err.warnings.and.werror=\
    warnings found and -Werror specified

# Errors related to annotation processing

# 0: symbol, 1: message segment, 2: string (stack-trace)
compiler.err.proc.cant.access=\
    cannot access {0}\n\
    {1}\n\
    Consult the following stack trace for details.\n\
    {2}

# 0: symbol, 1: message segment
compiler.err.proc.cant.access.1=\
    cannot access {0}\n\
    {1}

# 0: string
compiler.err.proc.cant.find.class=\
    Could not find class file for ''{0}''.

# Print a client-generated error message; assumed to be localized, no translation required
# 0: string
compiler.err.proc.messager=\
    {0}

# 0: string
compiler.misc.exception.message=\
    {0}

compiler.misc.user.selected.completion.failure=\
    user-selected completion failure by class name

# 0: collection of string
compiler.err.proc.no.explicit.annotation.processing.requested=\
    Class names, ''{0}'', are only accepted if annotation processing is explicitly requested

compiler.err.proc.no.service=\
    A ServiceLoader was not usable and is required for annotation processing.

# 0: string, 1: string
compiler.err.proc.processor.bad.option.name=\
    Bad option name ''{0}'' provided by processor ''{1}''

# 0: string
compiler.err.proc.processor.cant.instantiate=\
    Could not instantiate an instance of processor ''{0}''

# 0: string
compiler.err.proc.processor.not.found=\
    Annotation processor ''{0}'' not found

# 0: string
compiler.err.proc.processor.wrong.type=\
    Annotation processor ''{0}'' does not implement javax.annotation.processing.Processor

compiler.err.proc.service.problem=\
    Error creating a service loader to load Processors.

# 0: string
compiler.err.proc.bad.config.file=\
    Bad service configuration file, or exception thrown while constructing Processor object: {0}

compiler.err.proc.cant.create.loader=\
    Could not create class loader for annotation processors: {0}

# 0: symbol
compiler.err.qualified.new.of.static.class=\
    qualified new of static class

compiler.err.recursive.ctor.invocation=\
    recursive constructor invocation

# 0: name, 1: symbol kind, 2: symbol, 3: symbol, 4: symbol kind, 5: symbol, 6: symbol
compiler.err.ref.ambiguous=\
    reference to {0} is ambiguous\n\
    both {1} {2} in {3} and {4} {5} in {6} match

# 0: name, 1: symbol kind, 2: symbol, 3: symbol, 4: symbol kind, 5: symbol, 6: symbol
compiler.misc.ref.ambiguous=\
    reference to {0} is ambiguous\n\
    both {1} {2} in {3} and {4} {5} in {6} match

compiler.err.repeated.annotation.target=\
    repeated annotation target

compiler.err.repeated.interface=\
    repeated interface

compiler.err.repeated.modifier=\
    repeated modifier

# 0: symbol, 1: set of modifier, 2: symbol
compiler.err.report.access=\
    {0} has {1} access in {2}

# 0: symbol, 1: set of modifier, 2: symbol
compiler.misc.report.access=\
    {0} has {1} access in {2}

compiler.err.ret.outside.meth=\
    return outside method

compiler.err.signature.doesnt.match.supertype=\
    signature does not match {0}; incompatible supertype

compiler.err.signature.doesnt.match.intf=\
    signature does not match {0}; incompatible interfaces

# 0: symbol, 1: symbol, 2: symbol
compiler.err.does.not.override.abstract=\
    {0} is not abstract and does not override abstract method {1} in {2}

# 0: file object
compiler.err.source.cant.overwrite.input.file=\
    error writing source; cannot overwrite input file {0}

# 0: symbol
compiler.err.stack.sim.error=\
    Internal error: stack sim error on {0}

compiler.err.static.imp.only.classes.and.interfaces=\
    static import only from classes and interfaces

compiler.err.string.const.req=\
    constant string expression required

# 0: symbol, 1: fragment
compiler.err.cannot.generate.class=\
    error while generating class {0}\n\
    ({1})

# 0: symbol, 1: symbol
compiler.misc.synthetic.name.conflict=\
    the symbol {0} conflicts with a compiler-synthesized symbol in {1}

# 0: symbol, 1: type
compiler.misc.illegal.signature=\
    illegal signature attribute for type {1}

compiler.err.throws.not.allowed.in.intf.annotation=\
    throws clause not allowed in @interface members

compiler.err.try.without.catch.finally.or.resource.decls=\
    ''try'' without ''catch'', ''finally'' or resource declarations

# 0: symbol
compiler.err.type.doesnt.take.params=\
    type {0} does not take parameters

compiler.err.type.var.cant.be.deref=\
    cannot select from a type variable

compiler.err.type.var.may.not.be.followed.by.other.bounds=\
    a type variable may not be followed by other bounds

compiler.err.type.var.more.than.once=\
    type variable {0} occurs more than once in result type of {1}; cannot be left uninstantiated

compiler.err.type.var.more.than.once.in.result=\
    type variable {0} occurs more than once in type of {1}; cannot be left uninstantiated

# 0: type, 1: type, 2: fragment
compiler.err.types.incompatible=\
    types {0} and {1} are incompatible;\n\
    {2}

# 0: name, 1: list of type
compiler.misc.incompatible.diff.ret=\
    both define {0}({1}), but with unrelated return types

# 0: kind name, 1: type, 2: name, 3: list of type, 4: symbol, 5: symbol
compiler.misc.incompatible.unrelated.defaults=\
    {0} {1} inherits unrelated defaults for {2}({3}) from types {4} and {5}

# 0: kind name, 1: type, 2: name, 3: list of type, 4: symbol, 5: symbol
compiler.misc.incompatible.abstract.default=\
    {0} {1} inherits abstract and default for {2}({3}) from types {4} and {5}

# 0: name, 1: kind name, 2: symbol
compiler.err.default.overrides.object.member=\
    default method {0} in {1} {2} overrides a member of java.lang.Object

# 0: type
compiler.err.illegal.static.intf.meth.call=\
    illegal static interface method call\n\
    the receiver expression should be replaced with the type qualifier ''{0}''

# 0: symbol or type, 1: message segment
compiler.err.illegal.default.super.call=\
    bad type qualifier {0} in default super call\n\
    {1}

# 0: symbol, 1: type
compiler.misc.overridden.default=\
    method {0} is overridden in {1}

# 0: symbol, 1: type or symbol
compiler.misc.redundant.supertype=\
    redundant interface {0} is extended by {1}

compiler.err.unclosed.char.lit=\
    unclosed character literal

compiler.err.unclosed.comment=\
    unclosed comment

compiler.err.unclosed.str.lit=\
    unclosed string literal

# 0: string
compiler.err.unsupported.encoding=\
    unsupported encoding: {0}

compiler.err.io.exception=\
    error reading source file: {0}

# 0: name
compiler.err.undef.label=\
    undefined label: {0}

compiler.err.illegal.ref.to.var.type=\
    illegal reference to restricted type ''var''

compiler.err.var.not.allowed=\
    ''var'' not allowed here\n\
    as of release 10, ''var'' is a restricted local variable type and cannot be used for type declarations

compiler.warn.var.not.allowed=\
    as of release 10, ''var'' is a restricted local variable type and cannot be used for type declarations or as the element type of an array

# 0: name (variable), 1: message segment
compiler.err.cant.infer.local.var.type=\
    cannot infer type for local variable {0}\n\
    ({1})

compiler.err.var.not.allowed.here=\
    ''var'' is not allowed here

compiler.err.var.not.allowed.array=\
    ''var'' is not allowed as an element type of an array

compiler.err.var.not.allowed.compound=\
    ''var'' is not allowed in a compound declaration

# 0: fragment
compiler.err.invalid.lambda.parameter.declaration=\
    invalid lambda parameter declaration\n\
    ({0})

compiler.misc.implicit.and.explicit.not.allowed=\
    cannot mix implicitly-typed and explicitly-typed parameters

compiler.misc.var.and.explicit.not.allowed=\
    cannot mix ''var'' and explicitly-typed parameters

compiler.misc.var.and.implicit.not.allowed=\
    cannot mix ''var'' and implicitly-typed parameters

compiler.misc.local.cant.infer.null=\
    variable initializer is ''null''

compiler.misc.local.cant.infer.void=\
    variable initializer is ''void''

compiler.misc.local.missing.init=\
    cannot use ''var'' on variable without initializer

compiler.misc.local.lambda.missing.target=\
    lambda expression needs an explicit target-type

compiler.misc.local.mref.missing.target=\
    method reference needs an explicit target-type

compiler.misc.local.array.missing.target=\
    array initializer needs an explicit target-type

compiler.misc.local.self.ref=\
    cannot use ''var'' on self-referencing variable

# 0: message segment, 1: unused
compiler.err.cant.apply.diamond=\
    cannot infer type arguments for {0}

# 0: message segment or type, 1: message segment
compiler.err.cant.apply.diamond.1=\
    cannot infer type arguments for {0}\n\
    reason: {1}

# 0: message segment or type, 1: message segment
compiler.misc.cant.apply.diamond.1=\
    cannot infer type arguments for {0}\n\
    reason: {1}

compiler.err.unreachable.stmt=\
    unreachable statement

compiler.err.not.exhaustive=\
    the switch expression does not cover all possible input values

compiler.err.initializer.must.be.able.to.complete.normally=\
    initializer must be able to complete normally

compiler.err.initializer.not.allowed=\
    initializers not allowed in interfaces

# 0: type
compiler.err.unreported.exception.need.to.catch.or.throw=\
    unreported exception {0}; must be caught or declared to be thrown

# 0: type
compiler.err.unreported.exception.default.constructor=\
    unreported exception {0} in default constructor

# 0: type, 1: name
compiler.err.unreported.exception.implicit.close=\
    unreported exception {0}; must be caught or declared to be thrown\n\
    exception thrown from implicit call to close() on resource variable ''{1}''

compiler.err.unsupported.cross.fp.lit=\
    hexadecimal floating-point literals are not supported on this VM

compiler.err.void.not.allowed.here=\
    ''void'' type not allowed here

# 0: string
compiler.err.wrong.number.type.args=\
    wrong number of type arguments; required {0}

# 0: symbol
compiler.err.var.might.already.be.assigned=\
    variable {0} might already have been assigned

# 0: symbol
compiler.err.var.might.not.have.been.initialized=\
    variable {0} might not have been initialized

# 0: symbol
compiler.err.var.not.initialized.in.default.constructor=\
    variable {0} not initialized in the default constructor

# 0: symbol
compiler.err.var.might.be.assigned.in.loop=\
    variable {0} might be assigned in loop

# 0: symbol, 1: message segment
compiler.err.varargs.invalid.trustme.anno=\
    Invalid {0} annotation. {1}

# 0: type
compiler.misc.varargs.trustme.on.reifiable.varargs=\
    Varargs element type {0} is reifiable.

# 0: symbol
compiler.misc.varargs.trustme.on.non.varargs.meth=\
    Method {0} is not a varargs method.

# 0: symbol
compiler.misc.varargs.trustme.on.virtual.varargs=\
    Instance method {0} is neither final nor private.

# 0: symbol
compiler.misc.varargs.trustme.on.virtual.varargs.final.only=\
    Instance method {0} is not final.

# 0: type, 1: symbol kind, 2: symbol
compiler.misc.inaccessible.varargs.type=\
    formal varargs element type {0} is not accessible from {1} {2}

# In the following string, {1} will always be the detail message from
# java.io.IOException.
# 0: symbol, 1: string
compiler.err.class.cant.write=\
    error while writing {0}: {1}

# In the following string, {0} is the name of the class in the Java source.
# It really should be used two times..
# 0: kind name, 1: name
compiler.err.class.public.should.be.in.file=\
    {0} {1} is public, should be declared in a file named {1}.java

## All errors which do not refer to a particular line in the source code are
## preceded by this string.
compiler.err.error=\
    error:\u0020

# The following error messages do not refer to a line in the source code.
compiler.err.cant.read.file=\
    cannot read: {0}

# 0: string
compiler.err.plugin.not.found=\
    plug-in not found: {0}

# 0: path
compiler.warn.locn.unknown.file.on.module.path=\
    unknown file on module path: {0}


# 0: path
compiler.err.locn.bad.module-info=\
    problem reading module-info.class in {0}

# 0: path
compiler.err.locn.cant.read.directory=\
    cannot read directory {0}

# 0: path
compiler.err.locn.cant.read.file=\
    cannot read file {0}

# 0: path
compiler.err.locn.cant.get.module.name.for.jar=\
    cannot determine module name for {0}

# 0: path
compiler.err.multi-module.outdir.cannot.be.exploded.module=\
    in multi-module mode, the output directory cannot be an exploded module: {0}

# 0: path
compiler.warn.outdir.is.in.exploded.module=\
    the output directory is within an exploded module: {0}

# 0: file object
compiler.err.locn.module-info.not.allowed.on.patch.path=\
    module-info.class not allowed on patch path: {0}

# 0: string
compiler.err.locn.invalid.arg.for.xpatch=\
    invalid argument for --patch-module option: {0}

compiler.err.file.sb.on.source.or.patch.path.for.module=\
    file should be on source path, or on patch path for module

#####

# Fatal Errors

compiler.misc.fatal.err.no.java.lang=\
    Fatal Error: Unable to find package java.lang in classpath or bootclasspath

# 0: name
compiler.misc.fatal.err.cant.locate.meth=\
    Fatal Error: Unable to find method {0}

# 0: name
compiler.misc.fatal.err.cant.locate.field=\
    Fatal Error: Unable to find field {0}

# 0: type
compiler.misc.fatal.err.cant.locate.ctor=\
    Fatal Error: Unable to find constructor for {0}

compiler.misc.fatal.err.cant.close=\
    Fatal Error: Cannot close compiler resources

#####

##
## miscellaneous strings
##

compiler.misc.diamond.anonymous.methods.implicitly.override=\
    (due to <>, every non-private method declared in this anonymous class must override or implement a method from a supertype)

compiler.misc.source.unavailable=\
    (source unavailable)

compiler.misc.base.membership=\
    all your base class are belong to us

# 0: string, 1: string, 2: boolean
compiler.misc.x.print.processor.info=\
    Processor {0} matches {1} and returns {2}.

# 0: number, 1: string, 2: set of symbol, 3: boolean
compiler.misc.x.print.rounds=\
    Round {0}:\n\tinput files: {1}\n\tannotations: {2}\n\tlast round: {3}

# 0: file name
compiler.warn.file.from.future=\
    Modification date is in the future for file {0}

#####

## The following string will appear before all messages keyed as:
## "compiler.note".

compiler.note.compressed.diags=\
    Some messages have been simplified; recompile with -Xdiags:verbose to get full output

# 0: boolean, 1: symbol
compiler.note.lambda.stat=\
    Translating lambda expression\n\
    alternate metafactory = {0}\n\
    synthetic method = {1}

# 0: boolean, 1: unused
compiler.note.mref.stat=\
    Translating method reference\n\
    alternate metafactory = {0}\n\

# 0: boolean, 1: symbol
compiler.note.mref.stat.1=\
    Translating method reference\n\
    alternate metafactory = {0}\n\
    bridge method = {1}

compiler.note.note=\
    Note:\u0020

# 0: file name
compiler.note.deprecated.filename=\
    {0} uses or overrides a deprecated API.

compiler.note.deprecated.plural=\
    Some input files use or override a deprecated API.

# The following string may appear after one of the above deprecation
# messages.
compiler.note.deprecated.recompile=\
    Recompile with -Xlint:deprecation for details.

# 0: file name
compiler.note.deprecated.filename.additional=\
    {0} has additional uses or overrides of a deprecated API.

compiler.note.deprecated.plural.additional=\
    Some input files additionally use or override a deprecated API.

# 0: file name
compiler.note.removal.filename=\
    {0} uses or overrides a deprecated API that is marked for removal.

compiler.note.removal.plural=\
    Some input files use or override a deprecated API that is marked for removal.

# The following string may appear after one of the above removal messages.
compiler.note.removal.recompile=\
    Recompile with -Xlint:removal for details.

# 0: file name
compiler.note.removal.filename.additional=\
    {0} has additional uses or overrides of a deprecated API that is marked for removal.

compiler.note.removal.plural.additional=\
    Some input files additionally use or override a deprecated API that is marked for removal.

# 0: file name
compiler.note.unchecked.filename=\
    {0} uses unchecked or unsafe operations.

compiler.note.unchecked.plural=\
    Some input files use unchecked or unsafe operations.

# The following string may appear after one of the above unchecked messages.
compiler.note.unchecked.recompile=\
    Recompile with -Xlint:unchecked for details.

# 0: file name
compiler.note.unchecked.filename.additional=\
    {0} has additional unchecked or unsafe operations.

compiler.note.unchecked.plural.additional=\
    Some input files additionally use unchecked or unsafe operations.

# 0: file name
compiler.note.preview.filename=\
    {0} uses preview language features.

compiler.note.preview.plural=\
    Some input files use preview language features.

# The following string may appear after one of the above deprecation
# messages.
compiler.note.preview.recompile=\
    Recompile with -Xlint:preview for details.

# 0: file name
compiler.note.preview.filename.additional=\
    {0} has additional uses of preview language features.

compiler.note.preview.plural.additional=\
    Some input files additionally use preview language features.

# Notes related to annotation processing

# Print a client-generated note; assumed to be localized, no translation required
# 0: string
compiler.note.proc.messager=\
    {0}

# 0: string, 1: string, 2: string
compiler.note.multiple.elements=\
    Multiple elements named ''{1}'' in modules ''{2}'' were found by javax.lang.model.util.Elements.{0}.

#####

# 0: number
compiler.misc.count.error=\
    {0} error

# 0: number
compiler.misc.count.error.plural=\
    {0} errors

# 0: number
compiler.misc.count.warn=\
    {0} warning

# 0: number
compiler.misc.count.warn.plural=\
    {0} warnings

compiler.misc.version.not.available=\
    (version info not available)

## extra output when using -verbose (JavaCompiler)

# 0: symbol
compiler.misc.verbose.checking.attribution=\
    [checking {0}]

# 0: string
compiler.misc.verbose.parsing.done=\
    [parsing completed {0}ms]

# 0: file name
compiler.misc.verbose.parsing.started=\
    [parsing started {0}]

# 0: string
compiler.misc.verbose.total=\
    [total {0}ms]

# 0: file name
compiler.misc.verbose.wrote.file=\
    [wrote {0}]

## extra output when using -verbose (code/ClassReader)
# 0: string
compiler.misc.verbose.loading=\
    [loading {0}]

# 0: string
compiler.misc.verbose.sourcepath=\
    [search path for source files: {0}]

# 0: string
compiler.misc.verbose.classpath=\
    [search path for class files: {0}]

## extra output when using -prompt (util/Log)
compiler.misc.resume.abort=\
    R)esume, A)bort>

#####

##
## warnings
##

## All warning messages are preceded by the following string.
compiler.warn.warning=\
    warning:\u0020

## Warning messages may also include the following prefix to identify a
## lint option
# 0: option name
compiler.warn.lintOption=\
    [{0}]\u0020

# 0: symbol
compiler.warn.constant.SVUID=\
    serialVersionUID must be constant in class {0}

# 0: path
compiler.warn.dir.path.element.not.found=\
    bad path element "{0}": no such directory

# 0: file name
compiler.warn.dir.path.element.not.directory=\
    bad path element "{0}": not a directory

compiler.warn.finally.cannot.complete=\
    finally clause cannot complete normally

# 0: name
compiler.warn.poor.choice.for.module.name=\
    module name component {0} should avoid terminal digits

# 0: string
compiler.warn.incubating.modules=\
    using incubating module(s): {0}

# 0: symbol, 1: symbol
compiler.warn.has.been.deprecated=\
    {0} in {1} has been deprecated

# 0: symbol, 1: symbol
compiler.warn.has.been.deprecated.for.removal=\
    {0} in {1} has been deprecated and marked for removal

# 0: symbol
compiler.warn.has.been.deprecated.module=\
    module {0} has been deprecated

# 0: symbol
compiler.warn.has.been.deprecated.for.removal.module=\
    module {0} has been deprecated and marked for removal

# 0: symbol
compiler.warn.sun.proprietary=\
    {0} is internal proprietary API and may be removed in a future release

compiler.warn.illegal.char.for.encoding=\
    unmappable character for encoding {0}

# 0: symbol
compiler.warn.improper.SVUID=\
    serialVersionUID must be declared static final in class {0}

# 0: type, 1: type
compiler.warn.inexact.non-varargs.call=\
    non-varargs call of varargs method with inexact argument type for last parameter;\n\
    cast to {0} for a varargs call\n\
    cast to {1} for a non-varargs call and to suppress this warning

# 0: list of type
compiler.warn.unreachable.catch=\
    unreachable catch clause\n\
    thrown type {0} has already been caught

# 0: list of type
compiler.warn.unreachable.catch.1=\
    unreachable catch clause\n\
    thrown types {0} have already been caught

# 0: symbol
compiler.warn.long.SVUID=\
    serialVersionUID must be of type long in class {0}

# 0: symbol
compiler.warn.missing.SVUID=\
    serializable class {0} has no definition of serialVersionUID

# 0: symbol, 1: symbol, 2: symbol, 3: symbol
compiler.warn.potentially.ambiguous.overload=\
    {0} in {1} is potentially ambiguous with {2} in {3}

# 0: message segment
compiler.warn.override.varargs.missing=\
    {0}; overridden method has no ''...''

# 0: message segment
compiler.warn.override.varargs.extra=\
    {0}; overriding method is missing ''...''

# 0: message segment
compiler.warn.override.bridge=\
    {0}; overridden method is a bridge method

# 0: symbol
compiler.warn.pkg-info.already.seen=\
    a package-info.java file has already been seen for package {0}

# 0: path
compiler.warn.path.element.not.found=\
    bad path element "{0}": no such file or directory

compiler.warn.possible.fall-through.into.case=\
    possible fall-through into case

# 0: type
compiler.warn.redundant.cast=\
    redundant cast to {0}

# 0: number
compiler.warn.position.overflow=\
    Position encoding overflows at line {0}

# 0: file name, 1: number, 2: number
compiler.warn.big.major.version=\
    {0}: major version {1} is newer than {2}, the highest major version supported by this compiler.\n\
    It is recommended that the compiler be upgraded.

# 0: kind name, 1: symbol
compiler.warn.static.not.qualified.by.type=\
    static {0} should be qualified by type name, {1}, instead of by an expression

# 0: string
compiler.warn.source.no.bootclasspath=\
    bootstrap class path not set in conjunction with -source {0}

# 0: string
compiler.warn.option.obsolete.source=\
    source value {0} is obsolete and will be removed in a future release

# 0: target
compiler.warn.option.obsolete.target=\
    target value {0} is obsolete and will be removed in a future release

# 0: string, 1: string
compiler.err.option.removed.source=\
    Source option {0} is no longer supported. Use {1} or later.

# 0: target, 1: target
compiler.err.option.removed.target=\
    Target option {0} is no longer supported. Use {1} or later.


# 0: target, 1: target
compiler.warn.option.parameters.unsupported=\
    -parameters is not supported for target value {0}. Use {1} or later.

compiler.warn.option.obsolete.suppression=\
    To suppress warnings about obsolete options, use -Xlint:-options.

# 0: name, 1: number, 2: number, 3: number, 4: number
compiler.warn.future.attr=\
    {0} attribute introduced in version {1}.{2} class files is ignored in version {3}.{4} class files

compiler.warn.requires.automatic=\
    requires directive for an automatic module

compiler.warn.requires.transitive.automatic=\
    requires transitive directive for an automatic module

# Warnings related to annotation processing
# 0: string
compiler.warn.proc.package.does.not.exist=\
    package {0} does not exist

# 0: string
compiler.warn.proc.file.reopening=\
    Attempt to create a file for ''{0}'' multiple times

# 0: string
compiler.warn.proc.type.already.exists=\
    A file for type ''{0}'' already exists on the sourcepath or classpath

# 0: string
compiler.warn.proc.type.recreate=\
    Attempt to create a file for type ''{0}'' multiple times

# 0: string
compiler.warn.proc.illegal.file.name=\
    Cannot create file for illegal name ''{0}''.

# 0: string, 1: string
compiler.warn.proc.suspicious.class.name=\
    Creating file for a type whose name ends in {1}: ''{0}''

# 0: string
compiler.warn.proc.file.create.last.round=\
    File for type ''{0}'' created in the last round will not be subject to annotation processing.

# 0: string, 1: string
compiler.warn.proc.malformed.supported.string=\
    Malformed string ''{0}'' for a supported annotation type returned by processor ''{1}''

# 0: set of string
compiler.warn.proc.annotations.without.processors=\
    No processor claimed any of these annotations: {0}

# 0: source version, 1: string, 2: string
compiler.warn.proc.processor.incompatible.source.version=\
    Supported source version ''{0}'' from annotation processor ''{1}'' less than -source ''{2}''

compiler.warn.proc.proc-only.requested.no.procs=\
    Annotation processing without compilation requested but no processors were found.

compiler.warn.proc.use.implicit=\
    Implicitly compiled files were not subject to annotation processing.\n\
    Use -implicit to specify a policy for implicit compilation.

compiler.warn.proc.use.proc.or.implicit=\
    Implicitly compiled files were not subject to annotation processing.\n\
    Use -proc:none to disable annotation processing or -implicit to specify a policy for implicit compilation.

# Print a client-generated warning; assumed to be localized, no translation required
# 0: string
compiler.warn.proc.messager=\
    {0}

# 0: set of string
compiler.warn.proc.unclosed.type.files=\
    Unclosed files for the types ''{0}''; these types will not undergo annotation processing

# 0: string
compiler.warn.proc.unmatched.processor.options=\
    The following options were not recognized by any processor: ''{0}''

compiler.warn.try.explicit.close.call=\
    explicit call to close() on an auto-closeable resource

# 0: symbol
compiler.warn.try.resource.not.referenced=\
    auto-closeable resource {0} is never referenced in body of corresponding try statement

# 0: type
compiler.warn.try.resource.throws.interrupted.exc=\
    auto-closeable resource {0} has a member method close() that could throw InterruptedException

compiler.warn.unchecked.assign=\
    unchecked assignment: {0} to {1}

# 0: symbol, 1: type
compiler.warn.unchecked.assign.to.var=\
    unchecked assignment to variable {0} as member of raw type {1}

# 0: symbol, 1: type
compiler.warn.unchecked.call.mbr.of.raw.type=\
    unchecked call to {0} as a member of the raw type {1}

compiler.warn.unchecked.cast.to.type=\
    unchecked cast to type {0}

# 0: kind name, 1: name, 2: object, 3: object, 4: kind name, 5: symbol
compiler.warn.unchecked.meth.invocation.applied=\
    unchecked method invocation: {0} {1} in {4} {5} is applied to given types\n\
    required: {2}\n\
    found: {3}

# 0: type
compiler.warn.unchecked.generic.array.creation=\
    unchecked generic array creation for varargs parameter of type {0}

# 0: type
compiler.warn.unchecked.varargs.non.reifiable.type=\
    Possible heap pollution from parameterized vararg type {0}

# 0: symbol
compiler.warn.varargs.unsafe.use.varargs.param=\
    Varargs method could cause heap pollution from non-reifiable varargs parameter {0}

compiler.warn.missing.deprecated.annotation=\
    deprecated item is not annotated with @Deprecated

# 0: kind name
compiler.warn.deprecated.annotation.has.no.effect=\
    @Deprecated annotation has no effect on this {0} declaration

# 0: string
compiler.warn.invalid.path=\
    Invalid filename: {0}

# 0: string
compiler.err.invalid.path=\
    Invalid filename: {0}


# 0: path
compiler.warn.invalid.archive.file=\
    Unexpected file on path: {0}

# 0: path
compiler.warn.unexpected.archive.file=\
    Unexpected extension for archive file: {0}

# 0: path
compiler.err.no.zipfs.for.archive=\
    No file system provider is available to handle this file: {0}

compiler.warn.div.zero=\
    division by zero

compiler.warn.empty.if=\
    empty statement after if

# 0: type, 1: name
compiler.warn.annotation.method.not.found=\
    Cannot find annotation method ''{1}()'' in type ''{0}''

# 0: type, 1: name, 2: message segment
compiler.warn.annotation.method.not.found.reason=\
    Cannot find annotation method ''{1}()'' in type ''{0}'': {2}

# 0: file object, 1: symbol, 2: name
compiler.warn.unknown.enum.constant=\
    unknown enum constant {1}.{2}

# 0: file object, 1: symbol, 2: name, 3: message segment
compiler.warn.unknown.enum.constant.reason=\
    unknown enum constant {1}.{2}\n\
    reason: {3}

# 0: type, 1: type
compiler.warn.raw.class.use=\
    found raw type: {0}\n\
    missing type arguments for generic class {1}

compiler.warn.diamond.redundant.args=\
    Redundant type arguments in new expression (use diamond operator instead).

compiler.warn.local.redundant.type=\
    Redundant type for local variable (replace explicit type with ''var'').

compiler.warn.potential.lambda.found=\
    This anonymous inner class creation can be turned into a lambda expression.

compiler.warn.method.redundant.typeargs=\
    Redundant type arguments in method call.

# 0: symbol, 1: message segment
compiler.warn.varargs.redundant.trustme.anno=\
    Redundant {0} annotation. {1}

# 0: symbol
compiler.warn.access.to.member.from.serializable.element=\
    access to member {0} from serializable element can be publicly accessible to untrusted code

# 0: symbol
compiler.warn.access.to.member.from.serializable.lambda=\
    access to member {0} from serializable lambda can be publicly accessible to untrusted code

#####

## The following are tokens which are non-terminals in the language. They should
## be named as JLS3 calls them when translated to the appropriate language.
compiler.misc.token.identifier=\
    <identifier>

compiler.misc.token.character=\
    <character>

compiler.misc.token.string=\
    <string>

compiler.misc.token.integer=\
    <integer>

compiler.misc.token.long-integer=\
    <long integer>

compiler.misc.token.float=\
    <float>

compiler.misc.token.double=\
    <double>

compiler.misc.token.bad-symbol=\
    <bad symbol>

compiler.misc.token.end-of-input=\
    <end of input>

## The argument to the following string will always be one of the following:
## 1. one of the above non-terminals
## 2. a keyword (JLS1.8)
## 3. a boolean literal (JLS3.10.3)
## 4. the null literal (JLS3.10.7)
## 5. a Java separator (JLS3.11)
## 6. an operator (JLS3.12)
##
## This is the only place these tokens will be used.
# 0: token
compiler.err.expected=\
    {0} expected

# 0: string
compiler.err.expected.str=\
    {0} expected

# 0: token, 1: token
compiler.err.expected2=\
    {0} or {1} expected

# 0: token, 1: token, 2: token
compiler.err.expected3=\
    {0}, {1}, or {2} expected

# 0: token, 1: token, 2: token, 3: token
compiler.err.expected4=\
    {0}, {1}, {2}, or {3} expected

compiler.err.premature.eof=\
    reached end of file while parsing

## The following are related in form, but do not easily fit the above paradigm.
compiler.err.expected.module=\
    ''module'' expected

compiler.err.expected.module.or.open=\
    ''module'' or ''open'' expected

compiler.err.dot.class.expected=\
    ''.class'' expected

## The argument to this string will always be either 'case' or 'default'.
# 0: token
compiler.err.orphaned=\
    orphaned {0}

# 0: name
compiler.misc.anonymous.class=\
    <anonymous {0}>

# 0: name, 1: type
compiler.misc.type.captureof=\
    capture#{0} of {1}

compiler.misc.type.captureof.1=\
    capture#{0}

compiler.misc.type.none=\
    <none>

compiler.misc.unnamed.package=\
    unnamed package

compiler.misc.unnamed.module=\
    unnamed module

#####

# 0: symbol, 1: message segment
compiler.err.cant.access=\
    cannot access {0}\n\
    {1}

# 0: name
compiler.misc.bad.class.file=\
    class file is invalid for class {0}

# 0: file name, 1: string (expected constant pool entry type), 2: number (constant pool index)
compiler.misc.bad.const.pool.entry=\
    bad constant pool entry in {0}\n\
    expected {1} at index {2}

# 0: file name, 1: message segment
compiler.misc.bad.class.file.header=\
    bad class file: {0}\n\
    {1}\n\
    Please remove or make sure it appears in the correct subdirectory of the classpath.

# 0: file name, 1: message segment
compiler.misc.bad.source.file.header=\
    bad source file: {0}\n\
    {1}\n\
    Please remove or make sure it appears in the correct subdirectory of the sourcepath.

## The following are all possible strings for the second argument ({1}) of the
## above strings.
compiler.misc.bad.class.signature=\
    bad class signature: {0}

#0: symbol, 1: symbol
compiler.misc.bad.enclosing.class=\
    bad enclosing class for {0}: {1}

# 0: symbol
compiler.misc.bad.enclosing.method=\
    bad enclosing method attribute for class {0}

compiler.misc.bad.runtime.invisible.param.annotations=\
    bad RuntimeInvisibleParameterAnnotations attribute: {0}

compiler.misc.bad.const.pool.tag=\
    bad constant pool tag: {0}

compiler.misc.bad.const.pool.tag.at=\
    bad constant pool tag: {0} at {1}

compiler.misc.bad.signature=\
    bad signature: {0}

compiler.misc.bad.type.annotation.value=\
    bad type annotation target type value: {0}

compiler.misc.bad.module-info.name=\
    bad class name

compiler.misc.class.file.wrong.class=\
    class file contains wrong class: {0}

compiler.misc.module.info.invalid.super.class=\
    module-info with invalid super class

# 0: name
compiler.misc.class.file.not.found=\
    class file for {0} not found

# 0: string (constant value), 1: symbol (constant field), 2: type (field type)
compiler.misc.bad.constant.range=\
    constant value ''{0}'' for {1} is outside the expected range for {2}

# 0: string (constant value), 1: symbol (constant field), 2: string (expected class)
compiler.misc.bad.constant.value=\
    bad constant value ''{0}'' for {1}, expected {2}

# 0: string (classfile major version), 1: string (classfile minor version)
compiler.misc.invalid.default.interface=\
    default method found in version {0}.{1} classfile

# 0: string (classfile major version), 1: string (classfile minor version)
compiler.misc.invalid.static.interface=\
    static method found in version {0}.{1} classfile

# 0: string (classfile major version), 1: string (classfile minor version)
compiler.misc.anachronistic.module.info=\
    module declaration found in version {0}.{1} classfile

# 0: name
compiler.misc.file.doesnt.contain.class=\
    file does not contain class {0}

# 0: symbol
compiler.misc.file.does.not.contain.package=\
    file does not contain package {0}

compiler.misc.file.does.not.contain.module=\
    file does not contain module declaration

compiler.misc.illegal.start.of.class.file=\
    illegal start of class file

compiler.misc.unable.to.access.file=\
    unable to access file: {0}

compiler.misc.unicode.str.not.supported=\
    unicode string in class file not supported

compiler.misc.undecl.type.var=\
    undeclared type variable: {0}

compiler.misc.malformed.vararg.method=\
    class file contains malformed variable arity method: {0}

compiler.misc.wrong.version=\
    class file has wrong version {0}.{1}, should be {2}.{3}

#####

# 0: type, 1: type or symbol
compiler.err.not.within.bounds=\
    type argument {0} is not within bounds of type-variable {1}

## The following are all possible strings for the second argument ({1}) of the
## above string.

## none yet...

#####

# 0: message segment
compiler.err.prob.found.req=\
    incompatible types: {0}

# 0: message segment
compiler.misc.prob.found.req=\
    incompatible types: {0}

# 0: message segment, 1: type, 2: type
compiler.warn.prob.found.req=\
    {0}\n\
    required: {2}\n\
    found:    {1}

# 0: type, 1: type
compiler.misc.inconvertible.types=\
    {0} cannot be converted to {1}

# 0: type, 1: type
compiler.misc.possible.loss.of.precision=\
    possible lossy conversion from {0} to {1}

compiler.misc.unchecked.assign=\
    unchecked conversion

# compiler.misc.storecheck=\
#     assignment might cause later store checks to fail
# compiler.misc.unchecked=\
#     assigned array cannot dynamically check its stores
compiler.misc.unchecked.cast.to.type=\
    unchecked cast

# compiler.err.star.expected=\
#     ''*'' expected
# compiler.err.no.elem.type=\
#     \[\*\] cannot have a type

# 0: message segment
compiler.misc.try.not.applicable.to.type=\
    try-with-resources not applicable to variable type\n\
    ({0})

#####

# 0: object, 1: message segment
compiler.err.type.found.req=\
    unexpected type\n\
    required: {1}\n\
    found:    {0}

## The following are all possible strings for the first argument ({0}) of the
## above string.
compiler.misc.type.req.class=\
    class

compiler.misc.type.req.class.array=\
    class or array

compiler.misc.type.req.array.or.iterable=\
    array or java.lang.Iterable

compiler.misc.type.req.ref=\
    reference

compiler.misc.type.req.exact=\
    class or interface without bounds

# 0: type
compiler.misc.type.parameter=\
    type parameter {0}

#####

## The following are all possible strings for the last argument of all those
## diagnostics whose key ends in ".1"

# 0: type, 1: list of type
compiler.misc.no.unique.maximal.instance.exists=\
    no unique maximal instance exists for type variable {0} with upper bounds {1}

# 0: type, 1: list of type
compiler.misc.no.unique.minimal.instance.exists=\
    no unique minimal instance exists for type variable {0} with lower bounds {1}

# 0: type, 1: list of type
compiler.misc.incompatible.upper.bounds=\
    inference variable {0} has incompatible upper bounds {1}

# 0: type, 1: list of type
compiler.misc.incompatible.eq.bounds=\
    inference variable {0} has incompatible equality constraints {1}

# 0: type, 1: fragment, 2: fragment
compiler.misc.incompatible.bounds=\
    inference variable {0} has incompatible bounds\n\
    {1}\n\
    {2}

# 0: list of type
compiler.misc.lower.bounds=\
        lower bounds: {0}

# 0: list of type
compiler.misc.eq.bounds=\
        equality constraints: {0}

# 0: list of type
compiler.misc.upper.bounds=\
        lower bounds: {0}

# 0: list of type, 1: type, 2: type
compiler.misc.infer.no.conforming.instance.exists=\
    no instance(s) of type variable(s) {0} exist so that {1} conforms to {2}

# 0: list of type, 1: message segment
compiler.misc.infer.no.conforming.assignment.exists=\
    cannot infer type-variable(s) {0}\n\
    (argument mismatch; {1})

# 0: list of type
compiler.misc.infer.arg.length.mismatch=\
    cannot infer type-variable(s) {0}\n\
    (actual and formal argument lists differ in length)

# 0: list of type, 1: message segment
compiler.misc.infer.varargs.argument.mismatch=\
    cannot infer type-variable(s) {0}\n\
    (varargs mismatch; {1})

# 0: type, 1: list of type
compiler.misc.inferred.do.not.conform.to.upper.bounds=\
    inferred type does not conform to upper bound(s)\n\
    inferred: {0}\n\
    upper bound(s): {1}

# 0: type, 1: list of type
compiler.misc.inferred.do.not.conform.to.lower.bounds=\
    inferred type does not conform to lower bound(s)\n\
    inferred: {0}\n\
    lower bound(s): {1}

# 0: type, 1: list of type
compiler.misc.inferred.do.not.conform.to.eq.bounds=\
    inferred type does not conform to equality constraint(s)\n\
    inferred: {0}\n\
    equality constraints(s): {1}

# 0: symbol
compiler.misc.diamond=\
    {0}<>

# 0: type
compiler.misc.diamond.non.generic=\
    cannot use ''<>'' with non-generic class {0}

# 0: list of type, 1: message segment
compiler.misc.diamond.invalid.arg=\
    type argument {0} inferred for {1} is not allowed in this context\n\
    inferred argument is not expressible in the Signature attribute

# 0: list of type, 1: message segment
compiler.misc.diamond.invalid.args=\
    type arguments {0} inferred for {1} are not allowed in this context\n\
    inferred arguments are not expressible in the Signature attribute

# 0: type
compiler.misc.diamond.and.explicit.params=\
    cannot use ''<>'' with explicit type parameters for constructor

compiler.misc.mref.infer.and.explicit.params=\
    cannot use raw constructor reference with explicit type parameters for constructor

# 0: type, 1: list of type
compiler.misc.explicit.param.do.not.conform.to.bounds=\
    explicit type argument {0} does not conform to declared bound(s) {1}

compiler.misc.arg.length.mismatch=\
    actual and formal argument lists differ in length

# 0: string
compiler.misc.wrong.number.type.args=\
    wrong number of type arguments; required {0}

# 0: message segment
compiler.misc.no.conforming.assignment.exists=\
    argument mismatch; {0}

# 0: message segment
compiler.misc.varargs.argument.mismatch=\
    varargs mismatch; {0}

#####

# 0: symbol or type, 1: file name
compiler.warn.auxiliary.class.accessed.from.outside.of.its.source.file=\
    auxiliary class {0} in {1} should not be accessed from outside its own source file

## The first argument ({0}) is a "kindname".
# 0: kind name, 1: symbol, 2: symbol
compiler.err.abstract.cant.be.accessed.directly=\
    abstract {0} {1} in {2} cannot be accessed directly

## The first argument ({0}) is a "kindname".
# 0: symbol kind, 1: symbol
compiler.err.non-static.cant.be.ref=\
    non-static {0} {1} cannot be referenced from a static context

# 0: symbol kind, 1: symbol
compiler.misc.bad.static.method.in.unbound.lookup=\
    unexpected static {0} {1} found in unbound lookup

# 0: symbol kind, 1: symbol
compiler.misc.bad.instance.method.in.unbound.lookup=\
    unexpected instance {0} {1} found in unbound lookup

# 0: symbol kind, 1: symbol
compiler.misc.bad.static.method.in.bound.lookup=\
    unexpected static {0} {1} found in bound lookup

## Both arguments ({0}, {1}) are "kindname"s.  {0} is a comma-separated list
## of kindnames (the list should be identical to that provided in source.
# 0: set of kind name, 1: set of kind name
compiler.err.unexpected.type=\
    unexpected type\n\
    required: {0}\n\
    found:    {1}

compiler.err.unexpected.lambda=\
   lambda expression not expected here

compiler.err.unexpected.mref=\
   method reference not expected here

## The first argument {0} is a "kindname" (e.g. 'constructor', 'field', etc.)
## The second argument {1} is the non-resolved symbol
## The third argument {2} is a list of type parameters (non-empty if {1} is a method)
## The fourth argument {3} is a list of argument types (non-empty if {1} is a method)
# 0: kind name, 1: name, 2: unused, 3: unused
compiler.err.cant.resolve=\
    cannot find symbol\n\
    symbol: {0} {1}

# 0: kind name, 1: name, 2: unused, 3: list of type
compiler.err.cant.resolve.args=\
    cannot find symbol\n\
    symbol: {0} {1}({3})

# 0: kind name, 1: name, 2: unused, 3: list of type
compiler.misc.cant.resolve.args=\
    cannot find symbol\n\
    symbol: {0} {1}({3})

# 0: kind name, 1: name, 2: list of type, 3: list of type
compiler.err.cant.resolve.args.params=\
    cannot find symbol\n\
    symbol: {0} <{2}>{1}({3})

## arguments from {0} to {3} have the same meaning as above
## The fifth argument {4} is a location subdiagnostic (see below)
# 0: kind name, 1: name, 2: unused, 3: unused, 4: message segment
compiler.err.cant.resolve.location=\
    cannot find symbol\n\
    symbol:   {0} {1}\n\
    location: {4}

# 0: kind name, 1: name, 2: unused, 3: list of type, 4: message segment
compiler.err.cant.resolve.location.args=\
    cannot find symbol\n\
    symbol:   {0} {1}({3})\n\
    location: {4}

# 0: kind name, 1: name, 2: list of type, 3: list, 4: message segment
compiler.err.cant.resolve.location.args.params=\
    cannot find symbol\n\
    symbol:   {0} <{2}>{1}({3})\n\
    location: {4}

### Following are replicated/used for method reference diagnostics

# 0: kind name, 1: name, 2: unused, 3: list of type, 4: message segment
compiler.misc.cant.resolve.location.args=\
    cannot find symbol\n\
    symbol:   {0} {1}({3})\n\
    location: {4}

# 0: kind name, 1: name, 2: list of type, 3: list, 4: message segment
compiler.misc.cant.resolve.location.args.params=\
    cannot find symbol\n\
    symbol:   {0} <{2}>{1}({3})\n\
    location: {4}

##a location subdiagnostic is composed as follows:
## The first argument {0} is the location "kindname" (e.g. 'constructor', 'field', etc.)
## The second argument {1} is the location name
## The third argument {2} is the location type (only when {1} is a variable name)

# 0: kind name, 1: type or symbol, 2: unused
compiler.misc.location=\
    {0} {1}

# 0: kind name, 1: symbol, 2: type
compiler.misc.location.1=\
    {0} {1} of type {2}

## The following are all possible string for "kindname".
## They should be called whatever the JLS calls them after it been translated
## to the appropriate language.
# compiler.misc.kindname.constructor=\
#     static member
compiler.misc.kindname.annotation=\
    @interface

compiler.misc.kindname.constructor=\
    constructor

compiler.misc.kindname.enum=\
    enum

compiler.misc.kindname.interface=\
    interface

compiler.misc.kindname.static=\
    static

compiler.misc.kindname.type.variable=\
    type variable

compiler.misc.kindname.type.variable.bound=\
    bound of type variable

compiler.misc.kindname.variable=\
    variable

compiler.misc.kindname.value=\
    value

compiler.misc.kindname.method=\
    method

compiler.misc.kindname.class=\
    class

compiler.misc.kindname.package=\
    package

compiler.misc.kindname.module=\
    module

compiler.misc.kindname.static.init=\
    static initializer

compiler.misc.kindname.instance.init=\
    instance initializer

# the following are names of tree kinds:
compiler.misc.tree.tag.forloop=\
    for

compiler.misc.tree.tag.foreachloop=\
    for

compiler.misc.tree.tag.whileloop=\
    while

compiler.misc.tree.tag.doloop=\
    do

compiler.misc.tree.tag.switch=\
    switch

#####

compiler.misc.no.args=\
    no arguments

# 0: message segment
compiler.err.override.static=\
    {0}\n\
    overriding method is static

# 0: message segment, 1: set of flag
compiler.err.override.meth=\
    {0}\n\
    overridden method is {1}

# 0: message segment, 1: type
compiler.err.override.meth.doesnt.throw=\
    {0}\n\
    overridden method does not throw {1}

# In the following string {1} is a space separated list of Java Keywords, as
# they would have been declared in the source code
# 0: message segment, 1: set of flag or string
compiler.err.override.weaker.access=\
    {0}\n\
    attempting to assign weaker access privileges; was {1}

# 0: message segment, 1: type, 2: type
compiler.err.override.incompatible.ret=\
    {0}\n\
    return type {1} is not compatible with {2}

# 0: message segment, 1: type, 2: type
compiler.warn.override.unchecked.ret=\
    {0}\n\
    return type requires unchecked conversion from {1} to {2}

# 0: message segment, 1: type
compiler.warn.override.unchecked.thrown=\
    {0}\n\
    overridden method does not throw {1}

# 0: symbol
compiler.warn.override.equals.but.not.hashcode=\
    Class {0} overrides equals, but neither it nor any superclass overrides hashCode method

## The following are all possible strings for the first argument ({0}) of the
## above strings.
# 0: symbol, 1: symbol, 2: symbol, 3: symbol
compiler.misc.cant.override=\
    {0} in {1} cannot override {2} in {3}

# 0: symbol, 1: symbol, 2: symbol, 3: symbol
compiler.misc.cant.hide=\
    {0} in {1} cannot hide {2} in {3}

# 0: symbol, 1: symbol, 2: symbol, 3: symbol
compiler.misc.cant.implement=\
    {0} in {1} cannot implement {2} in {3}

# 0: symbol, 1: symbol, 2: symbol, 3: symbol
compiler.misc.clashes.with=\
    {0} in {1} clashes with {2} in {3}

# 0: symbol, 1: symbol, 2: symbol, 3: symbol
compiler.misc.unchecked.override=\
    {0} in {1} overrides {2} in {3}

# 0: symbol, 1: symbol, 2: symbol, 3: symbol
compiler.misc.unchecked.implement=\
    {0} in {1} implements {2} in {3}

# 0: symbol, 1: symbol, 2: symbol, 3: symbol
compiler.misc.unchecked.clash.with=\
    {0} in {1} overrides {2} in {3}

# 0: symbol, 1: symbol, 2: symbol, 3: symbol
compiler.misc.varargs.override=\
    {0} in {1} overrides {2} in {3}

# 0: symbol, 1: symbol, 2: symbol, 3: symbol
compiler.misc.varargs.implement=\
    {0} in {1} implements {2} in {3}

# 0: symbol, 1: symbol, 2: symbol, 3: symbol
compiler.misc.varargs.clash.with=\
    {0} in {1} overrides {2} in {3}

# 0: kind name, 1: symbol, 2: symbol, 3: message segment
compiler.misc.inapplicable.method=\
    {0} {1}.{2} is not applicable\n\
    ({3})

########################################
# Diagnostics for language feature changes.
# Such diagnostics have a common template which can be customized by using a feature
# diagnostic fragment (one of those given below).
########################################

# 0: message segment (feature), 1: string (found version), 2: string (expected version)
compiler.err.feature.not.supported.in.source=\
   {0} is not supported in -source {1}\n\
    (use -source {2} or higher to enable {0})

# 0: message segment (feature), 1: string (found version), 2: string (expected version)
compiler.err.feature.not.supported.in.source.plural=\
   {0} are not supported in -source {1}\n\
    (use -source {2} or higher to enable {0})

# 0: message segment (feature), 1: string (found version), 2: string (expected version)
compiler.misc.feature.not.supported.in.source=\
   {0} is not supported in -source {1}\n\
    (use -source {2} or higher to enable {0})

# 0: message segment (feature), 1: string (found version), 2: string (expected version)
compiler.misc.feature.not.supported.in.source.plural=\
   {0} are not supported in -source {1}\n\
    (use -source {2} or higher to enable {0})

# 0: message segment (feature)
compiler.err.preview.feature.disabled=\
   {0} is a preview feature and is disabled by default.\n\
   (use --enable-preview to enable {0})

# 0: message segment (feature)
compiler.err.preview.feature.disabled.plural=\
   {0} are a preview feature and are disabled by default.\n\
   (use --enable-preview to enable {0})

# 0: file object (classfile), 1: string (expected version)
compiler.err.preview.feature.disabled.classfile=\
   classfile for {0} uses preview features of Java SE {1}.\n\
   (use --enable-preview to allow loading of classfiles which contain preview features)

# 0: message segment (feature)
compiler.warn.preview.feature.use=\
   {0} is a preview feature and may be removed in a future release.

# 0: message segment (feature)
compiler.warn.preview.feature.use.plural=\
   {0} are a preview feature and may be removed in a future release.

# 0: file object (classfile), 1: string (expected version)
compiler.warn.preview.feature.use.classfile=\
   classfile for {0} uses preview features of Java SE {1}.


compiler.misc.feature.modules=\
    modules

compiler.misc.feature.diamond.and.anon.class=\
    ''<>'' with anonymous inner classes

compiler.misc.feature.var.in.try.with.resources=\
    variables in try-with-resources

compiler.misc.feature.type.annotations=\
    type annotations

compiler.misc.feature.annotations.after.type.params=\
    annotations after method type parameters

compiler.misc.feature.repeatable.annotations=\
    repeated annotations

compiler.misc.feature.diamond=\
    diamond operator

compiler.misc.feature.lambda=\
    lambda expressions

compiler.misc.feature.method.references=\
    method references

compiler.misc.feature.default.methods=\
    default methods

compiler.misc.feature.intersection.types.in.cast=\
    intersection types

compiler.misc.feature.static.intf.methods=\
    static interface methods

compiler.misc.feature.static.intf.method.invoke=\
    static interface method invocations

compiler.misc.feature.private.intf.methods=\
    private interface methods

compiler.misc.feature.multiple.case.labels=\
    multiple case labels

compiler.misc.feature.switch.rules=\
    switch rules

compiler.misc.feature.switch.expressions=\
    switch expressions

compiler.misc.feature.var.syntax.in.implicit.lambda=\
    var syntax in implicit lambdas

compiler.misc.feature.sealed.types=\
    sealed types

compiler.warn.underscore.as.identifier=\
    as of release 9, ''_'' is a keyword, and may not be used as an identifier

compiler.err.underscore.as.identifier=\
    as of release 9, ''_'' is a keyword, and may not be used as an identifier

compiler.err.underscore.as.identifier.in.lambda=\
    ''_'' used as an identifier\n\
    (use of ''_'' as an identifier is forbidden for lambda parameters)

compiler.err.enum.as.identifier=\
    as of release 5, ''enum'' is a keyword, and may not be used as an identifier

compiler.err.assert.as.identifier=\
    as of release 1.4, ''assert'' is a keyword, and may not be used as an identifier

# TODO 308: make a better error message
compiler.err.this.as.identifier=\
    as of release 8, ''this'' is allowed as the parameter name for the receiver type only\n\
    which has to be the first parameter, and cannot be a lambda parameter

compiler.err.receiver.parameter.not.applicable.constructor.toplevel.class=\
    receiver parameter not applicable for constructor of top-level class

# TODO 308: make a better error message
# 0: annotation
compiler.err.cant.type.annotate.scoping.1=\
    scoping construct cannot be annotated with type-use annotation: {0}

# TODO 308: make a better error message
# 0: list of annotation
compiler.err.cant.type.annotate.scoping=\
    scoping construct cannot be annotated with type-use annotations: {0}

# 0: type, 1: type
compiler.err.incorrect.receiver.name=\
    the receiver name does not match the enclosing class type\n\
    required: {0}\n\
    found: {1}

# 0: type, 1: type
compiler.err.incorrect.receiver.type=\
    the receiver type does not match the enclosing class type\n\
    required: {0}\n\
    found: {1}

# 0: type, 1: type
compiler.err.incorrect.constructor.receiver.type=\
    the receiver type does not match the enclosing outer class type\n\
    required: {0}\n\
    found: {1}

# 0: type, 1: type
compiler.err.incorrect.constructor.receiver.name=\
    the receiver name does not match the enclosing outer class type\n\
    required: {0}\n\
    found: {1}

compiler.err.no.annotations.on.dot.class=\
    no annotations are allowed in the type of a class literal

########################################
# Diagnostics for verbose resolution
# used by Resolve (debug only)
########################################

# 0: number, 1: symbol, 2: unused
compiler.misc.applicable.method.found=\
    #{0} applicable method found: {1}

# 0: number, 1: symbol, 2: message segment
compiler.misc.applicable.method.found.1=\
    #{0} applicable method found: {1}\n\
    ({2})

# 0: number, 1: symbol, 2: message segment
compiler.misc.not.applicable.method.found=\
    #{0} not applicable method found: {1}\n\
    ({2})

# 0: type
compiler.misc.partial.inst.sig=\
    partially instantiated to: {0}

# 0: name, 1: symbol, 2: number, 3: string (method resolution phase), 4: list of type or message segment, 5: list of type or message segment
compiler.note.verbose.resolve.multi=\
    resolving method {0} in type {1} to candidate {2}\n\
    phase: {3}\n\
    with actuals: {4}\n\
    with type-args: {5}\n\
    candidates:

# 0: name, 1: symbol, 2: unused, 3: string (method resolution phase), 4: list of type or message segment, 5: list of type or message segment
compiler.note.verbose.resolve.multi.1=\
    erroneous resolution for method {0} in type {1}\n\
    phase: {3}\n\
    with actuals: {4}\n\
    with type-args: {5}\n\
    candidates:

# 0: symbol, 1: type, 2: type
compiler.note.deferred.method.inst=\
    Deferred instantiation of method {0}\n\
    instantiated signature: {1}\n\
    target-type: {2}

########################################
# Diagnostics for lambda deduplication
# used by LambdaToMethod (debug only)
########################################

# 0: symbol
compiler.note.verbose.l2m.deduplicate=\
    deduplicating lambda implementation method {0}

########################################
# Diagnostics for where clause implementation
# used by the RichDiagnosticFormatter.
########################################

compiler.misc.type.null=\
    <null>

# X#n (where n is an int id) is disambiguated tvar name
# 0: name, 1: number
compiler.misc.type.var=\
    {0}#{1}

# CAP#n (where n is an int id) is an abbreviation for 'captured type'
# 0: number
compiler.misc.captured.type=\
    CAP#{0}

# <INT#n> (where n is an int id) is an abbreviation for 'intersection type'
# 0: number
compiler.misc.intersection.type=\
    INT#{0}

# where clause for captured type: contains upper ('extends {1}') and lower
# ('super {2}') bound along with the wildcard that generated this captured type ({3})
# 0: type, 1: type, 2: type, 3: type
compiler.misc.where.captured=\
    {0} extends {1} super: {2} from capture of {3}

# compact where clause for captured type: contains upper ('extends {1}') along
# with the wildcard that generated this captured type ({3})
# 0: type, 1: type, 2: unused, 3: type
compiler.misc.where.captured.1=\
    {0} extends {1} from capture of {3}

# where clause for type variable: contains upper bound(s) ('extends {1}') along with
# the kindname ({2}) and location ({3}) in which the typevar has been declared
# 0: type, 1: list of type, 2: symbol kind, 3: symbol
compiler.misc.where.typevar=\
    {0} extends {1} declared in {2} {3}

# compact where clause for type variable: contains the kindname ({2}) and location ({3})
# in which the typevar has been declared
# 0: type, 1: list of type, 2: symbol kind, 3: symbol
compiler.misc.where.typevar.1=\
    {0} declared in {2} {3}

# where clause for fresh type variable: contains upper bound(s) ('extends {1}').
# Since a fresh type-variable is synthetic - there's no location/kindname here.
# 0: type, 1: list of type
compiler.misc.where.fresh.typevar=\
    {0} extends {1}

# where clause for type variable: contains all the upper bound(s) ('extends {1}')
# of this intersection type
# 0: type, 1: list of type
compiler.misc.where.intersection=\
    {0} extends {1}

### Where clause headers ###
compiler.misc.where.description.captured=\
    where {0} is a fresh type-variable:

# 0: set of type
compiler.misc.where.description.typevar=\
    where {0} is a type-variable:

# 0: set of type
compiler.misc.where.description.intersection=\
    where {0} is an intersection type:

# 0: set of type
compiler.misc.where.description.captured.1=\
    where {0} are fresh type-variables:

# 0: set of type
compiler.misc.where.description.typevar.1=\
    where {0} are type-variables:

# 0: set of type
compiler.misc.where.description.intersection.1=\
    where {0} are intersection types:

###
# errors related to doc comments

compiler.err.dc.bad.entity=\
    bad HTML entity

compiler.err.dc.bad.gt=\
    bad use of ''>''

compiler.err.dc.bad.inline.tag=\
    incorrect use of inline tag

compiler.err.dc.identifier.expected=\
    identifier expected

compiler.err.dc.malformed.html=\
    malformed HTML

compiler.err.dc.missing.semicolon=\
    semicolon missing

compiler.err.dc.no.content=\
    no content

compiler.err.dc.no.tag.name=\
    no tag name after '@'

compiler.err.dc.gt.expected=\
    ''>'' expected

compiler.err.dc.ref.bad.parens=\
    '')'' missing in reference

compiler.err.dc.ref.syntax.error=\
    syntax error in reference

compiler.err.dc.ref.unexpected.input=\
    unexpected text

compiler.err.dc.unexpected.content=\
    unexpected content

compiler.err.dc.unterminated.inline.tag=\
    unterminated inline tag

compiler.err.dc.unterminated.signature=\
    unterminated signature

compiler.err.dc.unterminated.string=\
    unterminated string

###
# errors related to modules

compiler.err.expected.module=\
    expected ''module''

# 0: symbol
compiler.err.module.not.found=\
    module not found: {0}

# 0: symbol
compiler.warn.module.not.found=\
    module not found: {0}

compiler.err.too.many.modules=\
    too many module declarations found

compiler.err.module.not.found.on.module.source.path=\
    module not found on module source path

compiler.err.not.in.module.on.module.source.path=\
    not in a module on the module source path

# 0: symbol
compiler.err.duplicate.module=\
    duplicate module: {0}

# 0: symbol
compiler.err.duplicate.requires=\
    duplicate requires: {0}

# 0: symbol
compiler.err.conflicting.exports=\
    duplicate or conflicting exports: {0}

# 0: symbol
compiler.err.conflicting.opens=\
    duplicate or conflicting opens: {0}

# 0: symbol
compiler.err.conflicting.exports.to.module=\
    duplicate or conflicting exports to module: {0}

# 0: symbol
compiler.err.conflicting.opens.to.module=\
    duplicate or conflicting opens to module: {0}

compiler.err.no.opens.unless.strong=\
    ''opens'' only allowed in strong modules

# 0: symbol
compiler.err.repeated.provides.for.service=\
    multiple ''provides'' for service {0}

# 0: symbol, 1: symbol
compiler.err.duplicate.provides=\
    duplicate provides: service {0}, implementation {1}

# 0: symbol
compiler.err.duplicate.uses=\
    duplicate uses: {0}

# 0: symbol
compiler.err.service.implementation.is.abstract=\
    the service implementation is an abstract class: {0}

compiler.err.service.implementation.must.be.subtype.of.service.interface=\
    the service implementation type must be a subtype of the service interface type, or \
    have a public static no-args method named "provider" returning the service implementation

compiler.err.service.implementation.provider.return.must.be.subtype.of.service.interface=\
    the "provider" method return type must be a subtype of the service interface type

# 0: symbol
compiler.err.service.implementation.is.inner=\
    the service implementation is an inner class: {0}

# 0: symbol
compiler.err.service.definition.is.enum=\
    the service definition is an enum: {0}

# 0: symbol
compiler.err.service.implementation.doesnt.have.a.no.args.constructor=\
    the service implementation does not have a default constructor: {0}

# 0: symbol
compiler.err.service.implementation.no.args.constructor.not.public=\
    the no arguments constructor of the service implementation is not public: {0}

# 0: symbol
compiler.err.package.empty.or.not.found=\
    package is empty or does not exist: {0}

# 0: symbol
compiler.warn.package.empty.or.not.found=\
    package is empty or does not exist: {0}

compiler.err.no.output.dir=\
    no class output directory specified

compiler.err.unnamed.pkg.not.allowed.named.modules=\
    unnamed package is not allowed in named modules

# 0: name, 1: name
compiler.err.module.name.mismatch=\
    module name {0} does not match expected name {1}

# 0: name, 1: name
compiler.misc.module.name.mismatch=\
    module name {0} does not match expected name {1}

# 0: name
compiler.err.module.non.zero.opens=\
    open module {0} has non-zero opens_count

# 0: name
compiler.misc.module.non.zero.opens=\
    open module {0} has non-zero opens_count

compiler.err.module.decl.sb.in.module-info.java=\
    module declarations should be in a file named module-info.java

# 0: set of string
compiler.err.too.many.patched.modules=\
    too many patched modules ({0}), use --module-source-path

# 0: name, 1: name
compiler.err.file.patched.and.msp=\
    file accessible from both --patch-module and --module-source-path, \
    but belongs to a different module on each path: {0}, {1}

compiler.err.processorpath.no.processormodulepath=\
    illegal combination of -processorpath and --processor-module-path

# 0: symbol
compiler.err.package.in.other.module=\
    package exists in another module: {0}

# 0: symbol, 1: name, 2: symbol, 3: symbol
compiler.err.package.clash.from.requires=\
    module {0} reads package {1} from both {2} and {3}

# 0: name, 1: symbol, 2: symbol
compiler.err.package.clash.from.requires.in.unnamed=\
    the unnamed module reads package {0} from both {1} and {2}

# 0: string
compiler.err.module.not.found.in.module.source.path=\
    module {0} not found in module source path

compiler.err.output.dir.must.be.specified.with.dash.m.option=\
    class output directory must be specified if -m option is used

compiler.err.modulesourcepath.must.be.specified.with.dash.m.option=\
    module source path must be specified if -m option is used

# 0: symbol
compiler.err.service.implementation.not.in.right.module=\
    service implementation must be defined in the same module as the provides directive

# 0: symbol
compiler.err.cyclic.requires=\
    cyclic dependence involving {0}

# 0: fragment, 1: name
compiler.err.duplicate.module.on.path=\
    duplicate module on {0}\nmodule in {1}

# 0: option name, 1: string
compiler.warn.bad.name.for.option=\
    bad name in value for {0} option: ''{1}''

# 0: option name, 1: string
compiler.err.bad.name.for.option=\
    bad name in value for {0} option: ''{1}''

# 0: option name, 1: symbol
compiler.warn.module.for.option.not.found=\
    module name in {0} option not found: {1}

compiler.err.addmods.all.module.path.invalid=\
    --add-modules ALL-MODULE-PATH can only be used when compiling the unnamed module

# 0: symbol
compiler.err.add.exports.with.release=\
    exporting a package from system module {0} is not allowed with --release

# 0: symbol
compiler.err.add.reads.with.release=\
    adding read edges for system module {0} is not allowed with --release

compiler.warn.addopens.ignored=\
    --add-opens has no effect at compile time

compiler.misc.locn.module_source_path=\
    module source path

compiler.misc.locn.upgrade_module_path=\
    upgrade module path

compiler.misc.locn.system_modules=\
    system modules

compiler.misc.locn.module_path=\
    application module path

compiler.misc.cant.resolve.modules=\
    cannot resolve modules

compiler.misc.bad.requires.flag=\
    bad requires flag: {0}

# 0: string
compiler.err.invalid.module.specifier=\
    module specifier not allowed: {0}

# 0: symbol
compiler.warn.service.provided.but.not.exported.or.used=\
    service interface provided but not exported or used

# 0: kind name, 1: symbol, 2: symbol
compiler.warn.leaks.not.accessible=\
    {0} {1} in module {2} is not accessible to clients that require this module
# 0: kind name, 1: symbol, 2: symbol
compiler.warn.leaks.not.accessible.unexported=\
    {0} {1} in module {2} is not exported
# 0: kind name, 1: symbol, 2: symbol
compiler.warn.leaks.not.accessible.not.required.transitive=\
    {0} {1} in module {2} is not indirectly exported using 'requires transitive'
# 0: kind name, 1: symbol, 2: symbol
compiler.warn.leaks.not.accessible.unexported.qualified=\
    {0} {1} in module {2} may not be visible to all clients that require this module

###
# errors related to options

# 0: string, 1: string
compiler.err.illegal.argument.for.option=\
    illegal argument for {0}: {1}

compiler.err.switch.null.not.allowed=\
    null label in case is not allowed

compiler.err.switch.case.unexpected.statement=\
    unexpected statement in case, expected is an expression, a block or a throw statement

compiler.err.switch.mixing.case.types=\
    different case kinds used in the switch

###
<<<<<<< HEAD
# errors related to sealed classes

compiler.err.permits.in.no.sealed.class=\
    permits clause can only appear in a final class

# 0: symbol
compiler.err.cant.inherit.from.sealed=\
    cannot inherit from sealed class: {0}
=======
# errors related to records

compiler.err.record.cant.be.abstract=\
    records cannot be abstract

compiler.err.record.cant.declare.duplicate.fields=\
    records cannot declare fields with the same name

compiler.err.record.cant.declare.field.modifiers=\
    records cannot declare field modifiers

compiler.err.record.can.only.declare.methods.as.members=\
    records can only declare methods as members

# 0: fragment
compiler.err.cant.extend.record=\
    Illegal ''extends'' clause for record\n\
    {0}

compiler.misc.bad.record.super=\
    A record must extend class AbstractRecord or an ''abstract'' record

# 0: type, 1: name, 2: type, 3: name
compiler.misc.super.field.mismatch=\
    Superclass field declaration mismatch\n\
    expected: {0} {1}\n\
    found: {2} {3}

compiler.misc.bad.super.fields=\
    A record cannot have both an explicit constructor, and an implicit superclass header.

compiler.err.record.fields.must.be.in.header=\
    instance fields in a record must be declared in the header

compiler.err.local.record=\
    records must not be local

compiler.err.nested.records.must.be.static=\
    nested records must always be static

# 0: name
compiler.err.duplicate.argument.to.super=\
    duplicate argument {0}, arguments passed to the super of a record must be unique

# 0: name
compiler.err.record.not.allowed=\
    ''{0}'' not allowed here\n\
    as of release 10, ''{0}'' is a restricted type name and cannot be used for type declarations

# 0: name
compiler.err.cant.provide.explicit.version=\
    method ''{0}'', is automatically generated for records, no explicit version can be provided
>>>>>>> 1afaf357

############################################
# messages previouly at javac.properties

compiler.err.empty.A.argument=\
    -A requires an argument; use ''-Akey'' or ''-Akey=value''

# 0: string
compiler.err.invalid.A.key=\
    key in annotation processor option ''{0}'' is not a dot-separated sequence of identifiers

# 0: string
compiler.err.invalid.flag=\
    invalid flag: {0}

compiler.err.profile.bootclasspath.conflict=\
    profile and bootclasspath options cannot be used together

# 0: string
compiler.err.invalid.profile=\
    invalid profile: {0}

# 0: string
compiler.err.invalid.target=\
    invalid target release: {0}

# 0: option name, 1: target
compiler.err.option.not.allowed.with.target=\
    option {0} not allowed with target {1}

# 0: string
compiler.err.option.too.many=\
    option {0} can only be specified once

compiler.err.no.source.files=\
    no source files

compiler.err.no.source.files.classes=\
    no source files or class names

# 0: string
compiler.err.req.arg=\
    {0} requires an argument

# 0: string
compiler.err.invalid.source=\
    invalid source release: {0}

# 0: string, 1: string
compiler.err.error.writing.file=\
    error writing {0}; {1}

compiler.err.sourcepath.modulesourcepath.conflict=\
    cannot specify both --source-path and --module-source-path

# 0: string, 1: target
compiler.warn.source.target.conflict=\
    source release {0} requires target release {1}

# 0: string, 1: target
compiler.warn.target.default.source.conflict=\
    target release {0} conflicts with default source release {1}

# 0: profile, 1: target
compiler.warn.profile.target.conflict=\
    profile {0} is not valid for target release {1}

# 0: string
compiler.err.file.not.directory=\
    not a directory: {0}

# 0: object
compiler.err.file.not.file=\
    not a file: {0}

compiler.err.two.class.loaders.1=\
    javac is split between multiple class loaders: check your configuration

# 0: url, 1: url
compiler.err.two.class.loaders.2=\
    javac is split between multiple class loaders:\n\
    one class comes from file: {0}\n\
    while javac comes from {1}

# 0: string, 1: string
compiler.err.bad.value.for.option=\
    bad value for {0} option: ''{1}''

# 0: string
compiler.err.no.value.for.option=\
    no value for {0} option

# 0: string
compiler.err.repeated.value.for.patch.module=\
    --patch-module specified more than once for module {0}

# 0: string
compiler.err.repeated.value.for.module.source.path=\
    --module-source-path specified more than once for module {0}

compiler.err.multiple.values.for.module.source.path=\
    --module-source-path specified more than once with a pattern argument

# 0: string
compiler.err.unmatched.quote=\
    unmatched quote in environment variable {0}

# 0: option name
compiler.err.release.bootclasspath.conflict=\
    option {0} cannot be used together with --release

# 0: string
compiler.err.unsupported.release.version=\
    release version {0} not supported

# 0: string
compiler.err.file.not.found=\
    file not found: {0}

# 0: string, 1: source
compiler.err.preview.not.latest=\
    invalid source release {0} with --enable-preview\n\
    (preview language features are only supported for release {1})

compiler.err.preview.without.source.or.release=\
    --enable-preview must be used with either -source or --release<|MERGE_RESOLUTION|>--- conflicted
+++ resolved
@@ -3348,7 +3348,6 @@
     different case kinds used in the switch
 
 ###
-<<<<<<< HEAD
 # errors related to sealed classes
 
 compiler.err.permits.in.no.sealed.class=\
@@ -3357,7 +3356,8 @@
 # 0: symbol
 compiler.err.cant.inherit.from.sealed=\
     cannot inherit from sealed class: {0}
-=======
+
+###
 # errors related to records
 
 compiler.err.record.cant.be.abstract=\
@@ -3410,7 +3410,6 @@
 # 0: name
 compiler.err.cant.provide.explicit.version=\
     method ''{0}'', is automatically generated for records, no explicit version can be provided
->>>>>>> 1afaf357
 
 ############################################
 # messages previouly at javac.properties
