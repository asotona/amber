#
# Copyright (c) 1999, 2018, Oracle and/or its affiliates. All rights reserved.
# DO NOT ALTER OR REMOVE COPYRIGHT NOTICES OR THIS FILE HEADER.
#
# This code is free software; you can redistribute it and/or modify it
# under the terms of the GNU General Public License version 2 only, as
# published by the Free Software Foundation.  Oracle designates this
# particular file as subject to the "Classpath" exception as provided
# by Oracle in the LICENSE file that accompanied this code.
#
# This code is distributed in the hope that it will be useful, but WITHOUT
# ANY WARRANTY; without even the implied warranty of MERCHANTABILITY or
# FITNESS FOR A PARTICULAR PURPOSE.  See the GNU General Public License
# version 2 for more details (a copy is included in the LICENSE file that
# accompanied this code).
#
# You should have received a copy of the GNU General Public License version
# 2 along with this work; if not, write to the Free Software Foundation,
# Inc., 51 Franklin St, Fifth Floor, Boston, MA 02110-1301 USA.
#
# Please contact Oracle, 500 Oracle Parkway, Redwood Shores, CA 94065 USA
# or visit www.oracle.com if you need additional information or have any
# questions.
#

# Messages in this file which use "placeholders" for values (e.g. {0}, {1})
# are preceded by a stylized comment describing the type of the corresponding
# values.
# The simple types currently in use are:
#
# annotation        annotation compound
# boolean           true or false
# diagnostic        a sub-message; see compiler.misc.*
# fragment          similar to 'message segment', but with more specific type
# modifier          a Java modifier; e.g. public, private, protected
# file              a file URL
# file object       a file URL - similar to 'file' but typically used for source/class files, hence more specific
# flag              a Flags.Flag instance
# name              a name, typically a Java identifier
# number            an integer
# option name       the name of a command line option
# path              a path
# profile           a profile name
# source            a source version number, such as 1.5, 1.6, 1.7, taken from a com.sun.tools.javac.code.Source
# source version    a source version number, such as 1.5, 1.6, 1.7, taken from a javax.lang.model.SourceVersion
# string            a general string
# symbol            the name of a declared type
# symbol kind       the kind of a symbol (i.e. method, variable)
# kind name         an informative description of the kind of a declaration; see compiler.misc.kindname.*
# target            a target version number, such as 1.5, 1.6, 1.7, taken from a com.sun.tools.javac.jvm.Target
# token             the name of a non-terminal in source code; see compiler.misc.token.*
# type              a Java type; e.g. int, X, X<T>
# url               a URL
# object            a Java object (unspecified)
# unused            the value is not used in this message
#
# The following compound types are also used:
#
# collection of X   a comma-separated collection of items; e.g. collection of type
# list of X         a comma-separated list of items; e.g. list of type
# set of X          a comma-separated set of items; e.g. set of modifier
#
# These may be composed:
#
# list of type or message segment
#
# The following type aliases are supported:
#
# message segment --> diagnostic or fragment
# file name --> file, path or file object
#
# Custom comments are supported in parenthesis i.e.
#
# number (classfile major version)
#
# These comments are used internally in order to generate an enum-like class declaration containing
# a method/field for each of the diagnostic keys listed here. Those methods/fields can then be used
# by javac code to build diagnostics in a type-safe fashion.
#
# In addition, these comments are verified by the jtreg test test/tools/javac/diags/MessageInfo,
# using info derived from the collected set of examples in test/tools/javac/diags/examples.
# MessageInfo can also be run as a standalone utility providing more facilities
# for manipulating this file. For more details, see MessageInfo.java.

##
## errors
##

# 0: symbol
compiler.err.abstract.cant.be.instantiated=\
    {0} is abstract; cannot be instantiated

compiler.err.abstract.meth.cant.have.body=\
    abstract methods cannot have a body

# 0: kind name, 1: symbol
compiler.err.already.annotated=\
    {0} {1} has already been annotated

# 0: kind name, 1: symbol, 2: kind name, 3: symbol
compiler.err.already.defined=\
    {0} {1} is already defined in {2} {3}

# 0: kind name, 1: symbol, 2: kind name, 3: kind name, 4: symbol
compiler.err.already.defined.in.clinit=\
    {0} {1} is already defined in {2} of {3} {4}

# 0: symbol
compiler.err.already.defined.single.import=\
    a type with the same simple name is already defined by the single-type-import of {0}

# 0: symbol
compiler.err.already.defined.static.single.import=\
    a type with the same simple name is already defined by the static single-type-import of {0}

# 0: symbol
compiler.err.already.defined.this.unit=\
    {0} is already defined in this compilation unit

# 0: type, 1: list of name
compiler.err.annotation.missing.default.value=\
    annotation @{0} is missing a default value for the element ''{1}''

# 0: type, 1: list of name
compiler.err.annotation.missing.default.value.1=\
    annotation @{0} is missing default values for elements {1}

# 0: type
compiler.err.annotation.not.valid.for.type=\
    annotation not valid for an element of type {0}

compiler.err.annotation.type.not.applicable=\
    annotation type not applicable to this kind of declaration

# 0: type
compiler.err.annotation.type.not.applicable.to.type=\
    annotation @{0} not applicable in this type context

compiler.err.annotation.value.must.be.annotation=\
    annotation value must be an annotation

compiler.err.annotation.value.must.be.class.literal=\
    annotation value must be a class literal

compiler.err.annotation.value.must.be.name.value=\
    annotation values must be of the form ''name=value''

compiler.err.annotation.value.not.allowable.type=\
    annotation value not of an allowable type

compiler.err.expression.not.allowable.as.annotation.value=\
    expression not allowed as annotation value

compiler.err.anon.class.impl.intf.no.args=\
    anonymous class implements interface; cannot have arguments

compiler.err.anon.class.impl.intf.no.typeargs=\
    anonymous class implements interface; cannot have type arguments

compiler.err.anon.class.impl.intf.no.qual.for.new=\
    anonymous class implements interface; cannot have qualifier for new

compiler.err.cant.inherit.from.anon=\
    cannot inherit from anonymous class

# 0: symbol, 1: symbol, 2: symbol
compiler.err.array.and.varargs=\
    cannot declare both {0} and {1} in {2}

compiler.err.array.dimension.missing=\
    array dimension missing

compiler.err.illegal.array.creation.both.dimension.and.initialization=\
    array creation with both dimension expression and initialization is illegal

# 0: type
compiler.err.array.req.but.found=\
    array required, but {0} found

compiler.err.attribute.value.must.be.constant=\
    element value must be a constant expression

# 0: string (statement type)
compiler.err.bad.initializer=\
    bad initializer for {0}

compiler.err.break.outside.switch.loop=\
    break outside switch or loop

# 0: name
compiler.err.call.must.be.first.stmt.in.ctor=\
    call to {0} must be first statement in constructor

# 0: symbol kind, 1: name, 2: list of type or message segment, 3: list of type or message segment, 4: symbol kind, 5: type, 6: message segment
compiler.err.cant.apply.symbol=\
    {0} {1} in {4} {5} cannot be applied to given types;\n\
    required: {2}\n\
    found: {3}\n\
    reason: {6}

# 0: symbol kind, 1: name, 2: list of type
compiler.err.cant.apply.symbols=\
    no suitable {0} found for {1}({2})

# 0: symbol kind, 1: name, 2: list of type or message segment, 3: list of type or message segment, 4: symbol kind, 5: type, 6: message segment
compiler.misc.cant.apply.symbol=\
    {0} {1} in {4} {5} cannot be applied to given types\n\
    required: {2}\n\
    found: {3}\n\
    reason: {6}

# 0: symbol kind, 1: name, 2: list of type
compiler.misc.cant.apply.symbols=\
    no suitable {0} found for {1}({2})

# 0: kind name, 1: symbol
compiler.misc.no.abstracts=\
    no abstract method found in {0} {1}

# 0: kind name, 1: symbol
compiler.misc.incompatible.abstracts=\
    multiple non-overriding abstract methods found in {0} {1}

compiler.err.bad.functional.intf.anno=\
    Unexpected @FunctionalInterface annotation

# 0: message segment
compiler.err.bad.functional.intf.anno.1=\
    Unexpected @FunctionalInterface annotation\n\
    {0}

# 0: message segment
compiler.err.anonymous.diamond.method.does.not.override.superclass=\
    method does not override or implement a method from a supertype\n\
    {0}

# 0: symbol
compiler.misc.not.a.functional.intf=\
    {0} is not a functional interface

# 0: symbol, 1: message segment
compiler.misc.not.a.functional.intf.1=\
    {0} is not a functional interface\n\
    {1}

# 0: type, 1: kind name, 2: symbol
compiler.misc.invalid.generic.lambda.target=\
    invalid functional descriptor for lambda expression\n\
    method {0} in {1} {2} is generic

# 0: kind name, 1: symbol
compiler.misc.incompatible.descs.in.functional.intf=\
    incompatible function descriptors found in {0} {1}

# 0: name, 1: list of type, 2: type, 3: list of type
compiler.misc.descriptor=\
    descriptor: {2} {0}({1})

# 0: name, 1: list of type, 2: type, 3: list of type
compiler.misc.descriptor.throws=\
    descriptor: {2} {0}({1}) throws {3}

# 0: type
compiler.misc.no.suitable.functional.intf.inst=\
    cannot infer functional interface descriptor for {0}

# 0: message segment
compiler.misc.bad.intersection.target.for.functional.expr=\
    bad intersection type target for lambda or method reference\n\
    {0}

# 0: symbol or type
compiler.misc.not.an.intf.component=\
    component type {0} is not an interface

# 0: kind name, 1: message segment
compiler.err.invalid.mref=\
    invalid {0} reference\n\
    {1}

# 0: symbol kind, 1: message segment
compiler.misc.invalid.mref=\
    invalid {0} reference\n\
    {1}

compiler.misc.static.mref.with.targs=\
    parameterized qualifier on static method reference

# 0: symbol
compiler.err.cant.assign.val.to.final.var=\
    cannot assign a value to final variable {0}

compiler.err.cant.assign.val.to.this=\
    cannot assign to ''this''

# 0: symbol, 1: message segment
compiler.err.cant.ref.non.effectively.final.var=\
    local variables referenced from {1} must be final or effectively final

compiler.err.try.with.resources.expr.needs.var=\
    the try-with-resources resource must either be a variable declaration or an expression denoting \
a reference to a final or effectively final variable

# 0: symbol
compiler.err.try.with.resources.expr.effectively.final.var=\
    variable {0} used as a try-with-resources resource neither final nor effectively final


compiler.misc.lambda=\
    a lambda expression

compiler.misc.inner.cls=\
    an inner class

# 0: type
compiler.err.cant.deref=\
    {0} cannot be dereferenced

compiler.err.cant.extend.intf.annotation=\
    ''extends'' not allowed for @interfaces

compiler.err.annotation.decl.not.allowed.here=\
    annotation type declaration not allowed here

# 0: symbol
compiler.err.cant.inherit.from.final=\
    cannot inherit from final {0}

# 0: symbol or string
compiler.err.cant.ref.before.ctor.called=\
    cannot reference {0} before supertype constructor has been called

compiler.err.cant.select.static.class.from.param.type=\
    cannot select a static class from a parameterized type

# 0: symbol, 1: string, 2: string
compiler.err.cant.inherit.diff.arg=\
    {0} cannot be inherited with different arguments: <{1}> and <{2}>

compiler.err.catch.without.try=\
    ''catch'' without ''try''

# 0: kind name, 1: symbol
compiler.err.clash.with.pkg.of.same.name=\
    {0} {1} clashes with package of same name

compiler.err.class.not.allowed=\
    class, interface or enum declaration not allowed here

compiler.err.const.expr.req=\
    constant expression required

compiler.err.cont.outside.loop=\
    continue outside of loop

# 0: symbol or type
compiler.err.cyclic.inheritance=\
    cyclic inheritance involving {0}

# 0: symbol
compiler.err.cyclic.annotation.element=\
    type of element {0} is cyclic

# 0: symbol
compiler.err.call.to.super.not.allowed.in.enum.ctor=\
    call to super not allowed in enum constructor

# 0: type
compiler.err.no.superclass=\
    {0} has no superclass.

# 0: symbol, 1: type, 2: symbol, 3: type, 4: type
compiler.err.concrete.inheritance.conflict=\
    methods {0} from {1} and {2} from {3} are inherited with the same signature

compiler.err.default.allowed.in.intf.annotation.member=\
    default value only allowed in an annotation type declaration

# 0: symbol
compiler.err.doesnt.exist=\
    package {0} does not exist

# 0: type
compiler.err.duplicate.annotation.invalid.repeated=\
    annotation {0} is not a valid repeatable annotation

# 0: name, 1: type
compiler.err.duplicate.annotation.member.value=\
    duplicate element ''{0}'' in annotation @{1}.

# 0: type
compiler.err.duplicate.annotation.missing.container=\
    {0} is not a repeatable annotation type

# 0: symbol
compiler.err.invalid.repeatable.annotation=\
    duplicate annotation: {0} is annotated with an invalid @Repeatable annotation

# 0: symbol or type
compiler.err.invalid.repeatable.annotation.no.value=\
    {0} is not a valid @Repeatable, no value element method declared

# 0: type, 1: number
compiler.err.invalid.repeatable.annotation.multiple.values=\
    {0} is not a valid @Repeatable, {1} element methods named ''value'' declared

# 0: type
compiler.err.invalid.repeatable.annotation.invalid.value=\
    {0} is not a valid @Repeatable: invalid value element

# 0: symbol or type, 1: type, 2: type
compiler.err.invalid.repeatable.annotation.value.return=\
    containing annotation type ({0}) must declare an element named ''value'' of type {2}

# 0: symbol or type, 1: symbol
compiler.err.invalid.repeatable.annotation.elem.nondefault=\
    containing annotation type ({0}) does not have a default value for element {1}

# 0: symbol, 1: string, 2: symbol, 3: string
compiler.err.invalid.repeatable.annotation.retention=\
    retention of containing annotation type ({0}) is shorter than the retention of repeatable annotation type ({2})

# 0: symbol, 1: symbol
compiler.err.invalid.repeatable.annotation.not.documented=\
    repeatable annotation type ({1}) is @Documented while containing annotation type ({0}) is not

# 0: symbol, 1: symbol
compiler.err.invalid.repeatable.annotation.not.inherited=\
    repeatable annotation type ({1}) is @Inherited while containing annotation type ({0}) is not

# 0: symbol, 1: symbol
compiler.err.invalid.repeatable.annotation.incompatible.target=\
    containing annotation type ({0}) is applicable to more targets than repeatable annotation type ({1})

# 0: symbol
compiler.err.invalid.repeatable.annotation.repeated.and.container.present=\
    container {0} must not be present at the same time as the element it contains

# 0: type, 1: symbol
compiler.err.invalid.repeatable.annotation.not.applicable=\
    container {0} is not applicable to element {1}

# 0: type
compiler.err.invalid.repeatable.annotation.not.applicable.in.context=\
    container {0} is not applicable in this type context

# 0: name
compiler.err.duplicate.class=\
    duplicate class: {0}

# 0: name, 1: name
compiler.err.same.binary.name=\
    classes: {0} and {1} have the same binary name

compiler.err.duplicate.case.label=\
    duplicate case label

compiler.err.duplicate.default.label=\
    duplicate default label

compiler.err.else.without.if=\
    ''else'' without ''if''

compiler.err.empty.char.lit=\
    empty character literal

# 0: symbol
compiler.err.encl.class.required=\
    an enclosing instance that contains {0} is required

compiler.err.enum.annotation.must.be.enum.constant=\
    an enum annotation value must be an enum constant

compiler.err.enum.cant.be.instantiated=\
    enum types may not be instantiated

compiler.err.enum.label.must.be.unqualified.enum=\
    an enum switch case label must be the unqualified name of an enumeration constant

compiler.err.enum.no.subclassing=\
    classes cannot directly extend java.lang.Enum

compiler.err.enum.types.not.extensible=\
    enum types are not extensible

compiler.err.enum.no.finalize=\
    enums cannot have finalize methods

# 0: file name, 1: string
compiler.err.error.reading.file=\
    error reading {0}; {1}

# 0: type
compiler.err.except.already.caught=\
    exception {0} has already been caught

# 0: type
compiler.err.except.never.thrown.in.try=\
    exception {0} is never thrown in body of corresponding try statement

# 0: symbol
compiler.err.final.parameter.may.not.be.assigned=\
    final parameter {0} may not be assigned

# 0: symbol
compiler.err.try.resource.may.not.be.assigned=\
    auto-closeable resource {0} may not be assigned

# 0: symbol
compiler.err.multicatch.parameter.may.not.be.assigned=\
    multi-catch parameter {0} may not be assigned

# 0: type, 1: type
compiler.err.multicatch.types.must.be.disjoint=\
    Alternatives in a multi-catch statement cannot be related by subclassing\n\
    Alternative {0} is a subclass of alternative {1}

compiler.err.finally.without.try=\
    ''finally'' without ''try''

# 0: type, 1: message segment
compiler.err.foreach.not.applicable.to.type=\
    for-each not applicable to expression type\n\
    required: {1}\n\
    found:    {0}

compiler.err.fp.number.too.large=\
    floating point number too large

compiler.err.fp.number.too.small=\
    floating point number too small

compiler.err.generic.array.creation=\
    generic array creation

compiler.err.generic.throwable=\
    a generic class may not extend java.lang.Throwable

# 0: symbol
compiler.err.icls.cant.have.static.decl=\
    Illegal static declaration in inner class {0}\n\
    modifier \''static\'' is only allowed in constant variable declarations

# 0: string
compiler.err.illegal.char=\
    illegal character: ''{0}''

# 0: string, 1: string
compiler.err.illegal.char.for.encoding=\
    unmappable character (0x{0}) for encoding {1}

# 0: set of flag, 1: set of flag
compiler.err.illegal.combination.of.modifiers=\
    illegal combination of modifiers: {0} and {1}

compiler.err.illegal.enum.static.ref=\
    illegal reference to static field from initializer

compiler.err.illegal.esc.char=\
    illegal escape character

compiler.err.illegal.forward.ref=\
    illegal forward reference

# 0: symbol, 1: object
compiler.err.not.in.profile=\
    {0} is not available in profile ''{1}''

# 0: symbol
compiler.warn.forward.ref=\
    reference to variable ''{0}'' before it has been initialized

compiler.err.illegal.self.ref=\
    self-reference in initializer

# 0: symbol
compiler.warn.self.ref=\
    self-reference in initializer of variable ''{0}''

compiler.err.illegal.generic.type.for.instof=\
    illegal generic type for instanceof

# 0: type
compiler.err.illegal.initializer.for.type=\
    illegal initializer for {0}

compiler.err.illegal.line.end.in.char.lit=\
    illegal line end in character literal

compiler.err.illegal.nonascii.digit=\
    illegal non-ASCII digit

compiler.err.illegal.underscore=\
    illegal underscore

compiler.err.illegal.dot=\
    illegal ''.''

# 0: symbol
compiler.err.illegal.qual.not.icls=\
    illegal qualifier; {0} is not an inner class

compiler.err.illegal.start.of.expr=\
    illegal start of expression

compiler.err.illegal.start.of.stmt=\
    illegal start of statement

compiler.err.illegal.start.of.type=\
    illegal start of type

compiler.err.illegal.parenthesized.expression=\
    illegal parenthesized expression

compiler.err.illegal.unicode.esc=\
    illegal unicode escape

# 0: symbol
compiler.err.import.requires.canonical=\
    import requires canonical name for {0}

compiler.err.improperly.formed.type.param.missing=\
    improperly formed type, some parameters are missing

compiler.err.improperly.formed.type.inner.raw.param=\
    improperly formed type, type arguments given on a raw type

# 0: type, 1: type
compiler.err.incomparable.types=\
    incomparable types: {0} and {1}

# 0: string
compiler.err.int.number.too.large=\
    integer number too large

compiler.err.intf.annotation.members.cant.have.params=\
    elements in annotation type declarations cannot declare formal parameters

# 0: symbol
compiler.err.intf.annotation.cant.have.type.params=\
    annotation type {0} cannot be generic

compiler.err.intf.annotation.members.cant.have.type.params=\
    elements in annotation type declarations cannot be generic methods

# 0: symbol, 1: type
compiler.err.intf.annotation.member.clash=\
    annotation type {1} declares an element with the same name as method {0}

compiler.err.intf.expected.here=\
    interface expected here

compiler.err.intf.meth.cant.have.body=\
    interface abstract methods cannot have body

compiler.err.invalid.annotation.member.type=\
    invalid type for annotation type element

compiler.err.invalid.binary.number=\
    binary numbers must contain at least one binary digit

compiler.err.invalid.hex.number=\
    hexadecimal numbers must contain at least one hexadecimal digit

compiler.err.invalid.meth.decl.ret.type.req=\
    invalid method declaration; return type required

compiler.err.varargs.and.old.array.syntax=\
    legacy array notation not allowed on variable-arity parameter

compiler.err.varargs.and.receiver =\
    varargs notation not allowed on receiver parameter

compiler.err.varargs.must.be.last =\
    varargs parameter must be the last parameter

compiler.err.array.and.receiver =\
    legacy array notation not allowed on receiver parameter

compiler.err.variable.not.allowed=\
    variable declaration not allowed here

# 0: name
compiler.err.label.already.in.use=\
    label {0} already in use

# 0: symbol
compiler.err.local.var.accessed.from.icls.needs.final=\
    local variable {0} is accessed from within inner class; needs to be declared final

compiler.err.local.enum=\
    enum types must not be local

compiler.err.cannot.create.array.with.type.arguments=\
    cannot create array with type arguments

compiler.err.cannot.create.array.with.diamond=\
    cannot create array with ''<>''

compiler.err.invalid.module.directive=\
  module directive keyword or ''}'' expected

#
# limits.  We don't give the limits in the diagnostic because we expect
# them to change, yet we want to use the same diagnostic.  These are all
# detected during code generation.
#
compiler.err.limit.code=\
    code too large

compiler.err.limit.code.too.large.for.try.stmt=\
    code too large for try statement

compiler.err.limit.dimensions=\
    array type has too many dimensions

compiler.err.limit.locals=\
    too many local variables

compiler.err.limit.parameters=\
    too many parameters

compiler.err.limit.pool=\
    too many constants

compiler.err.limit.pool.in.class=\
    too many constants in class {0}

compiler.err.limit.stack=\
    code requires too much stack

compiler.err.limit.string=\
    constant string too long

# 0: string
compiler.err.limit.string.overflow=\
    UTF8 representation for string \"{0}...\" is too long for the constant pool

compiler.err.malformed.fp.lit=\
    malformed floating point literal

compiler.err.method.does.not.override.superclass=\
    method does not override or implement a method from a supertype

compiler.err.static.methods.cannot.be.annotated.with.override=\
    static methods cannot be annotated with @Override

compiler.err.missing.meth.body.or.decl.abstract=\
    missing method body, or declare abstract

compiler.err.missing.ret.stmt=\
    missing return statement

# 0: type
compiler.misc.missing.ret.val=\
    missing return value

compiler.misc.unexpected.ret.val=\
    unexpected return value

# 0: name (accessor kind), 1: list of string (supported accessor kinds)
compiler.err.unexpected.accessor.kind=\
    unexpected accessor kind ''{0}''\n\
    (Valid accessor kinds are: {1})

# 0: set of flag
compiler.err.mod.not.allowed.here=\
    modifier {0} not allowed here

# 0: name
compiler.err.modifier.not.allowed.here=\
    modifier {0} not allowed here

compiler.err.intf.not.allowed.here=\
    interface not allowed here

compiler.err.enums.must.be.static=\
    enum declarations allowed only in static contexts

# 0: symbol, 1: symbol
compiler.err.name.clash.same.erasure=\
    name clash: {0} and {1} have the same erasure

# 0: name, 1: list of type, 2: symbol, 3: name, 4: list of type, 5: symbol
compiler.err.name.clash.same.erasure.no.override=\
    name clash: {0}({1}) in {2} and {3}({4}) in {5} have the same erasure, yet neither overrides the other

# 0: string, 1: name, 2: name, 3: list of type, 4: symbol, 5: name, 6: list of type, 7: symbol
compiler.err.name.clash.same.erasure.no.override.1=\
    name clash: {0} {1} has two methods with the same erasure, yet neither overrides the other\n\
    first method:  {2}({3}) in {4}\n\
    second method: {5}({6}) in {7}

# 0: symbol, 1: symbol, 2: symbol, 3: symbol
compiler.err.name.clash.same.erasure.no.hide=\
    name clash: {0} in {1} and {2} in {3} have the same erasure, yet neither hides the other

compiler.err.name.reserved.for.internal.use=\
    {0} is reserved for internal use

compiler.err.native.meth.cant.have.body=\
    native methods cannot have a body

# 0: type, 1: type
compiler.err.neither.conditional.subtype=\
    incompatible types for ?: neither is a subtype of the other\n\
    second operand: {0}\n\
    third operand : {1}


# 0: message segment
compiler.misc.incompatible.type.in.conditional=\
    bad type in conditional expression\n\
    {0}

compiler.misc.conditional.target.cant.be.void=\
    target-type for conditional expression cannot be void

# 0: message segment
compiler.misc.incompatible.ret.type.in.lambda=\
    bad return type in lambda expression\n\
    {0}

compiler.misc.stat.expr.expected=\
    lambda body is not compatible with a void functional interface\n\
    (consider using a block lambda body, or use a statement expression instead)

# 0: message segment
compiler.misc.incompatible.ret.type.in.mref=\
    bad return type in method reference\n\
    {0}

compiler.err.lambda.body.neither.value.nor.void.compatible=\
    lambda body is neither value nor void compatible

# 0: list of type
compiler.err.incompatible.thrown.types.in.mref=\
    incompatible thrown types {0} in functional expression

compiler.misc.incompatible.arg.types.in.lambda=\
    incompatible parameter types in lambda expression

compiler.misc.incompatible.arg.types.in.mref=\
    incompatible parameter types in method reference

compiler.err.new.not.allowed.in.annotation=\
    ''new'' not allowed in an annotation

# 0: name, 1: type
compiler.err.no.annotation.member=\
    no annotation member {0} in {1}

# 0: symbol
compiler.err.no.encl.instance.of.type.in.scope=\
    no enclosing instance of type {0} is in scope

compiler.err.no.intf.expected.here=\
    no interface expected here

compiler.err.no.match.entry=\
    {0} has no match in entry in {1}; required {2}

# 0: type
compiler.err.not.annotation.type=\
    {0} is not an annotation type

# 0: symbol, 1: symbol, 2: message segment
compiler.err.not.def.access.package.cant.access=\
    {0} is not visible\n\
    ({2})

# 0: symbol, 1: symbol, 2: message segment
compiler.misc.not.def.access.package.cant.access=\
    {0} is not visible\n\
    ({2})

# 0: symbol, 1: message segment
compiler.err.package.not.visible=\
    package {0} is not visible\n\
    ({1})

# 0: symbol, 1: message segment
compiler.misc.package.not.visible=\
    package {0} is not visible\n\
    ({1})

# {0} - current module
# {1} - package in which the invisible class is declared
# {2} - module in which {1} is declared
# 0: symbol, 1: symbol, 2: symbol
compiler.misc.not.def.access.does.not.read=\
    package {1} is declared in module {2}, but module {0} does not read it

# {0} - package in which the invisible class is declared
# {1} - module in which {0} is declared
# 0: symbol, 1: symbol
compiler.misc.not.def.access.does.not.read.from.unnamed=\
    package {0} is declared in module {1}, which is not in the module graph

# {0} - package in which the invisible class is declared
# {1} - current module
# 0: symbol, 1: symbol
compiler.misc.not.def.access.does.not.read.unnamed=\
    package {0} is declared in the unnamed module, but module {0} does not read it

# {0} - package in which the invisible class is declared
# {1} - module in which {0} is declared
# 0: symbol, 1: symbol
compiler.misc.not.def.access.not.exported=\
    package {0} is declared in module {1}, which does not export it

# {0} - package in which the invisible class is declared
# {1} - module in which {0} is declared
# 0: symbol, 1: symbol
compiler.misc.not.def.access.not.exported.from.unnamed=\
    package {0} is declared in module {1}, which does not export it

# {0} - package in which the invisible class is declared
# {1} - module in which {0} is declared
# {2} - current module
# 0: symbol, 1: symbol, 2: symbol
compiler.misc.not.def.access.not.exported.to.module=\
    package {0} is declared in module {1}, which does not export it to module {2}

# {0} - package in which the invisible class is declared
# {1} - module in which {0} is declared
# 0: symbol, 1: symbol
compiler.misc.not.def.access.not.exported.to.module.from.unnamed=\
    package {0} is declared in module {1}, which does not export it to the unnamed module

# 0: symbol, 1: symbol
compiler.err.not.def.access.class.intf.cant.access=\
    {1}.{0} is defined in an inaccessible class or interface

# 0: symbol, 1: symbol
compiler.misc.not.def.access.class.intf.cant.access=\
    {1}.{0} is defined in an inaccessible class or interface

# 0: symbol, 1: symbol, 2: symbol, 3: message segment
compiler.err.not.def.access.class.intf.cant.access.reason=\
    {1}.{0} in package {2} is not accessible\n\
    ({3})

# 0: symbol, 1: symbol, 2: symbol, 3: message segment
compiler.misc.not.def.access.class.intf.cant.access.reason=\
    {1}.{0} in package {2} is not accessible\n\
    ({3})

# 0: symbol, 1: list of type, 2: type
compiler.misc.cant.access.inner.cls.constr=\
    cannot access constructor {0}({1})\n\
    an enclosing instance of type {2} is not in scope

# 0: symbol, 1: symbol
compiler.err.not.def.public.cant.access=\
    {0} is not public in {1}; cannot be accessed from outside package

# 0: symbol, 1: symbol
compiler.err.not.def.public=\
    {0} is not public in {1}

# 0: symbol, 1: symbol
compiler.misc.not.def.public.cant.access=\
    {0} is not public in {1}; cannot be accessed from outside package

# 0: name
compiler.err.not.loop.label=\
    not a loop label: {0}

compiler.err.not.stmt=\
    not a statement

# 0: symbol
compiler.err.not.encl.class=\
    not an enclosing class: {0}

# 0: name, 1: type
compiler.err.operator.cant.be.applied=\
    bad operand type {1} for unary operator ''{0}''

# 0: name, 1: type, 2: type
compiler.err.operator.cant.be.applied.1=\
    bad operand types for binary operator ''{0}''\n\
    first type:  {1}\n\
    second type: {2}

compiler.err.pkg.annotations.sb.in.package-info.java=\
    package annotations should be in file package-info.java

compiler.err.no.pkg.in.module-info.java=\
    package declarations not allowed in file module-info.java

# 0: symbol
compiler.err.pkg.clashes.with.class.of.same.name=\
    package {0} clashes with class of same name

compiler.err.warnings.and.werror=\
    warnings found and -Werror specified

# Errors related to annotation processing

# 0: symbol, 1: message segment, 2: string (stack-trace)
compiler.err.proc.cant.access=\
    cannot access {0}\n\
    {1}\n\
    Consult the following stack trace for details.\n\
    {2}

# 0: symbol, 1: message segment
compiler.err.proc.cant.access.1=\
    cannot access {0}\n\
    {1}

# 0: string
compiler.err.proc.cant.find.class=\
    Could not find class file for ''{0}''.

# Print a client-generated error message; assumed to be localized, no translation required
# 0: string
compiler.err.proc.messager=\
    {0}

# 0: string
compiler.misc.exception.message=\
    {0}

compiler.misc.user.selected.completion.failure=\
    user-selected completion failure by class name

# 0: collection of string
compiler.err.proc.no.explicit.annotation.processing.requested=\
    Class names, ''{0}'', are only accepted if annotation processing is explicitly requested

compiler.err.proc.no.service=\
    A ServiceLoader was not usable and is required for annotation processing.

# 0: string, 1: string
compiler.err.proc.processor.bad.option.name=\
    Bad option name ''{0}'' provided by processor ''{1}''

# 0: string
compiler.err.proc.processor.cant.instantiate=\
    Could not instantiate an instance of processor ''{0}''

# 0: string
compiler.err.proc.processor.not.found=\
    Annotation processor ''{0}'' not found

# 0: string
compiler.err.proc.processor.wrong.type=\
    Annotation processor ''{0}'' does not implement javax.annotation.processing.Processor

compiler.err.proc.service.problem=\
    Error creating a service loader to load Processors.

# 0: string
compiler.err.proc.bad.config.file=\
    Bad service configuration file, or exception thrown while constructing Processor object: {0}

compiler.err.proc.cant.create.loader=\
    Could not create class loader for annotation processors: {0}

# 0: symbol
compiler.err.qualified.new.of.static.class=\
    qualified new of static class

compiler.err.recursive.ctor.invocation=\
    recursive constructor invocation

# 0: name, 1: symbol kind, 2: symbol, 3: symbol, 4: symbol kind, 5: symbol, 6: symbol
compiler.err.ref.ambiguous=\
    reference to {0} is ambiguous\n\
    both {1} {2} in {3} and {4} {5} in {6} match

# 0: name, 1: symbol kind, 2: symbol, 3: symbol, 4: symbol kind, 5: symbol, 6: symbol
compiler.misc.ref.ambiguous=\
    reference to {0} is ambiguous\n\
    both {1} {2} in {3} and {4} {5} in {6} match

compiler.err.repeated.annotation.target=\
    repeated annotation target

compiler.err.repeated.interface=\
    repeated interface

compiler.err.repeated.modifier=\
    repeated modifier

# 0: symbol, 1: set of modifier, 2: symbol
compiler.err.report.access=\
    {0} has {1} access in {2}

# 0: symbol, 1: set of modifier, 2: symbol
compiler.misc.report.access=\
    {0} has {1} access in {2}

compiler.err.ret.outside.meth=\
    return outside method

compiler.err.signature.doesnt.match.supertype=\
    signature does not match {0}; incompatible supertype

compiler.err.signature.doesnt.match.intf=\
    signature does not match {0}; incompatible interfaces

# 0: number, 1: number
compiler.err.method.invoked.with.incorrect.number.arguments=\
    method invoked with incorrect number of arguments; expected {0}, found {1}

# 0: symbol, 1: symbol, 2: symbol
compiler.err.does.not.override.abstract=\
    {0} is not abstract and does not override abstract method {1} in {2}

# 0: file object
compiler.err.source.cant.overwrite.input.file=\
    error writing source; cannot overwrite input file {0}

# 0: symbol
compiler.err.stack.sim.error=\
    Internal error: stack sim error on {0}

compiler.err.static.imp.only.classes.and.interfaces=\
    static import only from classes and interfaces

compiler.err.string.const.req=\
    constant string expression required

# 0: symbol, 1: symbol
compiler.err.synthetic.name.conflict=\
    the symbol {0} conflicts with a compiler-synthesized symbol in {1}

compiler.err.throws.not.allowed.in.intf.annotation=\
    throws clause not allowed in @interface members

compiler.err.try.without.catch.or.finally=\
    ''try'' without ''catch'' or ''finally''

compiler.err.try.without.catch.finally.or.resource.decls=\
    ''try'' without ''catch'', ''finally'' or resource declarations

# 0: symbol
compiler.err.type.doesnt.take.params=\
    type {0} does not take parameters

compiler.err.type.var.cant.be.deref=\
    cannot select from a type variable

compiler.err.type.var.may.not.be.followed.by.other.bounds=\
    a type variable may not be followed by other bounds

compiler.err.type.var.more.than.once=\
    type variable {0} occurs more than once in result type of {1}; cannot be left uninstantiated

compiler.err.type.var.more.than.once.in.result=\
    type variable {0} occurs more than once in type of {1}; cannot be left uninstantiated

# 0: type, 1: type, 2: fragment
compiler.err.types.incompatible=\
    types {0} and {1} are incompatible;\n\
    {2}

# 0: name, 1: list of type
compiler.misc.incompatible.diff.ret=\
    both define {0}({1}), but with unrelated return types

# 0: kind name, 1: type, 2: name, 3: list of type, 4: symbol, 5: symbol
compiler.misc.incompatible.unrelated.defaults=\
    {0} {1} inherits unrelated defaults for {2}({3}) from types {4} and {5}

# 0: kind name, 1: type, 2: name, 3: list of type, 4: symbol, 5: symbol
compiler.misc.incompatible.abstract.default=\
    {0} {1} inherits abstract and default for {2}({3}) from types {4} and {5}

# 0: name, 1: kind name, 2: symbol
compiler.err.default.overrides.object.member=\
    default method {0} in {1} {2} overrides a member of java.lang.Object

# 0: type
compiler.err.illegal.static.intf.meth.call=\
    illegal static interface method call\n\
    the receiver expression should be replaced with the type qualifier ''{0}''

# 0: symbol or type, 1: message segment
compiler.err.illegal.default.super.call=\
    bad type qualifier {0} in default super call\n\
    {1}

# 0: symbol, 1: type
compiler.misc.overridden.default=\
    method {0} is overridden in {1}

# 0: symbol, 1: type or symbol
compiler.misc.redundant.supertype=\
    redundant interface {0} is extended by {1}

compiler.err.unclosed.char.lit=\
    unclosed character literal

compiler.err.unclosed.comment=\
    unclosed comment

compiler.err.unclosed.str.lit=\
    unclosed string literal

# 0: string
compiler.err.unsupported.encoding=\
    unsupported encoding: {0}

compiler.err.io.exception=\
    error reading source file: {0}

# 0: name
compiler.err.undef.label=\
    undefined label: {0}

# 0: name (type)
compiler.err.illegal.ref.to.var.type=\
    illegal reference to restricted type ''{0}''

# 0: name
compiler.err.var.not.allowed=\
    ''{0}'' not allowed here\n\
    as of release 10, ''{0}'' is a restricted local variable type and cannot be used for type declarations

compiler.warn.var.not.allowed=\
    as of release 10, ''var'' is a restricted local variable type and cannot be used for type declarations

# 0: name (variable), 1: message segment
compiler.err.cant.infer.local.var.type=\
    cannot infer type for local variable {0}\n\
    ({1})

compiler.err.var.not.allowed.here=\
    ''var'' is not allowed here

compiler.err.var.not.allowed.array=\
    ''var'' is not allowed as an element type of an array

compiler.err.var.not.allowed.compound=\
    ''var'' is not allowed in a compound declaration

# 0: fragment
compiler.err.invalid.lambda.parameter.declaration=\
    invalid lambda parameter declaration\n\
    ({0})

compiler.misc.implicit.and.explicit.not.allowed=\
    cannot mix implicitly-typed and explicitly-typed parameters

compiler.misc.var.and.explicit.not.allowed=\
    cannot mix ''var'' and explicitly-typed parameters

compiler.misc.var.and.implicit.not.allowed=\
    cannot mix ''var'' and implicitly-typed parameters

compiler.misc.local.cant.infer.null=\
    variable initializer is ''null''

compiler.misc.local.cant.infer.void=\
    variable initializer is ''void''

compiler.misc.local.missing.init=\
    cannot use ''var'' on variable without initializer

compiler.misc.local.lambda.missing.target=\
    lambda expression needs an explicit target-type

compiler.misc.local.mref.missing.target=\
    method reference needs an explicit target-type

compiler.misc.local.array.missing.target=\
    array initializer needs an explicit target-type

compiler.misc.local.self.ref=\
    cannot use ''var'' on self-referencing variable

# 0: message segment, 1: unused
compiler.err.cant.apply.diamond=\
    cannot infer type arguments for {0}

# 0: message segment or type, 1: message segment
compiler.err.cant.apply.diamond.1=\
    cannot infer type arguments for {0}\n\
    reason: {1}

# 0: message segment or type, 1: message segment
compiler.misc.cant.apply.diamond.1=\
    cannot infer type arguments for {0}\n\
    reason: {1}

compiler.err.unreachable.stmt=\
    unreachable statement

compiler.err.initializer.must.be.able.to.complete.normally=\
    initializer must be able to complete normally

compiler.err.initializer.not.allowed=\
    initializers not allowed in interfaces

# 0: type
compiler.err.unreported.exception.need.to.catch.or.throw=\
    unreported exception {0}; must be caught or declared to be thrown

# 0: type
compiler.err.unreported.exception.default.constructor=\
    unreported exception {0} in default constructor

# 0: type, 1: name
compiler.err.unreported.exception.implicit.close=\
    unreported exception {0}; must be caught or declared to be thrown\n\
    exception thrown from implicit call to close() on resource variable ''{1}''

compiler.err.unsupported.cross.fp.lit=\
    hexadecimal floating-point literals are not supported on this VM

compiler.err.void.not.allowed.here=\
    ''void'' type not allowed here

# 0: string
compiler.err.wrong.number.type.args=\
    wrong number of type arguments; required {0}

# 0: symbol
compiler.err.var.might.already.be.assigned=\
    variable {0} might already have been assigned

# 0: symbol
compiler.err.var.might.not.have.been.initialized=\
    variable {0} might not have been initialized

# 0: symbol
compiler.err.var.not.initialized.in.default.constructor=\
    variable {0} not initialized in the default constructor

# 0: symbol
compiler.err.var.might.be.assigned.in.loop=\
    variable {0} might be assigned in loop

# 0: symbol, 1: message segment
compiler.err.varargs.invalid.trustme.anno=\
    Invalid {0} annotation. {1}

# 0: type
compiler.misc.varargs.trustme.on.reifiable.varargs=\
    Varargs element type {0} is reifiable.

# 0: symbol
compiler.misc.varargs.trustme.on.non.varargs.meth=\
    Method {0} is not a varargs method.

# 0: symbol
compiler.misc.varargs.trustme.on.virtual.varargs=\
    Instance method {0} is neither final nor private.

# 0: symbol
compiler.misc.varargs.trustme.on.virtual.varargs.final.only=\
    Instance method {0} is not final.

# 0: type, 1: symbol kind, 2: symbol
compiler.misc.inaccessible.varargs.type=\
    formal varargs element type {0} is not accessible from {1} {2}

# In the following string, {1} will always be the detail message from
# java.io.IOException.
# 0: symbol, 1: string
compiler.err.class.cant.write=\
    error while writing {0}: {1}

# In the following string, {0} is the name of the class in the Java source.
# It really should be used two times..
# 0: kind name, 1: name
compiler.err.class.public.should.be.in.file=\
    {0} {1} is public, should be declared in a file named {1}.java

## All errors which do not refer to a particular line in the source code are
## preceded by this string.
compiler.err.error=\
    error:\u0020

# The following error messages do not refer to a line in the source code.
compiler.err.cant.read.file=\
    cannot read: {0}

# 0: string
compiler.err.plugin.not.found=\
    plug-in not found: {0}

# 0: path
compiler.warn.locn.unknown.file.on.module.path=\
    unknown file on module path: {0}


# 0: path
compiler.err.locn.bad.module-info=\
    problem reading module-info.class in {0}

# 0: path
compiler.err.locn.cant.read.directory=\
    cannot read directory {0}

# 0: path
compiler.err.locn.cant.read.file=\
    cannot read file {0}

# 0: path
compiler.err.locn.cant.get.module.name.for.jar=\
    cannot determine module name for {0}

# 0: path
compiler.err.multi-module.outdir.cannot.be.exploded.module=\
    in multi-module mode, the output directory cannot be an exploded module: {0}

# 0: path
compiler.warn.outdir.is.in.exploded.module=\
    the output directory is within an exploded module: {0}

# 0: file object
compiler.err.locn.module-info.not.allowed.on.patch.path=\
    module-info.class not allowed on patch path: {0}

# 0: string
compiler.err.locn.invalid.arg.for.xpatch=\
    invalid argument for --patch-module option: {0}

compiler.err.file.sb.on.source.or.patch.path.for.module=\
    file should be on source path, or on patch path for module

#####

# Fatal Errors

compiler.misc.fatal.err.no.java.lang=\
    Fatal Error: Unable to find package java.lang in classpath or bootclasspath

# 0: name
compiler.misc.fatal.err.cant.locate.meth=\
    Fatal Error: Unable to find method {0}

# 0: name
compiler.misc.fatal.err.cant.locate.field=\
    Fatal Error: Unable to find field {0}

# 0: type
compiler.misc.fatal.err.cant.locate.ctor=\
    Fatal Error: Unable to find constructor for {0}

compiler.misc.fatal.err.cant.close=\
    Fatal Error: Cannot close compiler resources

#####

##
## miscellaneous strings
##

compiler.misc.diamond.anonymous.methods.implicitly.override=\
    (due to <>, every non-private method declared in this anonymous class must override or implement a method from a supertype)

compiler.misc.source.unavailable=\
    (source unavailable)

compiler.misc.base.membership=\
    all your base class are belong to us

# 0: string, 1: string, 2: boolean
compiler.misc.x.print.processor.info=\
    Processor {0} matches {1} and returns {2}.

# 0: number, 1: string, 2: set of symbol, 3: boolean
compiler.misc.x.print.rounds=\
    Round {0}:\n\tinput files: {1}\n\tannotations: {2}\n\tlast round: {3}

# 0: file name
compiler.warn.file.from.future=\
    Modification date is in the future for file {0}

#####

## The following string will appear before all messages keyed as:
## "compiler.note".

compiler.note.compressed.diags=\
    Some messages have been simplified; recompile with -Xdiags:verbose to get full output

# 0: boolean, 1: symbol
compiler.note.lambda.stat=\
    Translating lambda expression\n\
    alternate metafactory = {0}\n\
    synthetic method = {1}

# 0: boolean, 1: unused
compiler.note.mref.stat=\
    Translating method reference\n\
    alternate metafactory = {0}\n\

# 0: boolean, 1: symbol
compiler.note.mref.stat.1=\
    Translating method reference\n\
    alternate metafactory = {0}\n\
    bridge method = {1}

compiler.note.note=\
    Note:\u0020

# 0: file name
compiler.note.deprecated.filename=\
    {0} uses or overrides a deprecated API.

compiler.note.deprecated.plural=\
    Some input files use or override a deprecated API.

# The following string may appear after one of the above deprecation
# messages.
compiler.note.deprecated.recompile=\
    Recompile with -Xlint:deprecation for details.

# 0: file name
compiler.note.deprecated.filename.additional=\
    {0} has additional uses or overrides of a deprecated API.

compiler.note.deprecated.plural.additional=\
    Some input files additionally use or override a deprecated API.

# 0: file name
compiler.note.removal.filename=\
    {0} uses or overrides a deprecated API that is marked for removal.

compiler.note.removal.plural=\
    Some input files use or override a deprecated API that is marked for removal.

# The following string may appear after one of the above removal messages.
compiler.note.removal.recompile=\
    Recompile with -Xlint:removal for details.

# 0: file name
compiler.note.removal.filename.additional=\
    {0} has additional uses or overrides of a deprecated API that is marked for removal.

compiler.note.removal.plural.additional=\
    Some input files additionally use or override a deprecated API that is marked for removal.

# 0: file name
compiler.note.unchecked.filename=\
    {0} uses unchecked or unsafe operations.

compiler.note.unchecked.plural=\
    Some input files use unchecked or unsafe operations.

# The following string may appear after one of the above unchecked messages.
compiler.note.unchecked.recompile=\
    Recompile with -Xlint:unchecked for details.

# 0: file name
compiler.note.unchecked.filename.additional=\
    {0} has additional unchecked or unsafe operations.

compiler.note.unchecked.plural.additional=\
    Some input files additionally use unchecked or unsafe operations.

# 0: file name
compiler.note.preview.filename=\
    {0} uses preview language features.

compiler.note.preview.plural=\
    Some input files use preview language features.

# The following string may appear after one of the above deprecation
# messages.
compiler.note.preview.recompile=\
    Recompile with -Xlint:preview for details.

# 0: file name
compiler.note.preview.filename.additional=\
    {0} has additional uses of preview language features.

compiler.note.preview.plural.additional=\
    Some input files additionally use preview language features.

# Notes related to annotation processing

# Print a client-generated note; assumed to be localized, no translation required
# 0: string
compiler.note.proc.messager=\
    {0}

# 0: string, 1: string, 2: string
compiler.note.multiple.elements=\
    Multiple elements named ''{1}'' in modules ''{2}'' were found by javax.lang.model.util.Elements.{0}.

#####

# 0: number
compiler.misc.count.error=\
    {0} error

# 0: number
compiler.misc.count.error.plural=\
    {0} errors

# 0: number
compiler.misc.count.warn=\
    {0} warning

# 0: number
compiler.misc.count.warn.plural=\
    {0} warnings

compiler.misc.version.not.available=\
    (version info not available)

## extra output when using -verbose (JavaCompiler)

# 0: symbol
compiler.misc.verbose.checking.attribution=\
    [checking {0}]

# 0: string
compiler.misc.verbose.parsing.done=\
    [parsing completed {0}ms]

# 0: file name
compiler.misc.verbose.parsing.started=\
    [parsing started {0}]

# 0: string
compiler.misc.verbose.total=\
    [total {0}ms]

# 0: file name
compiler.misc.verbose.wrote.file=\
    [wrote {0}]

## extra output when using -verbose (code/ClassReader)
# 0: string
compiler.misc.verbose.loading=\
    [loading {0}]

# 0: string
compiler.misc.verbose.sourcepath=\
    [search path for source files: {0}]

# 0: string
compiler.misc.verbose.classpath=\
    [search path for class files: {0}]

## extra output when using -prompt (util/Log)
compiler.misc.resume.abort=\
    R)esume, A)bort>

#####

##
## warnings
##

## All warning messages are preceded by the following string.
compiler.warn.warning=\
    warning:\u0020

## Warning messages may also include the following prefix to identify a
## lint option
# 0: option name
compiler.warn.lintOption=\
    [{0}]\u0020

# 0: symbol
compiler.warn.constant.SVUID=\
    serialVersionUID must be constant in class {0}

# 0: path
compiler.warn.dir.path.element.not.found=\
    bad path element "{0}": no such directory

# 0: file name
compiler.warn.dir.path.element.not.directory=\
    bad path element "{0}": not a directory

compiler.warn.finally.cannot.complete=\
    finally clause cannot complete normally

# 0: name
compiler.warn.poor.choice.for.module.name=\
    module name component {0} should avoid terminal digits

# 0: string
compiler.warn.incubating.modules=\
    using incubating module(s): {0}

# 0: symbol, 1: symbol
compiler.warn.has.been.deprecated=\
    {0} in {1} has been deprecated

# 0: symbol, 1: symbol
compiler.warn.has.been.deprecated.for.removal=\
    {0} in {1} has been deprecated and marked for removal

# 0: symbol
compiler.warn.has.been.deprecated.module=\
    module {0} has been deprecated

# 0: symbol
compiler.warn.has.been.deprecated.for.removal.module=\
    module {0} has been deprecated and marked for removal

# 0: symbol
compiler.warn.sun.proprietary=\
    {0} is internal proprietary API and may be removed in a future release

compiler.warn.illegal.char.for.encoding=\
    unmappable character for encoding {0}

# 0: symbol
compiler.warn.improper.SVUID=\
    serialVersionUID must be declared static final in class {0}

# 0: type, 1: type
compiler.warn.inexact.non-varargs.call=\
    non-varargs call of varargs method with inexact argument type for last parameter;\n\
    cast to {0} for a varargs call\n\
    cast to {1} for a non-varargs call and to suppress this warning

# 0: list of type
compiler.warn.unreachable.catch=\
    unreachable catch clause\n\
    thrown type {0} has already been caught

# 0: list of type
compiler.warn.unreachable.catch.1=\
    unreachable catch clause\n\
    thrown types {0} have already been caught

# 0: symbol
compiler.warn.long.SVUID=\
    serialVersionUID must be of type long in class {0}

# 0: symbol
compiler.warn.missing.SVUID=\
    serializable class {0} has no definition of serialVersionUID

# 0: symbol, 1: symbol, 2: symbol, 3: symbol
compiler.warn.potentially.ambiguous.overload=\
    {0} in {1} is potentially ambiguous with {2} in {3}

# 0: message segment
compiler.warn.override.varargs.missing=\
    {0}; overridden method has no ''...''

# 0: message segment
compiler.warn.override.varargs.extra=\
    {0}; overriding method is missing ''...''

# 0: message segment
compiler.warn.override.bridge=\
    {0}; overridden method is a bridge method

# 0: symbol
compiler.warn.pkg-info.already.seen=\
    a package-info.java file has already been seen for package {0}

# 0: path
compiler.warn.path.element.not.found=\
    bad path element "{0}": no such file or directory

compiler.warn.possible.fall-through.into.case=\
    possible fall-through into case

# 0: type
compiler.warn.redundant.cast=\
    redundant cast to {0}

# 0: number
compiler.warn.position.overflow=\
    Position encoding overflows at line {0}

# 0: file name, 1: number, 2: number
compiler.warn.big.major.version=\
    {0}: major version {1} is newer than {2}, the highest major version supported by this compiler.\n\
    It is recommended that the compiler be upgraded.

# 0: kind name, 1: symbol
compiler.warn.static.not.qualified.by.type=\
    static {0} should be qualified by type name, {1}, instead of by an expression

# 0: string
compiler.warn.source.no.bootclasspath=\
    bootstrap class path not set in conjunction with -source {0}

# 0: string
compiler.warn.option.obsolete.source=\
    source value {0} is obsolete and will be removed in a future release

# 0: target
compiler.warn.option.obsolete.target=\
    target value {0} is obsolete and will be removed in a future release

# 0: string, 1: string
compiler.err.option.removed.source=\
    Source option {0} is no longer supported. Use {1} or later.

# 0: target, 1: target
compiler.err.option.removed.target=\
    Target option {0} is no longer supported. Use {1} or later.


# 0: target, 1: target
compiler.warn.option.parameters.unsupported=\
    -parameters is not supported for target value {0}. Use {1} or later.

compiler.warn.option.obsolete.suppression=\
    To suppress warnings about obsolete options, use -Xlint:-options.

# 0: name, 1: number, 2: number, 3: number, 4: number
compiler.warn.future.attr=\
    {0} attribute introduced in version {1}.{2} class files is ignored in version {3}.{4} class files

compiler.warn.requires.automatic=\
    requires directive for an automatic module

compiler.warn.requires.transitive.automatic=\
    requires transitive directive for an automatic module

# Warnings related to annotation processing
# 0: string
compiler.warn.proc.package.does.not.exist=\
    package {0} does not exist

# 0: string
compiler.warn.proc.file.reopening=\
    Attempt to create a file for ''{0}'' multiple times

# 0: string
compiler.warn.proc.type.already.exists=\
    A file for type ''{0}'' already exists on the sourcepath or classpath

# 0: string
compiler.warn.proc.type.recreate=\
    Attempt to create a file for type ''{0}'' multiple times

# 0: string
compiler.warn.proc.illegal.file.name=\
    Cannot create file for illegal name ''{0}''.

# 0: string, 1: string
compiler.warn.proc.suspicious.class.name=\
    Creating file for a type whose name ends in {1}: ''{0}''

# 0: string
compiler.warn.proc.file.create.last.round=\
    File for type ''{0}'' created in the last round will not be subject to annotation processing.

# 0: string, 1: string
compiler.warn.proc.malformed.supported.string=\
    Malformed string ''{0}'' for a supported annotation type returned by processor ''{1}''

# 0: set of string
compiler.warn.proc.annotations.without.processors=\
    No processor claimed any of these annotations: {0}

# 0: source version, 1: string, 2: string
compiler.warn.proc.processor.incompatible.source.version=\
    Supported source version ''{0}'' from annotation processor ''{1}'' less than -source ''{2}''

compiler.warn.proc.proc-only.requested.no.procs=\
    Annotation processing without compilation requested but no processors were found.

compiler.warn.proc.use.implicit=\
    Implicitly compiled files were not subject to annotation processing.\n\
    Use -implicit to specify a policy for implicit compilation.

compiler.warn.proc.use.proc.or.implicit=\
    Implicitly compiled files were not subject to annotation processing.\n\
    Use -proc:none to disable annotation processing or -implicit to specify a policy for implicit compilation.

# Print a client-generated warning; assumed to be localized, no translation required
# 0: string
compiler.warn.proc.messager=\
    {0}

# 0: set of string
compiler.warn.proc.unclosed.type.files=\
    Unclosed files for the types ''{0}''; these types will not undergo annotation processing

# 0: string
compiler.warn.proc.unmatched.processor.options=\
    The following options were not recognized by any processor: ''{0}''

compiler.warn.try.explicit.close.call=\
    explicit call to close() on an auto-closeable resource

# 0: symbol
compiler.warn.try.resource.not.referenced=\
    auto-closeable resource {0} is never referenced in body of corresponding try statement

# 0: type
compiler.warn.try.resource.throws.interrupted.exc=\
    auto-closeable resource {0} has a member method close() that could throw InterruptedException

compiler.warn.unchecked.assign=\
    unchecked assignment: {0} to {1}

# 0: symbol, 1: type
compiler.warn.unchecked.assign.to.var=\
    unchecked assignment to variable {0} as member of raw type {1}

# 0: symbol, 1: type
compiler.warn.unchecked.call.mbr.of.raw.type=\
    unchecked call to {0} as a member of the raw type {1}

compiler.warn.unchecked.cast.to.type=\
    unchecked cast to type {0}

# 0: kind name, 1: name, 2: object, 3: object, 4: kind name, 5: symbol
compiler.warn.unchecked.meth.invocation.applied=\
    unchecked method invocation: {0} {1} in {4} {5} is applied to given types\n\
    required: {2}\n\
    found: {3}

# 0: type
compiler.warn.unchecked.generic.array.creation=\
    unchecked generic array creation for varargs parameter of type {0}

# 0: type
compiler.warn.unchecked.varargs.non.reifiable.type=\
    Possible heap pollution from parameterized vararg type {0}

# 0: symbol
compiler.warn.varargs.unsafe.use.varargs.param=\
    Varargs method could cause heap pollution from non-reifiable varargs parameter {0}

compiler.warn.missing.deprecated.annotation=\
    deprecated item is not annotated with @Deprecated

# 0: kind name
compiler.warn.deprecated.annotation.has.no.effect=\
    @Deprecated annotation has no effect on this {0} declaration

# 0: string
compiler.warn.invalid.path=\
    Invalid filename: {0}

# 0: path
compiler.warn.invalid.archive.file=\
    Unexpected file on path: {0}

# 0: path
compiler.warn.unexpected.archive.file=\
    Unexpected extension for archive file: {0}

# 0: path
compiler.err.no.zipfs.for.archive=\
    No file system provider is available to handle this file: {0}

compiler.warn.div.zero=\
    division by zero

compiler.warn.empty.if=\
    empty statement after if

# 0: type, 1: name
compiler.warn.annotation.method.not.found=\
    Cannot find annotation method ''{1}()'' in type ''{0}''

# 0: type, 1: name, 2: message segment
compiler.warn.annotation.method.not.found.reason=\
    Cannot find annotation method ''{1}()'' in type ''{0}'': {2}

# 0: file object, 1: symbol, 2: name
compiler.warn.unknown.enum.constant=\
    unknown enum constant {1}.{2}

# 0: file object, 1: symbol, 2: name, 3: message segment
compiler.warn.unknown.enum.constant.reason=\
    unknown enum constant {1}.{2}\n\
    reason: {3}

# 0: type, 1: type
compiler.warn.raw.class.use=\
    found raw type: {0}\n\
    missing type arguments for generic class {1}

compiler.warn.diamond.redundant.args=\
    Redundant type arguments in new expression (use diamond operator instead).

compiler.warn.local.redundant.type=\
    Redundant type for local variable (replace explicit type with ''var'').

compiler.warn.potential.lambda.found=\
    This anonymous inner class creation can be turned into a lambda expression.

compiler.warn.method.redundant.typeargs=\
    Redundant type arguments in method call.

# 0: symbol, 1: message segment
compiler.warn.varargs.redundant.trustme.anno=\
    Redundant {0} annotation. {1}

# 0: symbol
compiler.warn.access.to.member.from.serializable.element=\
    access to member {0} from serializable element can be publicly accessible to untrusted code

# 0: symbol
compiler.warn.access.to.member.from.serializable.lambda=\
    access to member {0} from serializable lambda can be publicly accessible to untrusted code

#####

## The following are tokens which are non-terminals in the language. They should
## be named as JLS3 calls them when translated to the appropriate language.
compiler.misc.token.identifier=\
    <identifier>

compiler.misc.token.character=\
    <character>

compiler.misc.token.string=\
    <string>

compiler.misc.token.integer=\
    <integer>

compiler.misc.token.long-integer=\
    <long integer>

compiler.misc.token.float=\
    <float>

compiler.misc.token.double=\
    <double>

compiler.misc.token.bad-symbol=\
    <bad symbol>

compiler.misc.token.end-of-input=\
    <end of input>

## The argument to the following string will always be one of the following:
## 1. one of the above non-terminals
## 2. a keyword (JLS1.8)
## 3. a boolean literal (JLS3.10.3)
## 4. the null literal (JLS3.10.7)
## 5. a Java separator (JLS3.11)
## 6. an operator (JLS3.12)
##
## This is the only place these tokens will be used.
# 0: token
compiler.err.expected=\
    {0} expected

# 0: string
compiler.err.expected.str=\
    {0} expected

# 0: token, 1: token
compiler.err.expected2=\
    {0} or {1} expected

# 0: token, 1: token, 2: token
compiler.err.expected3=\
    {0}, {1}, or {2} expected

# 0: token, 1: token, 2: token, 3: token
compiler.err.expected4=\
    {0}, {1}, {2}, or {3} expected

compiler.err.premature.eof=\
    reached end of file while parsing

## The following are related in form, but do not easily fit the above paradigm.
compiler.err.expected.module=\
    ''module'' expected

compiler.err.expected.module.or.open=\
    ''module'' or ''open'' expected

compiler.err.dot.class.expected=\
    ''.class'' expected

## The argument to this string will always be either 'case' or 'default'.
# 0: token
compiler.err.orphaned=\
    orphaned {0}

# 0: name
compiler.misc.anonymous.class=\
    <anonymous {0}>

# 0: name, 1: type
compiler.misc.type.captureof=\
    capture#{0} of {1}

compiler.misc.type.captureof.1=\
    capture#{0}

compiler.misc.type.none=\
    <none>

compiler.misc.unnamed.package=\
    unnamed package

compiler.misc.unnamed.module=\
    unnamed module

#####

# 0: symbol, 1: message segment
compiler.err.cant.access=\
    cannot access {0}\n\
    {1}

# 0: name
compiler.misc.bad.class.file=\
    class file is invalid for class {0}

# 0: file name, 1: string (expected constant pool entry type), 2: number (constant pool index)
compiler.misc.bad.const.pool.entry=\
    bad constant pool entry in {0}\n\
    expected {1} at index {2}

# 0: file name, 1: message segment
compiler.misc.bad.class.file.header=\
    bad class file: {0}\n\
    {1}\n\
    Please remove or make sure it appears in the correct subdirectory of the classpath.

# 0: file name, 1: message segment
compiler.misc.bad.source.file.header=\
    bad source file: {0}\n\
    {1}\n\
    Please remove or make sure it appears in the correct subdirectory of the sourcepath.

## The following are all possible strings for the second argument ({1}) of the
## above strings.
compiler.misc.bad.class.signature=\
    bad class signature: {0}

#0: symbol, 1: symbol
compiler.misc.bad.enclosing.class=\
    bad enclosing class for {0}: {1}

# 0: symbol
compiler.misc.bad.enclosing.method=\
    bad enclosing method attribute for class {0}

compiler.misc.bad.runtime.invisible.param.annotations=\
    bad RuntimeInvisibleParameterAnnotations attribute: {0}

compiler.misc.bad.const.pool.tag=\
    bad constant pool tag: {0}

compiler.misc.bad.const.pool.tag.at=\
    bad constant pool tag: {0} at {1}

compiler.misc.bad.signature=\
    bad signature: {0}

compiler.misc.bad.type.annotation.value=\
    bad type annotation target type value: {0}

compiler.misc.bad.module-info.name=\
    bad class name

compiler.misc.class.file.wrong.class=\
    class file contains wrong class: {0}

compiler.misc.module.info.invalid.super.class=\
    module-info with invalid super class

# 0: name
compiler.misc.class.file.not.found=\
    class file for {0} not found

# 0: string (constant value), 1: symbol (constant field), 2: type (field type)
compiler.misc.bad.constant.range=\
    constant value ''{0}'' for {1} is outside the expected range for {2}

# 0: string (constant value), 1: symbol (constant field), 2: string (expected class)
compiler.misc.bad.constant.value=\
    bad constant value ''{0}'' for {1}, expected {2}

# 0: string (classfile major version), 1: string (classfile minor version)
compiler.misc.invalid.default.interface=\
    default method found in version {0}.{1} classfile

# 0: string (classfile major version), 1: string (classfile minor version)
compiler.misc.invalid.static.interface=\
    static method found in version {0}.{1} classfile

# 0: string (classfile major version), 1: string (classfile minor version)
compiler.misc.anachronistic.module.info=\
    module declaration found in version {0}.{1} classfile

# 0: name
compiler.misc.file.doesnt.contain.class=\
    file does not contain class {0}

# 0: symbol
compiler.misc.file.does.not.contain.package=\
    file does not contain package {0}

compiler.misc.file.does.not.contain.module=\
    file does not contain module declaration

compiler.misc.illegal.start.of.class.file=\
    illegal start of class file

compiler.misc.unable.to.access.file=\
    unable to access file: {0}

compiler.misc.unicode.str.not.supported=\
    unicode string in class file not supported

compiler.misc.undecl.type.var=\
    undeclared type variable: {0}

compiler.misc.malformed.vararg.method=\
    class file contains malformed variable arity method: {0}

compiler.misc.wrong.version=\
    class file has wrong version {0}.{1}, should be {2}.{3}

#####

# 0: type, 1: type or symbol
compiler.err.not.within.bounds=\
    type argument {0} is not within bounds of type-variable {1}

## The following are all possible strings for the second argument ({1}) of the
## above string.

## none yet...

#####

# 0: message segment
compiler.err.prob.found.req=\
    incompatible types: {0}

# 0: message segment
compiler.misc.prob.found.req=\
    incompatible types: {0}

# 0: message segment, 1: type, 2: type
compiler.warn.prob.found.req=\
    {0}\n\
    required: {2}\n\
    found:    {1}

# 0: type, 1: type
compiler.misc.inconvertible.types=\
    {0} cannot be converted to {1}

# 0: type, 1: type
compiler.misc.possible.loss.of.precision=\
    possible lossy conversion from {0} to {1}

compiler.misc.unchecked.assign=\
    unchecked conversion

# compiler.misc.storecheck=\
#     assignment might cause later store checks to fail
# compiler.misc.unchecked=\
#     assigned array cannot dynamically check its stores
compiler.misc.unchecked.cast.to.type=\
    unchecked cast

# compiler.err.star.expected=\
#     ''*'' expected
# compiler.err.no.elem.type=\
#     \[\*\] cannot have a type

# 0: message segment
compiler.misc.try.not.applicable.to.type=\
    try-with-resources not applicable to variable type\n\
    ({0})

#####

# 0: object, 1: message segment
compiler.err.type.found.req=\
    unexpected type\n\
    required: {1}\n\
    found:    {0}

## The following are all possible strings for the first argument ({0}) of the
## above string.
compiler.misc.type.req.class=\
    class

compiler.misc.type.req.class.array=\
    class or array

compiler.misc.type.req.array.or.iterable=\
    array or java.lang.Iterable

compiler.misc.type.req.ref=\
    reference

compiler.misc.type.req.exact=\
    class or interface without bounds

# 0: type
compiler.misc.type.parameter=\
    type parameter {0}

#####

## The following are all possible strings for the last argument of all those
## diagnostics whose key ends in ".1"

# 0: type, 1: list of type
compiler.misc.no.unique.maximal.instance.exists=\
    no unique maximal instance exists for type variable {0} with upper bounds {1}

compiler.misc.no.unique.minimal.instance.exists=\
    no unique minimal instance exists for type variable {0} with lower bounds {1}

# 0: type, 1: list of type
compiler.misc.incompatible.upper.bounds=\
    inference variable {0} has incompatible upper bounds {1}

# 0: type, 1: list of type
compiler.misc.incompatible.eq.bounds=\
    inference variable {0} has incompatible equality constraints {1}

# 0: type, 1: list of type, 2: list of type
compiler.misc.incompatible.eq.upper.bounds=\
    inference variable {0} has incompatible bounds\n\
    equality constraints: {1}\n\
    upper bounds: {2}

# 0: type, 1: list of type, 2: list of type
compiler.misc.incompatible.upper.lower.bounds=\
    inference variable {0} has incompatible bounds\n\
    upper bounds: {1}\n\
    lower bounds: {2}

# 0: type, 1: list of type, 2: list of type
compiler.misc.incompatible.eq.lower.bounds=\
    inference variable {0} has incompatible bounds\n\
    equality constraints: {1}\n\
    lower bounds: {2}

# 0: list of type, 1: type, 2: type
compiler.misc.infer.no.conforming.instance.exists=\
    no instance(s) of type variable(s) {0} exist so that {1} conforms to {2}

# 0: list of type, 1: message segment
compiler.misc.infer.no.conforming.assignment.exists=\
    cannot infer type-variable(s) {0}\n\
    (argument mismatch; {1})

# 0: list of type
compiler.misc.infer.arg.length.mismatch=\
    cannot infer type-variable(s) {0}\n\
    (actual and formal argument lists differ in length)

# 0: list of type, 1: message segment
compiler.misc.infer.varargs.argument.mismatch=\
    cannot infer type-variable(s) {0}\n\
    (varargs mismatch; {1})

# 0: type, 1: list of type
compiler.misc.inferred.do.not.conform.to.upper.bounds=\
    inferred type does not conform to upper bound(s)\n\
    inferred: {0}\n\
    upper bound(s): {1}

# 0: type, 1: list of type
compiler.misc.inferred.do.not.conform.to.lower.bounds=\
    inferred type does not conform to lower bound(s)\n\
    inferred: {0}\n\
    lower bound(s): {1}

# 0: type, 1: list of type
compiler.misc.inferred.do.not.conform.to.eq.bounds=\
    inferred type does not conform to equality constraint(s)\n\
    inferred: {0}\n\
    equality constraints(s): {1}

# 0: symbol
compiler.misc.diamond=\
    {0}<>

# 0: type
compiler.misc.diamond.non.generic=\
    cannot use ''<>'' with non-generic class {0}

# 0: list of type, 1: message segment
compiler.misc.diamond.invalid.arg=\
    type argument {0} inferred for {1} is not allowed in this context\n\
    inferred argument is not expressible in the Signature attribute

# 0: list of type, 1: message segment
compiler.misc.diamond.invalid.args=\
    type arguments {0} inferred for {1} are not allowed in this context\n\
    inferred arguments are not expressible in the Signature attribute

# 0: type
compiler.misc.diamond.and.explicit.params=\
    cannot use ''<>'' with explicit type parameters for constructor

compiler.misc.mref.infer.and.explicit.params=\
    cannot use raw constructor reference with explicit type parameters for constructor

# 0: type, 1: list of type
compiler.misc.explicit.param.do.not.conform.to.bounds=\
    explicit type argument {0} does not conform to declared bound(s) {1}

compiler.misc.arg.length.mismatch=\
    actual and formal argument lists differ in length

# 0: string
compiler.misc.wrong.number.type.args=\
    wrong number of type arguments; required {0}

# 0: message segment
compiler.misc.no.conforming.assignment.exists=\
    argument mismatch; {0}

# 0: message segment
compiler.misc.varargs.argument.mismatch=\
    varargs mismatch; {0}

#####

# 0: symbol or type, 1: file name
compiler.warn.auxiliary.class.accessed.from.outside.of.its.source.file=\
    auxiliary class {0} in {1} should not be accessed from outside its own source file

## The first argument ({0}) is a "kindname".
# 0: kind name, 1: symbol, 2: symbol
compiler.err.abstract.cant.be.accessed.directly=\
    abstract {0} {1} in {2} cannot be accessed directly

## The first argument ({0}) is a "kindname".
# 0: symbol kind, 1: symbol
compiler.err.non-static.cant.be.ref=\
    non-static {0} {1} cannot be referenced from a static context

# 0: symbol kind, 1: symbol
compiler.misc.bad.static.method.in.unbound.lookup=\
    unexpected static {0} {1} found in unbound lookup

# 0: symbol kind, 1: symbol
compiler.misc.bad.instance.method.in.unbound.lookup=\
    unexpected instance {0} {1} found in unbound lookup

# 0: symbol kind, 1: symbol
compiler.misc.bad.static.method.in.bound.lookup=\
    unexpected static {0} {1} found in bound lookup

## Both arguments ({0}, {1}) are "kindname"s.  {0} is a comma-separated list
## of kindnames (the list should be identical to that provided in source.
# 0: set of kind name, 1: set of kind name
compiler.err.unexpected.type=\
    unexpected type\n\
    required: {0}\n\
    found:    {1}

compiler.err.unexpected.lambda=\
   lambda expression not expected here

compiler.err.unexpected.mref=\
   method reference not expected here

## The first argument {0} is a "kindname" (e.g. 'constructor', 'field', etc.)
## The second argument {1} is the non-resolved symbol
## The third argument {2} is a list of type parameters (non-empty if {1} is a method)
## The fourth argument {3} is a list of argument types (non-empty if {1} is a method)
# 0: kind name, 1: name, 2: unused, 3: unused
compiler.err.cant.resolve=\
    cannot find symbol\n\
    symbol: {0} {1}

# 0: kind name, 1: name, 2: unused, 3: list of type
compiler.err.cant.resolve.args=\
    cannot find symbol\n\
    symbol: {0} {1}({3})

# 0: kind name, 1: name, 2: list of type, 3: list of type
compiler.err.cant.resolve.args.params=\
    cannot find symbol\n\
    symbol: {0} <{2}>{1}({3})

## arguments from {0} to {3} have the same meaning as above
## The fifth argument {4} is a location subdiagnostic (see below)
# 0: kind name, 1: name, 2: unused, 3: unused, 4: message segment
compiler.err.cant.resolve.location=\
    cannot find symbol\n\
    symbol:   {0} {1}\n\
    location: {4}

# 0: kind name, 1: name, 2: unused, 3: list of type, 4: message segment
compiler.err.cant.resolve.location.args=\
    cannot find symbol\n\
    symbol:   {0} {1}({3})\n\
    location: {4}

# 0: kind name, 1: name, 2: list of type, 3: list, 4: message segment
compiler.err.cant.resolve.location.args.params=\
    cannot find symbol\n\
    symbol:   {0} <{2}>{1}({3})\n\
    location: {4}

### Following are replicated/used for method reference diagnostics

# 0: kind name, 1: name, 2: unused, 3: list of type, 4: message segment
compiler.misc.cant.resolve.location.args=\
    cannot find symbol\n\
    symbol:   {0} {1}({3})\n\
    location: {4}

# 0: kind name, 1: name, 2: list of type, 3: list, 4: message segment
compiler.misc.cant.resolve.location.args.params=\
    cannot find symbol\n\
    symbol:   {0} <{2}>{1}({3})\n\
    location: {4}

##a location subdiagnostic is composed as follows:
## The first argument {0} is the location "kindname" (e.g. 'constructor', 'field', etc.)
## The second argument {1} is the location name
## The third argument {2} is the location type (only when {1} is a variable name)

# 0: kind name, 1: type or symbol, 2: unused
compiler.misc.location=\
    {0} {1}

# 0: kind name, 1: symbol, 2: type
compiler.misc.location.1=\
    {0} {1} of type {2}

## The following are all possible string for "kindname".
## They should be called whatever the JLS calls them after it been translated
## to the appropriate language.
# compiler.misc.kindname.constructor=\
#     static member
compiler.misc.kindname.annotation=\
    @interface

compiler.misc.kindname.constructor=\
    constructor

compiler.misc.kindname.enum=\
    enum

compiler.misc.kindname.interface=\
    interface

compiler.misc.kindname.static=\
    static

compiler.misc.kindname.type.variable=\
    type variable

compiler.misc.kindname.type.variable.bound=\
    bound of type variable

compiler.misc.kindname.variable=\
    variable

compiler.misc.kindname.value=\
    value

compiler.misc.kindname.method=\
    method

compiler.misc.kindname.class=\
    class

compiler.misc.kindname.package=\
    package

compiler.misc.kindname.module=\
    module

compiler.misc.kindname.static.init=\
    static initializer

compiler.misc.kindname.instance.init=\
    instance initializer

#####

compiler.misc.no.args=\
    no arguments

# 0: message segment
compiler.err.override.static=\
    {0}\n\
    overriding method is static

# 0: message segment, 1: set of flag
compiler.err.override.meth=\
    {0}\n\
    overridden method is {1}

# 0: message segment, 1: type
compiler.err.override.meth.doesnt.throw=\
    {0}\n\
    overridden method does not throw {1}

# In the following string {1} is a space separated list of Java Keywords, as
# they would have been declared in the source code
# 0: message segment, 1: set of flag or string
compiler.err.override.weaker.access=\
    {0}\n\
    attempting to assign weaker access privileges; was {1}

# 0: message segment, 1: type, 2: type
compiler.err.override.incompatible.ret=\
    {0}\n\
    return type {1} is not compatible with {2}

# 0: message segment, 1: type, 2: type
compiler.warn.override.unchecked.ret=\
    {0}\n\
    return type requires unchecked conversion from {1} to {2}

# 0: message segment, 1: type
compiler.warn.override.unchecked.thrown=\
    {0}\n\
    overridden method does not throw {1}

# 0: symbol
compiler.warn.override.equals.but.not.hashcode=\
    Class {0} overrides equals, but neither it nor any superclass overrides hashCode method

## The following are all possible strings for the first argument ({0}) of the
## above strings.
# 0: symbol, 1: symbol, 2: symbol, 3: symbol
compiler.misc.cant.override=\
    {0} in {1} cannot override {2} in {3}

# 0: symbol, 1: symbol, 2: symbol, 3: symbol
compiler.misc.cant.hide=\
    {0} in {1} cannot hide {2} in {3}

# 0: symbol, 1: symbol, 2: symbol, 3: symbol
compiler.misc.cant.implement=\
    {0} in {1} cannot implement {2} in {3}

# 0: symbol, 1: symbol, 2: symbol, 3: symbol
compiler.misc.clashes.with=\
    {0} in {1} clashes with {2} in {3}

# 0: symbol, 1: symbol, 2: symbol, 3: symbol
compiler.misc.unchecked.override=\
    {0} in {1} overrides {2} in {3}

# 0: symbol, 1: symbol, 2: symbol, 3: symbol
compiler.misc.unchecked.implement=\
    {0} in {1} implements {2} in {3}

# 0: symbol, 1: symbol, 2: symbol, 3: symbol
compiler.misc.unchecked.clash.with=\
    {0} in {1} overrides {2} in {3}

# 0: symbol, 1: symbol, 2: symbol, 3: symbol
compiler.misc.varargs.override=\
    {0} in {1} overrides {2} in {3}

# 0: symbol, 1: symbol, 2: symbol, 3: symbol
compiler.misc.varargs.implement=\
    {0} in {1} implements {2} in {3}

# 0: symbol, 1: symbol, 2: symbol, 3: symbol
compiler.misc.varargs.clash.with=\
    {0} in {1} overrides {2} in {3}

# 0: kind name, 1: symbol, 2: symbol, 3: message segment
compiler.misc.inapplicable.method=\
    {0} {1}.{2} is not applicable\n\
    ({3})

########################################
# Diagnostics for language feature changes.
# Such diagnostics have a common template which can be customized by using a feature
# diagnostic fragment (one of those given below).
########################################

# 0: message segment (feature), 1: string (found version), 2: string (expected version)
compiler.err.feature.not.supported.in.source=\
   {0} is not supported in -source {1}\n\
    (use -source {2} or higher to enable {0})

# 0: message segment (feature), 1: string (found version), 2: string (expected version)
compiler.err.feature.not.supported.in.source.plural=\
   {0} are not supported in -source {1}\n\
    (use -source {2} or higher to enable {0})

# 0: message segment (feature), 1: string (found version), 2: string (expected version)
compiler.misc.feature.not.supported.in.source=\
   {0} is not supported in -source {1}\n\
    (use -source {2} or higher to enable {0})

# 0: message segment (feature), 1: string (found version), 2: string (expected version)
compiler.misc.feature.not.supported.in.source.plural=\
   {0} are not supported in -source {1}\n\
    (use -source {2} or higher to enable {0})

# 0: message segment (feature)
compiler.err.preview.feature.disabled=\
   {0} is a preview feature and is disabled by default.\n\
   (use --enable-preview to enable {0})

# 0: message segment (feature)
compiler.err.preview.feature.disabled.plural=\
   {0} are a preview feature and are disabled by default.\n\
   (use --enable-preview to enable {0})

# 0: file object (classfile), 1: string (expected version)
compiler.err.preview.feature.disabled.classfile=\
   classfile for {0} uses preview features of Java SE {1}.\n\
   (use --enable-preview to allow loading of classfiles which contain preview features)

# 0: message segment (feature)
compiler.warn.preview.feature.use=\
   {0} is a preview feature and may be removed in a future release.

# 0: message segment (feature)
compiler.warn.preview.feature.use.plural=\
   {0} are a preview feature and may be removed in a future release.

# 0: file object (classfile), 1: string (expected version)
compiler.warn.preview.feature.use.classfile=\
   classfile for {0} uses preview features of Java SE {1}.


compiler.misc.feature.modules=\
    modules

compiler.misc.feature.diamond.and.anon.class=\
    ''<>'' with anonymous inner classes

compiler.misc.feature.binary.lit=\
    binary literals

compiler.misc.feature.underscore.lit=\
    underscores in literals

compiler.misc.feature.try.with.resources=\
    try-with-resources

compiler.misc.feature.var.in.try.with.resources=\
    variables in try-with-resources

compiler.misc.feature.type.annotations=\
    type annotations

compiler.misc.feature.annotations.after.type.params=\
    annotations after method type parameters

compiler.misc.feature.repeatable.annotations=\
    repeated annotations

compiler.misc.feature.diamond=\
    diamond operator

compiler.misc.feature.multicatch=\
    multi-catch statements

compiler.misc.feature.string.switch=\
    strings in switch

compiler.misc.feature.lambda=\
    lambda expressions

compiler.misc.feature.method.references=\
    method references

compiler.misc.feature.default.methods=\
    default methods

compiler.misc.feature.intersection.types.in.cast=\
    intersection types

compiler.misc.feature.static.intf.methods=\
    static interface methods

compiler.misc.feature.static.intf.method.invoke=\
    static interface method invocations

compiler.misc.feature.private.intf.methods=\
    private interface methods

compiler.warn.underscore.as.identifier=\
    as of release 9, ''_'' is a keyword, and may not be used as an identifier

compiler.err.underscore.as.identifier=\
    as of release 9, ''_'' is a keyword, and may not be used as an identifier

compiler.err.underscore.as.identifier.in.lambda=\
    ''_'' used as an identifier\n\
    (use of ''_'' as an identifier is forbidden for lambda parameters)

compiler.err.enum.as.identifier=\
    as of release 5, ''enum'' is a keyword, and may not be used as an identifier

compiler.err.assert.as.identifier=\
    as of release 1.4, ''assert'' is a keyword, and may not be used as an identifier

# TODO 308: make a better error message
compiler.err.this.as.identifier=\
    as of release 8, ''this'' is allowed as the parameter name for the receiver type only\n\
    which has to be the first parameter, and cannot be a lambda parameter

compiler.err.receiver.parameter.not.applicable.constructor.toplevel.class=\
    receiver parameter not applicable for constructor of top-level class

# TODO 308: make a better error message
# 0: annotation
compiler.err.cant.type.annotate.scoping.1=\
    scoping construct cannot be annotated with type-use annotation: {0}

# TODO 308: make a better error message
# 0: list of annotation
compiler.err.cant.type.annotate.scoping=\
    scoping construct cannot be annotated with type-use annotations: {0}

# 0: type, 1: type
compiler.err.incorrect.receiver.name=\
    the receiver name does not match the enclosing class type\n\
    required: {0}\n\
    found: {1}

# 0: type, 1: type
compiler.err.incorrect.receiver.type=\
    the receiver type does not match the enclosing class type\n\
    required: {0}\n\
    found: {1}

# 0: type, 1: type
compiler.err.incorrect.constructor.receiver.type=\
    the receiver type does not match the enclosing outer class type\n\
    required: {0}\n\
    found: {1}

# 0: type, 1: type
compiler.err.incorrect.constructor.receiver.name=\
    the receiver name does not match the enclosing outer class type\n\
    required: {0}\n\
    found: {1}

compiler.err.no.annotations.on.dot.class=\
    no annotations are allowed in the type of a class literal

########################################
# Diagnostics for verbose resolution
# used by Resolve (debug only)
########################################

# 0: number, 1: symbol, 2: unused
compiler.misc.applicable.method.found=\
    #{0} applicable method found: {1}

# 0: number, 1: symbol, 2: message segment
compiler.misc.applicable.method.found.1=\
    #{0} applicable method found: {1}\n\
    ({2})

# 0: number, 1: symbol, 2: message segment
compiler.misc.not.applicable.method.found=\
    #{0} not applicable method found: {1}\n\
    ({2})

# 0: type
compiler.misc.partial.inst.sig=\
    partially instantiated to: {0}

# 0: name, 1: symbol, 2: number, 3: string (method resolution phase), 4: list of type or message segment, 5: list of type or message segment
compiler.note.verbose.resolve.multi=\
    resolving method {0} in type {1} to candidate {2}\n\
    phase: {3}\n\
    with actuals: {4}\n\
    with type-args: {5}\n\
    candidates:

# 0: name, 1: symbol, 2: unused, 3: string (method resolution phase), 4: list of type or message segment, 5: list of type or message segment
compiler.note.verbose.resolve.multi.1=\
    erroneous resolution for method {0} in type {1}\n\
    phase: {3}\n\
    with actuals: {4}\n\
    with type-args: {5}\n\
    candidates:

# 0: symbol, 1: type, 2: type
compiler.note.deferred.method.inst=\
    Deferred instantiation of method {0}\n\
    instantiated signature: {1}\n\
    target-type: {2}

########################################
# Diagnostics for lambda deduplication
# used by LambdaToMethod (debug only)
########################################

# 0: symbol
compiler.note.verbose.l2m.deduplicate=\
    deduplicating lambda implementation method {0}

########################################
# Diagnostics for where clause implementation
# used by the RichDiagnosticFormatter.
########################################

compiler.misc.type.null=\
    <null>

# X#n (where n is an int id) is disambiguated tvar name
# 0: name, 1: number
compiler.misc.type.var=\
    {0}#{1}

# CAP#n (where n is an int id) is an abbreviation for 'captured type'
# 0: number
compiler.misc.captured.type=\
    CAP#{0}

# <INT#n> (where n is an int id) is an abbreviation for 'intersection type'
# 0: number
compiler.misc.intersection.type=\
    INT#{0}

# where clause for captured type: contains upper ('extends {1}') and lower
# ('super {2}') bound along with the wildcard that generated this captured type ({3})
# 0: type, 1: type, 2: type, 3: type
compiler.misc.where.captured=\
    {0} extends {1} super: {2} from capture of {3}

# compact where clause for captured type: contains upper ('extends {1}') along
# with the wildcard that generated this captured type ({3})
# 0: type, 1: type, 2: unused, 3: type
compiler.misc.where.captured.1=\
    {0} extends {1} from capture of {3}

# where clause for type variable: contains upper bound(s) ('extends {1}') along with
# the kindname ({2}) and location ({3}) in which the typevar has been declared
# 0: type, 1: list of type, 2: symbol kind, 3: symbol
compiler.misc.where.typevar=\
    {0} extends {1} declared in {2} {3}

# compact where clause for type variable: contains the kindname ({2}) and location ({3})
# in which the typevar has been declared
# 0: type, 1: list of type, 2: symbol kind, 3: symbol
compiler.misc.where.typevar.1=\
    {0} declared in {2} {3}

# where clause for fresh type variable: contains upper bound(s) ('extends {1}').
# Since a fresh type-variable is synthetic - there's no location/kindname here.
# 0: type, 1: list of type
compiler.misc.where.fresh.typevar=\
    {0} extends {1}

# where clause for type variable: contains all the upper bound(s) ('extends {1}')
# of this intersection type
# 0: type, 1: list of type
compiler.misc.where.intersection=\
    {0} extends {1}

### Where clause headers ###
compiler.misc.where.description.captured=\
    where {0} is a fresh type-variable:

# 0: set of type
compiler.misc.where.description.typevar=\
    where {0} is a type-variable:

# 0: set of type
compiler.misc.where.description.intersection=\
    where {0} is an intersection type:

# 0: set of type
compiler.misc.where.description.captured.1=\
    where {0} are fresh type-variables:

# 0: set of type
compiler.misc.where.description.typevar.1=\
    where {0} are type-variables:

# 0: set of type
compiler.misc.where.description.intersection.1=\
    where {0} are intersection types:

###
# errors related to doc comments

compiler.err.dc.bad.entity=\
    bad HTML entity

compiler.err.dc.bad.gt=\
    bad use of ''>''

compiler.err.dc.bad.inline.tag=\
    incorrect use of inline tag

compiler.err.dc.identifier.expected=\
    identifier expected

compiler.err.dc.malformed.html=\
    malformed HTML

compiler.err.dc.missing.semicolon=\
    semicolon missing

compiler.err.dc.no.content=\
    no content

compiler.err.dc.no.tag.name=\
    no tag name after '@'

compiler.err.dc.gt.expected=\
    ''>'' expected

compiler.err.dc.ref.bad.parens=\
    '')'' missing in reference

compiler.err.dc.ref.syntax.error=\
    syntax error in reference

compiler.err.dc.ref.unexpected.input=\
    unexpected text

compiler.err.dc.unexpected.content=\
    unexpected content

compiler.err.dc.unterminated.inline.tag=\
    unterminated inline tag

compiler.err.dc.unterminated.signature=\
    unterminated signature

compiler.err.dc.unterminated.string=\
    unterminated string

###
# errors related to modules

compiler.err.expected.module=\
    expected ''module''

# 0: symbol
compiler.err.module.not.found=\
    module not found: {0}

# 0: symbol
compiler.warn.module.not.found=\
    module not found: {0}

compiler.err.too.many.modules=\
    too many module declarations found

compiler.err.module.not.found.on.module.source.path=\
    module not found on module source path

compiler.err.not.in.module.on.module.source.path=\
    not in a module on the module source path

# 0: symbol
compiler.err.duplicate.module=\
    duplicate module: {0}

# 0: symbol
compiler.err.duplicate.requires=\
    duplicate requires: {0}

# 0: symbol
compiler.err.conflicting.exports=\
    duplicate or conflicting exports: {0}

# 0: symbol
compiler.err.conflicting.opens=\
    duplicate or conflicting opens: {0}

# 0: symbol
compiler.err.conflicting.exports.to.module=\
    duplicate or conflicting exports to module: {0}

# 0: symbol
compiler.err.conflicting.opens.to.module=\
    duplicate or conflicting opens to module: {0}

compiler.err.no.opens.unless.strong=\
    ''opens'' only allowed in strong modules

# 0: symbol
compiler.err.repeated.provides.for.service=\
    multiple ''provides'' for service {0}

# 0: symbol, 1: symbol
compiler.err.duplicate.provides=\
    duplicate provides: service {0}, implementation {1}

# 0: symbol
compiler.err.duplicate.uses=\
    duplicate uses: {0}

# 0: symbol
compiler.err.service.implementation.is.abstract=\
    the service implementation is an abstract class: {0}

compiler.err.service.implementation.must.be.subtype.of.service.interface=\
    the service implementation type must be a subtype of the service interface type, or \
    have a public static no-args method named "provider" returning the service implementation

compiler.err.service.implementation.provider.return.must.be.subtype.of.service.interface=\
    the "provider" method return type must be a subtype of the service interface type

# 0: symbol
compiler.err.service.implementation.is.inner=\
    the service implementation is an inner class: {0}

# 0: symbol
compiler.err.service.definition.is.enum=\
    the service definition is an enum: {0}

# 0: symbol
compiler.err.service.implementation.doesnt.have.a.no.args.constructor=\
    the service implementation does not have a default constructor: {0}

# 0: symbol
compiler.err.service.implementation.no.args.constructor.not.public=\
    the no arguments constructor of the service implementation is not public: {0}

# 0: symbol
compiler.err.package.empty.or.not.found=\
    package is empty or does not exist: {0}

# 0: symbol
compiler.warn.package.empty.or.not.found=\
    package is empty or does not exist: {0}

compiler.err.no.output.dir=\
    no class output directory specified

compiler.err.unnamed.pkg.not.allowed.named.modules=\
    unnamed package is not allowed in named modules

# 0: name, 1: name
compiler.err.module.name.mismatch=\
    module name {0} does not match expected name {1}

# 0: name, 1: name
compiler.misc.module.name.mismatch=\
    module name {0} does not match expected name {1}

# 0: name
compiler.err.module.non.zero.opens=\
    open module {0} has non-zero opens_count

# 0: name
compiler.misc.module.non.zero.opens=\
    open module {0} has non-zero opens_count

compiler.err.module.decl.sb.in.module-info.java=\
    module declarations should be in a file named module-info.java

# 0: set of string
compiler.err.too.many.patched.modules=\
    too many patched modules ({0}), use --module-source-path

# 0: name, 1: name
compiler.err.file.patched.and.msp=\
    file accessible from both --patch-module and --module-source-path, \
    but belongs to a different module on each path: {0}, {1}

compiler.err.processorpath.no.processormodulepath=\
    illegal combination of -processorpath and --processor-module-path

# 0: symbol
compiler.err.package.in.other.module=\
    package exists in another module: {0}

# 0: symbol, 1: name, 2: symbol, 3: symbol
compiler.err.package.clash.from.requires=\
    module {0} reads package {1} from both {2} and {3}

# 0: name, 1: symbol, 2: symbol
compiler.err.package.clash.from.requires.in.unnamed=\
    the unnamed module reads package {0} from both {1} and {2}

# 0: string
compiler.err.module.not.found.in.module.source.path=\
    module {0} not found in module source path

compiler.err.output.dir.must.be.specified.with.dash.m.option=\
    class output directory must be specified if -m option is used

compiler.err.modulesourcepath.must.be.specified.with.dash.m.option=\
    module source path must be specified if -m option is used

# 0: symbol
compiler.err.service.implementation.not.in.right.module=\
    service implementation must be defined in the same module as the provides directive

# 0: symbol
compiler.err.cyclic.requires=\
    cyclic dependence involving {0}

# 0: fragment, 1: name
compiler.err.duplicate.module.on.path=\
    duplicate module on {0}\nmodule in {1}

# 0: option name, 1: string
compiler.warn.bad.name.for.option=\
    bad name in value for {0} option: ''{1}''

# 0: option name, 1: string
compiler.err.bad.name.for.option=\
    bad name in value for {0} option: ''{1}''

# 0: option name, 1: symbol
compiler.warn.module.for.option.not.found=\
    module name in {0} option not found: {1}

compiler.err.addmods.all.module.path.invalid=\
    --add-modules ALL-MODULE-PATH can only be used when compiling the unnamed module

# 0: symbol
compiler.err.add.exports.with.release=\
    exporting a package from system module {0} is not allowed with --release

# 0: symbol
compiler.err.add.reads.with.release=\
    adding read edges for system module {0} is not allowed with --release

compiler.warn.addopens.ignored=\
    --add-opens has no effect at compile time

compiler.misc.locn.module_source_path=\
    module source path

compiler.misc.locn.upgrade_module_path=\
    upgrade module path

compiler.misc.locn.system_modules=\
    system modules

compiler.misc.locn.module_path=\
    application module path

compiler.misc.cant.resolve.modules=\
    cannot resolve modules

compiler.misc.bad.requires.flag=\
    bad requires flag: {0}

# 0: string
compiler.err.invalid.module.specifier=\
    module specifier not allowed: {0}

# 0: symbol
compiler.warn.service.provided.but.not.exported.or.used=\
    service interface provided but not exported or used

# 0: kind name, 1: symbol, 2: symbol
compiler.warn.leaks.not.accessible=\
    {0} {1} in module {2} is not accessible to clients that require this module
# 0: kind name, 1: symbol, 2: symbol
compiler.warn.leaks.not.accessible.unexported=\
    {0} {1} in module {2} is not exported
# 0: kind name, 1: symbol, 2: symbol
compiler.warn.leaks.not.accessible.not.required.transitive=\
    {0} {1} in module {2} is not indirectly exported using 'requires transitive'
# 0: kind name, 1: symbol, 2: symbol
compiler.warn.leaks.not.accessible.unexported.qualified=\
    {0} {1} in module {2} may not be visible to all clients that require this module

###
# errors related to options

# 0: string, 1: string
compiler.err.illegal.argument.for.option=\
    illegal argument for {0}: {1}

<<<<<<< HEAD
###
# errors related to records

compiler.err.record.must.declare.at.least.one.field=\
    records must declare at least one field

compiler.err.record.cant.declare.duplicate.fields=\
    records cannot declare fields with the same name

compiler.err.record.can.only.declare.methods.as.members=\
    records can only declare methods as members

# 0: fragment
compiler.err.cant.extend.record=\
    Illegal ''extends'' clause for record\n\
    {0}

compiler.misc.bad.record.super=\
    A record must extend class AbstractRecord or an ''abstract'' record

# 0: type, 1: name, 2: type, 3: name
compiler.misc.super.field.mismatch=\
    Superclass field declaration mismatch\n\
    expected: {0} {1}\n\
    found: {2} {3}

compiler.misc.bad.super.fields=\
    A record cannot have both an explicit constructor, and an implicit superclass header.

compiler.err.record.fields.must.be.in.header=\
    instance fields in a record must be declared in the header

compiler.err.local.record=\
    records must not be local

compiler.err.nested.records.must.be.static=\
    nested records must always be static

# 0: name
compiler.err.duplicate.argument.to.super=\
    duplicate argument {0}, arguments passed to the super of a record must be unique

# 0: name
compiler.err.record.not.allowed=\
    ''{0}'' not allowed here\n\
    as of release 10, ''{0}'' is a restricted type name and cannot be used for type declarations

# 0: name
compiler.err.cant.provide.explicit.version=\
    method ''{0}'', is automatically generated for records, no explicit version can be provided
=======

############################################
# messages previouly at javac.properties

compiler.err.empty.A.argument=\
    -A requires an argument; use ''-Akey'' or ''-Akey=value''

# 0: string
compiler.err.invalid.A.key=\
    key in annotation processor option ''{0}'' is not a dot-separated sequence of identifiers

# 0: string
compiler.err.invalid.flag=\
    invalid flag: {0}

compiler.err.profile.bootclasspath.conflict=\
    profile and bootclasspath options cannot be used together

# 0: string
compiler.err.invalid.profile=\
    invalid profile: {0}

# 0: string
compiler.err.invalid.target=\
    invalid target release: {0}

# 0: option name, 1: target
compiler.err.option.not.allowed.with.target=\
    option {0} not allowed with target {1}

# 0: string
compiler.err.option.too.many=\
    option {0} can only be specified once

compiler.err.no.source.files=\
    no source files

compiler.err.no.source.files.classes=\
    no source files or class names

# 0: string
compiler.err.req.arg=\
    {0} requires an argument

# 0: string
compiler.err.invalid.source=\
    invalid source release: {0}

# 0: string, 1: string
compiler.err.error.writing.file=\
    error writing {0}; {1}

compiler.err.sourcepath.modulesourcepath.conflict=\
    cannot specify both --source-path and --module-source-path

# 0: string, 1: target
compiler.warn.source.target.conflict=\
    source release {0} requires target release {1}

# 0: string, 1: target
compiler.warn.target.default.source.conflict=\
    target release {0} conflicts with default source release {1}

# 0: profile, 1: target
compiler.warn.profile.target.conflict=\
    profile {0} is not valid for target release {1}

# 0: string
compiler.err.file.not.directory=\
    not a directory: {0}

# 0: object
compiler.err.file.not.file=\
    not a file: {0}

compiler.err.two.class.loaders.1=\
    javac is split between multiple class loaders: check your configuration

# 0: url, 1: url
compiler.err.two.class.loaders.2=\
    javac is split between multiple class loaders:\n\
    one class comes from file: {0}\n\
    while javac comes from {1}

# 0: string, 1: string
compiler.err.bad.value.for.option=\
    bad value for {0} option: ''{1}''

# 0: string
compiler.err.no.value.for.option=\
    no value for {0} option

# 0: string
compiler.err.repeated.value.for.patch.module=\
    --patch-module specified more than once for {0}

# 0: string
compiler.err.unmatched.quote=\
    unmatched quote in environment variable {0}

# 0: option name
compiler.err.release.bootclasspath.conflict=\
    option {0} cannot be used together with --release

# 0: string
compiler.err.unsupported.release.version=\
    release version {0} not supported

# 0: string
compiler.err.file.not.found=\
    file not found: {0}

# 0: string, 1: source
compiler.err.preview.not.latest=\
    invalid source release {0} with --enable-preview\n\
    (preview language features are only supported for release {1})

compiler.err.preview.without.source.or.release=\
    --enable-preview must be used with either -source or --release
>>>>>>> 66320afc
<|MERGE_RESOLUTION|>--- conflicted
+++ resolved
@@ -3272,7 +3272,6 @@
 compiler.err.illegal.argument.for.option=\
     illegal argument for {0}: {1}
 
-<<<<<<< HEAD
 ###
 # errors related to records
 
@@ -3323,7 +3322,6 @@
 # 0: name
 compiler.err.cant.provide.explicit.version=\
     method ''{0}'', is automatically generated for records, no explicit version can be provided
-=======
 
 ############################################
 # messages previouly at javac.properties
@@ -3442,5 +3440,4 @@
     (preview language features are only supported for release {1})
 
 compiler.err.preview.without.source.or.release=\
-    --enable-preview must be used with either -source or --release
->>>>>>> 66320afc
+    --enable-preview must be used with either -source or --release