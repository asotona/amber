--- conflicted
+++ resolved
@@ -3357,17 +3357,6 @@
     }
 
     public void visitSwitch(JCSwitch tree) {
-<<<<<<< HEAD
-        Type target;
-        switch (tree.kind) {
-            case ENUM: target = tree.selector.type; break;
-            case STRING: target = syms.stringType; break;
-            case ORDINARY: target = syms.intType; break;
-            default:
-                Assert.error("Should not get here, kind: " + tree.kind);
-                throw new InternalError();
-        }
-=======
         //expand multiple label cases:
         ListBuffer<JCCase> cases = new ListBuffer<>();
 
@@ -3383,7 +3372,7 @@
                     //case C1:
                     //case C2:
                     //case C3: ...
-                    List<JCExpression> patterns = c.pats;
+                    List<JCPattern> patterns = c.pats;
                     while (patterns.tail.nonEmpty()) {
                         cases.append(make_at(c.pos()).Case(JCCase.STATEMENT,
                                                            List.of(patterns.head),
@@ -3407,14 +3396,15 @@
 
         tree.cases = cases.toList();
 
-        Type selsuper = types.supertype(tree.selector.type);
-        boolean enumSwitch = selsuper != null &&
-            (tree.selector.type.tsym.flags() & ENUM) != 0;
-        boolean stringSwitch = selsuper != null &&
-            types.isSameType(tree.selector.type, syms.stringType);
-        Type target = enumSwitch ? tree.selector.type :
-            (stringSwitch? syms.stringType : syms.intType);
->>>>>>> b3b64443
+        Type target;
+        switch (tree.kind) {
+            case ENUM: target = tree.selector.type; break;
+            case STRING: target = syms.stringType; break;
+            case ORDINARY: target = syms.intType; break;
+            default:
+                Assert.error("Should not get here, kind: " + tree.kind);
+                throw new InternalError();
+        }
         tree.selector = translate(tree.selector, target);
         tree.cases = translateCases(tree.cases);
         switch (tree.kind) {
@@ -3439,14 +3429,10 @@
                                                              ordinalMethod)));
         ListBuffer<JCCase> cases = new ListBuffer<>();
         for (JCCase c : tree.cases) {
-<<<<<<< HEAD
-            if (c.pat != null) {
-                VarSymbol label = (VarSymbol)TreeInfo.symbol(c.constExpression());
-=======
             if (c.pats.nonEmpty()) {
-                VarSymbol label = (VarSymbol)TreeInfo.symbol(c.pats.head);
->>>>>>> b3b64443
-                JCLiteral pat = map.forConstant(label);
+                VarSymbol label = (VarSymbol)TreeInfo.symbol(c.pats.head.constExpression());
+                JCLiteral value = map.forConstant(label);
+                JCPattern pat = make.LiteralPattern(value);
                 cases.append(make.Case(JCCase.STATEMENT, List.of(pat), c.stats, null));
             } else {
                 cases.append(c);
@@ -3516,15 +3502,10 @@
             Map<Integer, Set<String>> hashToString = new LinkedHashMap<>(alternatives + 1, 1.0f);
 
             int casePosition = 0;
-<<<<<<< HEAD
-            for(JCCase oneCase : caseList) {
-                JCExpression expression = oneCase.constExpression();
-=======
->>>>>>> b3b64443
 
             for(JCCase oneCase : caseList) {
                 if (oneCase.pats.nonEmpty()) { // pats is empty for a "default" case
-                    JCExpression expression = oneCase.pats.head;
+                    JCExpression expression = oneCase.pats.head.constExpression();
                     String labelExpr = (String) expression.type.constValue();
                     Integer mapping = caseLabelToPosition.put(labelExpr, casePosition);
                     Assert.checkNull(mapping);
@@ -3609,7 +3590,7 @@
                 breakStmt.target = switch1;
                 lb.append(elsepart).append(breakStmt);
 
-                caseBuffer.append(make.Case(JCCase.STATEMENT, List.of(make.Literal(hashCode)), lb.toList(), null));
+                caseBuffer.append(make.Case(JCCase.STATEMENT, List.of(make.LiteralPattern(make.Literal(hashCode))), lb.toList(), null));
             }
 
             switch1.cases = caseBuffer.toList();
@@ -3627,25 +3608,16 @@
                 // replacement switch being created.
                 patchTargets(oneCase, tree, switch2);
 
-<<<<<<< HEAD
-                boolean isDefault = (oneCase.constExpression() == null);
-=======
                 boolean isDefault = (oneCase.pats.isEmpty());
->>>>>>> b3b64443
                 JCExpression caseExpr;
                 if (isDefault)
                     caseExpr = null;
                 else {
-<<<<<<< HEAD
-                    caseExpr = make.Literal(caseLabelToPosition.get((String)TreeInfo.skipParens(oneCase.
-                                                                                                constExpression()).
-=======
-                    caseExpr = make.Literal(caseLabelToPosition.get((String)TreeInfo.skipParens(oneCase.pats.head).
->>>>>>> b3b64443
+                    caseExpr = make.Literal(caseLabelToPosition.get((String)TreeInfo.skipParens(oneCase.pats.head.constExpression()).
                                                                     type.constValue()));
                 }
 
-                lb.append(make.Case(JCCase.STATEMENT, caseExpr == null ? List.nil() : List.of(caseExpr),
+                lb.append(make.Case(JCCase.STATEMENT, caseExpr == null ? List.nil() : List.of(make.LiteralPattern(caseExpr)),
                                     oneCase.getStatements(), null));
             }
 
