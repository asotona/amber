--- conflicted
+++ resolved
@@ -359,7 +359,11 @@
         result = tree;
     }
 
-<<<<<<< HEAD
+    @Override
+    public void visitAnyPattern(JCAnyPattern tree) {
+        result = tree;
+    }
+
     public void visitBindingPattern(JCBindingPattern tree) {
         if (tree.vartype != null) {
             tree.vartype = translate(tree.vartype);
@@ -368,15 +372,6 @@
     }
 
     public void visitLiteralPattern(JCLiteralPattern tree) {
-=======
-    @Override
-    public void visitAnyPattern(JCAnyPattern tree) {
-        result = tree;
-    }
-
-    public void visitBindingPattern(JCBindingPattern tree) {
-        tree.vartype = translate(tree.vartype);
->>>>>>> 5bcd6488
         result = tree;
     }
 
