/*
 * Copyright (c) 2018, 2022, Oracle and/or its affiliates. All rights reserved.
 * DO NOT ALTER OR REMOVE COPYRIGHT NOTICES OR THIS FILE HEADER.
 *
 * This code is free software; you can redistribute it and/or modify it
 * under the terms of the GNU General Public License version 2 only, as
 * published by the Free Software Foundation.  Oracle designates this
 * particular file as subject to the "Classpath" exception as provided
 * by Oracle in the LICENSE file that accompanied this code.
 *
 * This code is distributed in the hope that it will be useful, but WITHOUT
 * ANY WARRANTY; without even the implied warranty of MERCHANTABILITY or
 * FITNESS FOR A PARTICULAR PURPOSE.  See the GNU General Public License
 * version 2 for more details (a copy is included in the LICENSE file that
 * accompanied this code).
 *
 * You should have received a copy of the GNU General Public License version
 * 2 along with this work; if not, write to the Free Software Foundation,
 * Inc., 51 Franklin St, Fifth Floor, Boston, MA 02110-1301 USA.
 *
 * Please contact Oracle, 500 Oracle Parkway, Redwood Shores, CA 94065 USA
 * or visit www.oracle.com if you need additional information or have any
 * questions.
 */

package com.sun.tools.javac.code;

import com.sun.tools.javac.code.Lint.LintCategory;
import com.sun.tools.javac.code.Source.Feature;
import com.sun.tools.javac.jvm.Target;
import com.sun.tools.javac.resources.CompilerProperties.Errors;
import com.sun.tools.javac.resources.CompilerProperties.Warnings;
import com.sun.tools.javac.util.Assert;
import com.sun.tools.javac.util.Context;
import com.sun.tools.javac.util.JCDiagnostic.DiagnosticPosition;
import com.sun.tools.javac.util.JCDiagnostic.Error;
import com.sun.tools.javac.util.JCDiagnostic.SimpleDiagnosticPosition;
import com.sun.tools.javac.util.JCDiagnostic.Warning;
import com.sun.tools.javac.util.Log;
import com.sun.tools.javac.util.MandatoryWarningHandler;
import com.sun.tools.javac.util.Options;

import javax.tools.JavaFileObject;
import java.util.HashMap;
import java.util.HashSet;
import java.util.Map;
import java.util.Set;

import static com.sun.tools.javac.code.Flags.RECORD;
import static com.sun.tools.javac.code.Flags.SEALED;
import static com.sun.tools.javac.code.Flags.NON_SEALED;
import static com.sun.tools.javac.main.Option.PREVIEW;
import com.sun.tools.javac.util.JCDiagnostic;

/**
 * Helper class to handle preview language features. This class maps certain language features
 * (see {@link Feature} into 'preview' features; the mapping is completely ad-hoc, so as to allow
 * for maximum flexibility, which allows to migrate preview feature into supported features with ease.
 *
 * This class acts as a centralized point against which usages of preview features are reported by
 * clients (e.g. other javac classes). Internally, this class collects all such usages and generates
 * diagnostics to inform the user of such usages. Such diagnostics can be enabled using the
 * {@link LintCategory#PREVIEW} lint category, and are suppressible by usual means.
 */
public class Preview {

    /** flag: are preview features enabled */
    private final boolean enabled;

    /** the diag handler to manage preview feature usage diagnostics */
    private final MandatoryWarningHandler previewHandler;

    /** test flag: should all features be considered as preview features? */
    private final boolean forcePreview;

    /** a mapping from classfile numbers to Java SE versions */
    private final Map<Integer, Source> majorVersionToSource;

    private final Set<JavaFileObject> sourcesWithPreviewFeatures = new HashSet<>();

    private final Lint lint;
    private final Log log;
    private final Source source;

    private static final Context.Key<Preview> previewKey = new Context.Key<>();

    public static Preview instance(Context context) {
        Preview instance = context.get(previewKey);
        if (instance == null) {
            instance = new Preview(context);
        }
        return instance;
    }

    Preview(Context context) {
        context.put(previewKey, this);
        Options options = Options.instance(context);
        enabled = options.isSet(PREVIEW);
        log = Log.instance(context);
        lint = Lint.instance(context);
        source = Source.instance(context);
        this.previewHandler =
                new MandatoryWarningHandler(log, source, lint.isEnabled(LintCategory.PREVIEW), true, "preview", LintCategory.PREVIEW);
        forcePreview = options.isSet("forcePreview");
        majorVersionToSource = initMajorVersionToSourceMap();
    }

    private Map<Integer, Source> initMajorVersionToSourceMap() {
        Map<Integer, Source> majorVersionToSource = new HashMap<>();
        for (Target t : Target.values()) {
            int major = t.majorVersion;
            Source source = Source.lookup(t.name);
            if (source != null) {
                majorVersionToSource.put(major, source);
            }
        }
        return majorVersionToSource;
   }

    /**
     * Report usage of a preview feature. Usages reported through this method will affect the
     * set of sourcefiles with dependencies on preview features.
     * @param pos the position at which the preview feature was used.
     * @param feature the preview feature used.
     */
    public void warnPreview(int pos, Feature feature) {
        warnPreview(new SimpleDiagnosticPosition(pos), feature);
    }

    /**
     * Report usage of a preview feature. Usages reported through this method will affect the
     * set of sourcefiles with dependencies on preview features.
     * @param pos the position at which the preview feature was used.
     * @param feature the preview feature used.
     */
    public void warnPreview(DiagnosticPosition pos, Feature feature) {
        Assert.check(isEnabled());
        Assert.check(isPreview(feature));
        if (!lint.isSuppressed(LintCategory.PREVIEW)) {
            sourcesWithPreviewFeatures.add(log.currentSourceFile());
            previewHandler.report(pos, feature.isPlural() ?
                    Warnings.PreviewFeatureUsePlural(feature.nameFragment()) :
                    Warnings.PreviewFeatureUse(feature.nameFragment()));
        }
    }

    /**
     * Report usage of a preview feature in classfile.
     * @param classfile the name of the classfile with preview features enabled
     * @param majorVersion the major version found in the classfile.
     */
    public void warnPreview(JavaFileObject classfile, int majorVersion) {
        Assert.check(isEnabled());
        if (lint.isEnabled(LintCategory.PREVIEW)) {
            sourcesWithPreviewFeatures.add(log.currentSourceFile());
            log.mandatoryWarning(LintCategory.PREVIEW, null,
                    Warnings.PreviewFeatureUseClassfile(classfile, majorVersionToSource.get(majorVersion).name));
        }
    }

    public void markUsesPreview(DiagnosticPosition pos) {
        sourcesWithPreviewFeatures.add(log.currentSourceFile());
    }

    public void reportPreviewWarning(DiagnosticPosition pos, Warning warnKey) {
        previewHandler.report(pos, warnKey);
    }

    public boolean usesPreview(JavaFileObject file) {
        return sourcesWithPreviewFeatures.contains(file);
    }

    /**
     * Are preview features enabled?
     * @return true, if preview features are enabled.
     */
    public boolean isEnabled() {
        return enabled;
    }

    /**
     * Is given feature a preview feature?
     * @param feature the feature to be tested.
     * @return true, if given feature is a preview feature.
     */
    public boolean isPreview(Feature feature) {
        return switch (feature) {
            case CASE_NULL -> true;
            case PATTERN_SWITCH -> true;
<<<<<<< HEAD
            case DECONSTRUCTION_PATTERNS -> true;
=======
            case TOTAL_PATTERN_IN_INSTACEOF -> true;
>>>>>>> 5e0f5587

            //Note: this is a backdoor which allows to optionally treat all features as 'preview' (for testing).
            //When real preview features will be added, this method can be implemented to return 'true'
            //for those selected features, and 'false' for all the others.
            default -> forcePreview;
        };
    }

    /**
     * Generate an error key which captures the fact that a given preview feature could not be used
     * due to the preview feature support being disabled.
     * @param feature the feature for which the diagnostic has to be generated.
     * @return the diagnostic.
     */
    public Error disabledError(Feature feature) {
        Assert.check(!isEnabled());
        return feature.isPlural() ?
                Errors.PreviewFeatureDisabledPlural(feature.nameFragment()) :
                Errors.PreviewFeatureDisabled(feature.nameFragment());
    }

    /**
     * Generate an error key which captures the fact that a preview classfile cannot be loaded
     * due to the preview feature support being disabled.
     * @param classfile the name of the classfile with preview features enabled
     * @param majorVersion the major version found in the classfile.
     */
    public Error disabledError(JavaFileObject classfile, int majorVersion) {
        Assert.check(!isEnabled());
        return Errors.PreviewFeatureDisabledClassfile(classfile, majorVersionToSource.get(majorVersion).name);
    }

    /**
     * Check whether the given symbol has been declared using
     * a preview language feature.
     *
     * @param sym Symbol to check
     * @return true iff sym has been declared using a preview language feature
     */
    public boolean declaredUsingPreviewFeature(Symbol sym) {
        return false;
    }

    /**
     * Report any deferred diagnostics.
     */
    public void reportDeferredDiagnostics() {
        previewHandler.reportDeferredDiagnostic();
    }

    public void clear() {
        previewHandler.clear();
    }

    public void checkSourceLevel(DiagnosticPosition pos, Feature feature) {
        if (isPreview(feature) && !isEnabled()) {
            //preview feature without --preview flag, error
            log.error(JCDiagnostic.DiagnosticFlag.SOURCE_LEVEL, pos, disabledError(feature));
        } else {
            if (!feature.allowedInSource(source)) {
                log.error(JCDiagnostic.DiagnosticFlag.SOURCE_LEVEL, pos,
                          feature.error(source.name));
            }
            if (isEnabled() && isPreview(feature)) {
                warnPreview(pos, feature);
            }
        }
    }

}<|MERGE_RESOLUTION|>--- conflicted
+++ resolved
@@ -187,11 +187,8 @@
         return switch (feature) {
             case CASE_NULL -> true;
             case PATTERN_SWITCH -> true;
-<<<<<<< HEAD
             case DECONSTRUCTION_PATTERNS -> true;
-=======
             case TOTAL_PATTERN_IN_INSTACEOF -> true;
->>>>>>> 5e0f5587
 
             //Note: this is a backdoor which allows to optionally treat all features as 'preview' (for testing).
             //When real preview features will be added, this method can be implemented to return 'true'
