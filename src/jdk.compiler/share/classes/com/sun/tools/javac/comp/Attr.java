/*
 * Copyright (c) 1999, 2019, Oracle and/or its affiliates. All rights reserved.
 * DO NOT ALTER OR REMOVE COPYRIGHT NOTICES OR THIS FILE HEADER.
 *
 * This code is free software; you can redistribute it and/or modify it
 * under the terms of the GNU General Public License version 2 only, as
 * published by the Free Software Foundation.  Oracle designates this
 * particular file as subject to the "Classpath" exception as provided
 * by Oracle in the LICENSE file that accompanied this code.
 *
 * This code is distributed in the hope that it will be useful, but WITHOUT
 * ANY WARRANTY; without even the implied warranty of MERCHANTABILITY or
 * FITNESS FOR A PARTICULAR PURPOSE.  See the GNU General Public License
 * version 2 for more details (a copy is included in the LICENSE file that
 * accompanied this code).
 *
 * You should have received a copy of the GNU General Public License version
 * 2 along with this work; if not, write to the Free Software Foundation,
 * Inc., 51 Franklin St, Fifth Floor, Boston, MA 02110-1301 USA.
 *
 * Please contact Oracle, 500 Oracle Parkway, Redwood Shores, CA 94065 USA
 * or visit www.oracle.com if you need additional information or have any
 * questions.
 */

package com.sun.tools.javac.comp;

import java.util.*;
import java.util.function.BiConsumer;
import java.util.stream.Collectors;

import javax.lang.model.element.ElementKind;
import javax.tools.JavaFileObject;

import com.sun.source.tree.CaseTree.CaseKind;
import com.sun.source.tree.IdentifierTree;
import com.sun.source.tree.MemberReferenceTree.ReferenceMode;
import com.sun.source.tree.MemberSelectTree;
import com.sun.source.tree.TreeVisitor;
import com.sun.source.util.SimpleTreeVisitor;
import com.sun.tools.javac.code.*;
import com.sun.tools.javac.code.Lint.LintCategory;
import com.sun.tools.javac.code.Scope.WriteableScope;
import com.sun.tools.javac.code.Source.Feature;
import com.sun.tools.javac.code.Symbol.*;
import com.sun.tools.javac.code.Type.*;
import com.sun.tools.javac.code.TypeMetadata.Annotations;
import com.sun.tools.javac.code.Types.FunctionDescriptorLookupError;
import com.sun.tools.javac.comp.ArgumentAttr.LocalCacheContext;
import com.sun.tools.javac.comp.Check.CheckContext;
import com.sun.tools.javac.comp.DeferredAttr.AttrMode;
import com.sun.tools.javac.jvm.*;
import static com.sun.tools.javac.resources.CompilerProperties.Fragments.Diamond;
import static com.sun.tools.javac.resources.CompilerProperties.Fragments.DiamondInvalidArg;
import static com.sun.tools.javac.resources.CompilerProperties.Fragments.DiamondInvalidArgs;
import com.sun.tools.javac.resources.CompilerProperties.Errors;
import com.sun.tools.javac.resources.CompilerProperties.Fragments;
import com.sun.tools.javac.resources.CompilerProperties.Warnings;
import com.sun.tools.javac.tree.*;
import com.sun.tools.javac.tree.JCTree.*;
import com.sun.tools.javac.tree.JCTree.JCPolyExpression.*;
import com.sun.tools.javac.util.*;
import com.sun.tools.javac.util.DefinedBy.Api;
import com.sun.tools.javac.util.JCDiagnostic.DiagnosticPosition;
import com.sun.tools.javac.util.JCDiagnostic.Error;
import com.sun.tools.javac.util.JCDiagnostic.Fragment;
import com.sun.tools.javac.util.JCDiagnostic.Warning;
import com.sun.tools.javac.util.List;

import static com.sun.tools.javac.code.Flags.*;
import static com.sun.tools.javac.code.Flags.ANNOTATION;
import static com.sun.tools.javac.code.Flags.BLOCK;
import static com.sun.tools.javac.code.Kinds.*;
import static com.sun.tools.javac.code.Kinds.Kind.*;
import static com.sun.tools.javac.code.TypeTag.*;
import static com.sun.tools.javac.code.TypeTag.WILDCARD;
import com.sun.tools.javac.comp.Analyzer.AnalyzerMode;
import static com.sun.tools.javac.tree.JCTree.Tag.*;
import com.sun.tools.javac.util.JCDiagnostic.DiagnosticFlag;
import com.sun.tools.javac.util.Log.DeferredDiagnosticHandler;
import com.sun.tools.javac.util.Log.DiscardDiagnosticHandler;

/** This is the main context-dependent analysis phase in GJC. It
 *  encompasses name resolution, type checking and constant folding as
 *  subtasks. Some subtasks involve auxiliary classes.
 *  @see Check
 *  @see Resolve
 *  @see ConstFold
 *  @see Infer
 *
 *  <p><b>This is NOT part of any supported API.
 *  If you write code that depends on this, you do so at your own risk.
 *  This code and its internal interfaces are subject to change or
 *  deletion without notice.</b>
 */
public class Attr extends JCTree.Visitor {
    protected static final Context.Key<Attr> attrKey = new Context.Key<>();

    final Names names;
    final Log log;
    final Symtab syms;
    final Resolve rs;
    final Operators operators;
    final Infer infer;
    final Analyzer analyzer;
    final DeferredAttr deferredAttr;
    final Check chk;
    final Flow flow;
    final MemberEnter memberEnter;
    final TypeEnter typeEnter;
    final TreeMaker make;
    final ConstFold cfolder;
    final Enter enter;
    final Target target;
    final Types types;
    final JCDiagnostic.Factory diags;
    final TypeAnnotations typeAnnotations;
    final DeferredLintHandler deferredLintHandler;
    final TypeEnvs typeEnvs;
    final Dependencies dependencies;
    final Annotate annotate;
    final ArgumentAttr argumentAttr;

    public static Attr instance(Context context) {
        Attr instance = context.get(attrKey);
        if (instance == null)
            instance = new Attr(context);
        return instance;
    }

    protected Attr(Context context) {
        context.put(attrKey, this);

        names = Names.instance(context);
        log = Log.instance(context);
        syms = Symtab.instance(context);
        rs = Resolve.instance(context);
        operators = Operators.instance(context);
        chk = Check.instance(context);
        flow = Flow.instance(context);
        memberEnter = MemberEnter.instance(context);
        typeEnter = TypeEnter.instance(context);
        make = TreeMaker.instance(context);
        enter = Enter.instance(context);
        infer = Infer.instance(context);
        analyzer = Analyzer.instance(context);
        deferredAttr = DeferredAttr.instance(context);
        cfolder = ConstFold.instance(context);
        target = Target.instance(context);
        types = Types.instance(context);
        diags = JCDiagnostic.Factory.instance(context);
        annotate = Annotate.instance(context);
        typeAnnotations = TypeAnnotations.instance(context);
        deferredLintHandler = DeferredLintHandler.instance(context);
        typeEnvs = TypeEnvs.instance(context);
        dependencies = Dependencies.instance(context);
        argumentAttr = ArgumentAttr.instance(context);

        Options options = Options.instance(context);

        Source source = Source.instance(context);
        allowPoly = Feature.POLY.allowedInSource(source);
        allowTypeAnnos = Feature.TYPE_ANNOTATIONS.allowedInSource(source);
        allowLambda = Feature.LAMBDA.allowedInSource(source);
        allowDefaultMethods = Feature.DEFAULT_METHODS.allowedInSource(source);
        allowStaticInterfaceMethods = Feature.STATIC_INTERFACE_METHODS.allowedInSource(source);
        sourceName = source.name;
        useBeforeDeclarationWarning = options.isSet("useBeforeDeclarationWarning");
        dontErrorIfSealedExtended = options.isSet("dontErrorIfSealedExtended");

        statInfo = new ResultInfo(KindSelector.NIL, Type.noType);
        varAssignmentInfo = new ResultInfo(KindSelector.ASG, Type.noType);
        unknownExprInfo = new ResultInfo(KindSelector.VAL, Type.noType);
        methodAttrInfo = new MethodAttrInfo();
        unknownTypeInfo = new ResultInfo(KindSelector.TYP, Type.noType);
        unknownTypeExprInfo = new ResultInfo(KindSelector.VAL_TYP, Type.noType);
        recoveryInfo = new RecoveryInfo(deferredAttr.emptyDeferredAttrContext);
    }

    /** Switch: support target-typing inference
     */
    boolean allowPoly;

    /** Switch: support type annotations.
     */
    boolean allowTypeAnnos;

    /** Switch: support lambda expressions ?
     */
    boolean allowLambda;

    /** Switch: support default methods ?
     */
    boolean allowDefaultMethods;

    /** Switch: static interface methods enabled?
     */
    boolean allowStaticInterfaceMethods;

    /**
     * Switch: warn about use of variable before declaration?
     * RFE: 6425594
     */
    boolean useBeforeDeclarationWarning;

    /**
     * Temporary switch, false by default but if set, allows generating classes that can extend a sealed class
     * even if not listed as a permitted subtype. This allows testing the VM runtime. Should be removed before sealed types
     * gets integrated
     */
    boolean dontErrorIfSealedExtended;

    /**
     * Switch: name of source level; used for error reporting.
     */
    String sourceName;

    /** Check kind and type of given tree against protokind and prototype.
     *  If check succeeds, store type in tree and return it.
     *  If check fails, store errType in tree and return it.
     *  No checks are performed if the prototype is a method type.
     *  It is not necessary in this case since we know that kind and type
     *  are correct.
     *
     *  @param tree     The tree whose kind and type is checked
     *  @param found    The computed type of the tree
     *  @param ownkind  The computed kind of the tree
     *  @param resultInfo  The expected result of the tree
     */
    Type check(final JCTree tree,
               final Type found,
               final KindSelector ownkind,
               final ResultInfo resultInfo) {
        InferenceContext inferenceContext = resultInfo.checkContext.inferenceContext();
        Type owntype;
        boolean shouldCheck = !found.hasTag(ERROR) &&
                !resultInfo.pt.hasTag(METHOD) &&
                !resultInfo.pt.hasTag(FORALL);
        if (shouldCheck && !ownkind.subset(resultInfo.pkind)) {
            log.error(tree.pos(),
                      Errors.UnexpectedType(resultInfo.pkind.kindNames(),
                                            ownkind.kindNames()));
            owntype = types.createErrorType(found);
        } else if (allowPoly && inferenceContext.free(found)) {
            //delay the check if there are inference variables in the found type
            //this means we are dealing with a partially inferred poly expression
            owntype = shouldCheck ? resultInfo.pt : found;
            if (resultInfo.checkMode.installPostInferenceHook()) {
                inferenceContext.addFreeTypeListener(List.of(found),
                        instantiatedContext -> {
                            ResultInfo pendingResult =
                                    resultInfo.dup(inferenceContext.asInstType(resultInfo.pt));
                            check(tree, inferenceContext.asInstType(found), ownkind, pendingResult);
                        });
            }
        } else {
            owntype = shouldCheck ?
            resultInfo.check(tree, found) :
            found;
        }
        if (resultInfo.checkMode.updateTreeType()) {
            tree.type = owntype;
        }
        return owntype;
    }

    /** Is given blank final variable assignable, i.e. in a scope where it
     *  may be assigned to even though it is final?
     *  @param v      The blank final variable.
     *  @param env    The current environment.
     */
    boolean isAssignableAsBlankFinal(VarSymbol v, Env<AttrContext> env) {
        Symbol owner = env.info.scope.owner;
           // owner refers to the innermost variable, method or
           // initializer block declaration at this point.
        return
            v.owner == owner
            ||
            ((owner.name == names.init ||    // i.e. we are in a constructor
              owner.kind == VAR ||           // i.e. we are in a variable initializer
              (owner.flags() & BLOCK) != 0)  // i.e. we are in an initializer block
             &&
             v.owner == owner.owner
             &&
             ((v.flags() & STATIC) != 0) == Resolve.isStatic(env));
    }

    /** Check that variable can be assigned to.
     *  @param pos    The current source code position.
     *  @param v      The assigned variable
     *  @param base   If the variable is referred to in a Select, the part
     *                to the left of the `.', null otherwise.
     *  @param env    The current environment.
     */
    void checkAssignable(DiagnosticPosition pos, VarSymbol v, JCTree base, Env<AttrContext> env) {
        if (v.name == names._this) {
            log.error(pos, Errors.CantAssignValToThis);
        } else if ((v.flags() & FINAL) != 0 &&
            ((v.flags() & HASINIT) != 0
             ||
             !((base == null ||
               TreeInfo.isThisQualifier(base)) &&
               isAssignableAsBlankFinal(v, env)))) {
            if (v.isResourceVariable()) { //TWR resource
                log.error(pos, Errors.TryResourceMayNotBeAssigned(v));
            } else {
                log.error(pos, Errors.CantAssignValToFinalVar(v));
            }
        }
    }

    /** Does tree represent a static reference to an identifier?
     *  It is assumed that tree is either a SELECT or an IDENT.
     *  We have to weed out selects from non-type names here.
     *  @param tree    The candidate tree.
     */
    boolean isStaticReference(JCTree tree) {
        if (tree.hasTag(SELECT)) {
            Symbol lsym = TreeInfo.symbol(((JCFieldAccess) tree).selected);
            if (lsym == null || lsym.kind != TYP) {
                return false;
            }
        }
        return true;
    }

    /** Is this symbol a type?
     */
    static boolean isType(Symbol sym) {
        return sym != null && sym.kind == TYP;
    }

    /** The current `this' symbol.
     *  @param env    The current environment.
     */
    Symbol thisSym(DiagnosticPosition pos, Env<AttrContext> env) {
        return rs.resolveSelf(pos, env, env.enclClass.sym, names._this);
    }

    /** Attribute a parsed identifier.
     * @param tree Parsed identifier name
     * @param topLevel The toplevel to use
     */
    public Symbol attribIdent(JCTree tree, JCCompilationUnit topLevel) {
        Env<AttrContext> localEnv = enter.topLevelEnv(topLevel);
        localEnv.enclClass = make.ClassDef(make.Modifiers(0),
                                           syms.errSymbol.name,
                                           null, null, null, null);
        localEnv.enclClass.sym = syms.errSymbol;
        return attribIdent(tree, localEnv);
    }

    /** Attribute a parsed identifier.
     * @param tree Parsed identifier name
     * @param env The env to use
     */
    public Symbol attribIdent(JCTree tree, Env<AttrContext> env) {
        return tree.accept(identAttributer, env);
    }
    // where
        private TreeVisitor<Symbol,Env<AttrContext>> identAttributer = new IdentAttributer();
        private class IdentAttributer extends SimpleTreeVisitor<Symbol,Env<AttrContext>> {
            @Override @DefinedBy(Api.COMPILER_TREE)
            public Symbol visitMemberSelect(MemberSelectTree node, Env<AttrContext> env) {
                Symbol site = visit(node.getExpression(), env);
                if (site.kind == ERR || site.kind == ABSENT_TYP || site.kind == HIDDEN)
                    return site;
                Name name = (Name)node.getIdentifier();
                if (site.kind == PCK) {
                    env.toplevel.packge = (PackageSymbol)site;
                    return rs.findIdentInPackage(null, env, (TypeSymbol)site, name,
                            KindSelector.TYP_PCK);
                } else {
                    env.enclClass.sym = (ClassSymbol)site;
                    return rs.findMemberType(env, site.asType(), name, (TypeSymbol)site);
                }
            }

            @Override @DefinedBy(Api.COMPILER_TREE)
            public Symbol visitIdentifier(IdentifierTree node, Env<AttrContext> env) {
                return rs.findIdent(null, env, (Name)node.getName(), KindSelector.TYP_PCK);
            }
        }

    public Type coerce(Type etype, Type ttype) {
        return cfolder.coerce(etype, ttype);
    }

    public Type attribType(JCTree node, TypeSymbol sym) {
        Env<AttrContext> env = typeEnvs.get(sym);
        Env<AttrContext> localEnv = env.dup(node, env.info.dup());
        return attribTree(node, localEnv, unknownTypeInfo);
    }

    public Type attribImportQualifier(JCImport tree, Env<AttrContext> env) {
        // Attribute qualifying package or class.
        JCFieldAccess s = (JCFieldAccess)tree.qualid;
        return attribTree(s.selected, env,
                          new ResultInfo(tree.staticImport ?
                                         KindSelector.TYP : KindSelector.TYP_PCK,
                       Type.noType));
    }

    public Env<AttrContext> attribExprToTree(JCTree expr, Env<AttrContext> env, JCTree tree) {
        breakTree = tree;
        JavaFileObject prev = log.useSource(env.toplevel.sourcefile);
        EnumSet<AnalyzerMode> analyzerModes = EnumSet.copyOf(analyzer.analyzerModes);
        try {
            analyzer.analyzerModes.clear();
            attribExpr(expr, env);
        } catch (BreakAttr b) {
            return b.env;
        } catch (AssertionError ae) {
            if (ae.getCause() instanceof BreakAttr) {
                return ((BreakAttr)(ae.getCause())).env;
            } else {
                throw ae;
            }
        } finally {
            breakTree = null;
            log.useSource(prev);
            analyzer.analyzerModes.addAll(analyzerModes);
        }
        return env;
    }

    public Env<AttrContext> attribStatToTree(JCTree stmt, Env<AttrContext> env, JCTree tree) {
        breakTree = tree;
        JavaFileObject prev = log.useSource(env.toplevel.sourcefile);
        EnumSet<AnalyzerMode> analyzerModes = EnumSet.copyOf(analyzer.analyzerModes);
        try {
            analyzer.analyzerModes.clear();
            attribStat(stmt, env);
        } catch (BreakAttr b) {
            return b.env;
        } catch (AssertionError ae) {
            if (ae.getCause() instanceof BreakAttr) {
                return ((BreakAttr)(ae.getCause())).env;
            } else {
                throw ae;
            }
        } finally {
            breakTree = null;
            log.useSource(prev);
            analyzer.analyzerModes.addAll(analyzerModes);
        }
        return env;
    }

    private JCTree breakTree = null;

    private static class BreakAttr extends RuntimeException {
        static final long serialVersionUID = -6924771130405446405L;
        private Env<AttrContext> env;
        private BreakAttr(Env<AttrContext> env) {
            this.env = env;
        }
    }

    /**
     * Mode controlling behavior of Attr.Check
     */
    enum CheckMode {

        NORMAL,

        /**
         * Mode signalling 'fake check' - skip tree update. A side-effect of this mode is
         * that the captured var cache in {@code InferenceContext} will be used in read-only
         * mode when performing inference checks.
         */
        NO_TREE_UPDATE {
            @Override
            public boolean updateTreeType() {
                return false;
            }
        },
        /**
         * Mode signalling that caller will manage free types in tree decorations.
         */
        NO_INFERENCE_HOOK {
            @Override
            public boolean installPostInferenceHook() {
                return false;
            }
        };

        public boolean updateTreeType() {
            return true;
        }
        public boolean installPostInferenceHook() {
            return true;
        }
    }


    class ResultInfo {
        final KindSelector pkind;
        final Type pt;
        final CheckContext checkContext;
        final CheckMode checkMode;

        ResultInfo(KindSelector pkind, Type pt) {
            this(pkind, pt, chk.basicHandler, CheckMode.NORMAL);
        }

        ResultInfo(KindSelector pkind, Type pt, CheckMode checkMode) {
            this(pkind, pt, chk.basicHandler, checkMode);
        }

        protected ResultInfo(KindSelector pkind,
                             Type pt, CheckContext checkContext) {
            this(pkind, pt, checkContext, CheckMode.NORMAL);
        }

        protected ResultInfo(KindSelector pkind,
                             Type pt, CheckContext checkContext, CheckMode checkMode) {
            this.pkind = pkind;
            this.pt = pt;
            this.checkContext = checkContext;
            this.checkMode = checkMode;
        }

        /**
         * Should {@link Attr#attribTree} use the {@ArgumentAttr} visitor instead of this one?
         * @param tree The tree to be type-checked.
         * @return true if {@ArgumentAttr} should be used.
         */
        protected boolean needsArgumentAttr(JCTree tree) { return false; }

        protected Type check(final DiagnosticPosition pos, final Type found) {
            return chk.checkType(pos, found, pt, checkContext);
        }

        protected ResultInfo dup(Type newPt) {
            return new ResultInfo(pkind, newPt, checkContext, checkMode);
        }

        protected ResultInfo dup(CheckContext newContext) {
            return new ResultInfo(pkind, pt, newContext, checkMode);
        }

        protected ResultInfo dup(Type newPt, CheckContext newContext) {
            return new ResultInfo(pkind, newPt, newContext, checkMode);
        }

        protected ResultInfo dup(Type newPt, CheckContext newContext, CheckMode newMode) {
            return new ResultInfo(pkind, newPt, newContext, newMode);
        }

        protected ResultInfo dup(CheckMode newMode) {
            return new ResultInfo(pkind, pt, checkContext, newMode);
        }

        @Override
        public String toString() {
            if (pt != null) {
                return pt.toString();
            } else {
                return "";
            }
        }
    }

    class MethodAttrInfo extends ResultInfo {
        public MethodAttrInfo() {
            this(chk.basicHandler);
        }

        public MethodAttrInfo(CheckContext checkContext) {
            super(KindSelector.VAL, Infer.anyPoly, checkContext);
        }

        @Override
        protected boolean needsArgumentAttr(JCTree tree) {
            return true;
        }

        protected ResultInfo dup(Type newPt) {
            throw new IllegalStateException();
        }

        protected ResultInfo dup(CheckContext newContext) {
            return new MethodAttrInfo(newContext);
        }

        protected ResultInfo dup(Type newPt, CheckContext newContext) {
            throw new IllegalStateException();
        }

        protected ResultInfo dup(Type newPt, CheckContext newContext, CheckMode newMode) {
            throw new IllegalStateException();
        }

        protected ResultInfo dup(CheckMode newMode) {
            throw new IllegalStateException();
        }
    }

    class RecoveryInfo extends ResultInfo {

        public RecoveryInfo(final DeferredAttr.DeferredAttrContext deferredAttrContext) {
            this(deferredAttrContext, Type.recoveryType);
        }

        public RecoveryInfo(final DeferredAttr.DeferredAttrContext deferredAttrContext, Type pt) {
            super(KindSelector.VAL, pt, new Check.NestedCheckContext(chk.basicHandler) {
                @Override
                public DeferredAttr.DeferredAttrContext deferredAttrContext() {
                    return deferredAttrContext;
                }
                @Override
                public boolean compatible(Type found, Type req, Warner warn) {
                    return true;
                }
                @Override
                public void report(DiagnosticPosition pos, JCDiagnostic details) {
                    if (pt == Type.recoveryType) {
                        chk.basicHandler.report(pos, details);
                    }
                }
            });
        }
    }

    final ResultInfo statInfo;
    final ResultInfo varAssignmentInfo;
    final ResultInfo methodAttrInfo;
    final ResultInfo unknownExprInfo;
    final ResultInfo unknownTypeInfo;
    final ResultInfo unknownTypeExprInfo;
    final ResultInfo recoveryInfo;

    Type pt() {
        return resultInfo.pt;
    }

    KindSelector pkind() {
        return resultInfo.pkind;
    }

/* ************************************************************************
 * Visitor methods
 *************************************************************************/

    /** Visitor argument: the current environment.
     */
    Env<AttrContext> env;

    /** Visitor argument: the currently expected attribution result.
     */
    ResultInfo resultInfo;

    /** Visitor result: the computed type.
     */
    Type result;

    /** Visitor method: attribute a tree, catching any completion failure
     *  exceptions. Return the tree's type.
     *
     *  @param tree    The tree to be visited.
     *  @param env     The environment visitor argument.
     *  @param resultInfo   The result info visitor argument.
     */
    Type attribTree(JCTree tree, Env<AttrContext> env, ResultInfo resultInfo) {
        Env<AttrContext> prevEnv = this.env;
        ResultInfo prevResult = this.resultInfo;
        try {
            this.env = env;
            this.resultInfo = resultInfo;
            if (resultInfo.needsArgumentAttr(tree)) {
                result = argumentAttr.attribArg(tree, env);
            } else {
                tree.accept(this);
            }
            if (tree == breakTree &&
                    resultInfo.checkContext.deferredAttrContext().mode == AttrMode.CHECK) {
                breakTreeFound(copyEnv(env));
            }
            return result;
        } catch (CompletionFailure ex) {
            tree.type = syms.errType;
            return chk.completionError(tree.pos(), ex);
        } finally {
            this.env = prevEnv;
            this.resultInfo = prevResult;
        }
    }

    protected void breakTreeFound(Env<AttrContext> env) {
        throw new BreakAttr(env);
    }

    Env<AttrContext> copyEnv(Env<AttrContext> env) {
        Env<AttrContext> newEnv =
                env.dup(env.tree, env.info.dup(copyScope(env.info.scope)));
        if (newEnv.outer != null) {
            newEnv.outer = copyEnv(newEnv.outer);
        }
        return newEnv;
    }

    WriteableScope copyScope(WriteableScope sc) {
        WriteableScope newScope = WriteableScope.create(sc.owner);
        List<Symbol> elemsList = List.nil();
        for (Symbol sym : sc.getSymbols()) {
            elemsList = elemsList.prepend(sym);
        }
        for (Symbol s : elemsList) {
            newScope.enter(s);
        }
        return newScope;
    }

    /** Derived visitor method: attribute an expression tree.
     */
    public Type attribExpr(JCTree tree, Env<AttrContext> env, Type pt) {
        return attribTree(tree, env, new ResultInfo(KindSelector.VAL, !pt.hasTag(ERROR) ? pt : Type.noType));
    }

    /** Derived visitor method: attribute an expression tree with
     *  no constraints on the computed type.
     */
    public Type attribExpr(JCTree tree, Env<AttrContext> env) {
        return attribTree(tree, env, unknownExprInfo);
    }

    /** Derived visitor method: attribute a type tree.
     */
    public Type attribType(JCTree tree, Env<AttrContext> env) {
        Type result = attribType(tree, env, Type.noType);
        return result;
    }

    /** Derived visitor method: attribute a type tree.
     */
    Type attribType(JCTree tree, Env<AttrContext> env, Type pt) {
        Type result = attribTree(tree, env, new ResultInfo(KindSelector.TYP, pt));
        return result;
    }

    /** Derived visitor method: attribute a statement or definition tree.
     */
    public Type attribStat(JCTree tree, Env<AttrContext> env) {
        Env<AttrContext> analyzeEnv = analyzer.copyEnvIfNeeded(tree, env);
        try {
            return attribTree(tree, env, statInfo);
        } finally {
            analyzer.analyzeIfNeeded(tree, analyzeEnv);
        }
    }

    /** Attribute a list of expressions, returning a list of types.
     */
    List<Type> attribExprs(List<JCExpression> trees, Env<AttrContext> env, Type pt) {
        ListBuffer<Type> ts = new ListBuffer<>();
        for (List<JCExpression> l = trees; l.nonEmpty(); l = l.tail)
            ts.append(attribExpr(l.head, env, pt));
        return ts.toList();
    }

    /** Attribute a list of statements, returning nothing.
     */
    <T extends JCTree> void attribStats(List<T> trees, Env<AttrContext> env) {
        for (List<T> l = trees; l.nonEmpty(); l = l.tail)
            attribStat(l.head, env);
    }

    /** Attribute the arguments in a method call, returning the method kind.
     */
    KindSelector attribArgs(KindSelector initialKind, List<JCExpression> trees, Env<AttrContext> env, ListBuffer<Type> argtypes) {
        KindSelector kind = initialKind;
        for (JCExpression arg : trees) {
            Type argtype = chk.checkNonVoid(arg, attribTree(arg, env, allowPoly ? methodAttrInfo : unknownExprInfo));
            if (argtype.hasTag(DEFERRED)) {
                kind = KindSelector.of(KindSelector.POLY, kind);
            }
            argtypes.append(argtype);
        }
        return kind;
    }

    /** Attribute a type argument list, returning a list of types.
     *  Caller is responsible for calling checkRefTypes.
     */
    List<Type> attribAnyTypes(List<JCExpression> trees, Env<AttrContext> env) {
        ListBuffer<Type> argtypes = new ListBuffer<>();
        for (List<JCExpression> l = trees; l.nonEmpty(); l = l.tail)
            argtypes.append(attribType(l.head, env));
        return argtypes.toList();
    }

    /** Attribute a type argument list, returning a list of types.
     *  Check that all the types are references.
     */
    List<Type> attribTypes(List<JCExpression> trees, Env<AttrContext> env) {
        List<Type> types = attribAnyTypes(trees, env);
        return chk.checkRefTypes(trees, types);
    }

    /**
     * Attribute type variables (of generic classes or methods).
     * Compound types are attributed later in attribBounds.
     * @param typarams the type variables to enter
     * @param env      the current environment
     */
    void attribTypeVariables(List<JCTypeParameter> typarams, Env<AttrContext> env, boolean checkCyclic) {
        for (JCTypeParameter tvar : typarams) {
            TypeVar a = (TypeVar)tvar.type;
            a.tsym.flags_field |= UNATTRIBUTED;
            a.setUpperBound(Type.noType);
            if (!tvar.bounds.isEmpty()) {
                List<Type> bounds = List.of(attribType(tvar.bounds.head, env));
                for (JCExpression bound : tvar.bounds.tail)
                    bounds = bounds.prepend(attribType(bound, env));
                types.setBounds(a, bounds.reverse());
            } else {
                // if no bounds are given, assume a single bound of
                // java.lang.Object.
                types.setBounds(a, List.of(syms.objectType));
            }
            a.tsym.flags_field &= ~UNATTRIBUTED;
        }
        if (checkCyclic) {
            for (JCTypeParameter tvar : typarams) {
                chk.checkNonCyclic(tvar.pos(), (TypeVar)tvar.type);
            }
        }
    }

    /**
     * Attribute the type references in a list of annotations.
     */
    void attribAnnotationTypes(List<JCAnnotation> annotations,
                               Env<AttrContext> env) {
        for (List<JCAnnotation> al = annotations; al.nonEmpty(); al = al.tail) {
            JCAnnotation a = al.head;
            attribType(a.annotationType, env);
        }
    }

    /**
     * Attribute a "lazy constant value".
     *  @param env         The env for the const value
     *  @param variable    The initializer for the const value
     *  @param type        The expected type, or null
     *  @see VarSymbol#setLazyConstValue
     */
    public Object attribLazyConstantValue(Env<AttrContext> env,
                                      JCVariableDecl variable,
                                      Type type) {

        DiagnosticPosition prevLintPos
                = deferredLintHandler.setPos(variable.pos());

        final JavaFileObject prevSource = log.useSource(env.toplevel.sourcefile);
        try {
            Type itype = attribExpr(variable.init, env, type);
            if (variable.isImplicitlyTyped()) {
                //fixup local variable type
                type = variable.type = variable.sym.type = chk.checkLocalVarType(variable, itype.baseType(), variable.name);
            }
            if (itype.constValue() != null) {
                return coerce(itype, type).constValue();
            } else {
                return null;
            }
        } finally {
            log.useSource(prevSource);
            deferredLintHandler.setPos(prevLintPos);
        }
    }

    /** Attribute type reference in an `extends' or `implements' clause.
     *  Supertypes of anonymous inner classes are usually already attributed.
     *
     *  @param tree              The tree making up the type reference.
     *  @param env               The environment current at the reference.
     *  @param classExpected     true if only a class is expected here.
     *  @param interfaceExpected true if only an interface is expected here.
     */
    Type attribBase(JCTree tree,
                    ClassSymbol subType,
                    Env<AttrContext> env,
                    boolean classExpected,
                    boolean interfaceExpected,
                    boolean checkExtensible) {
        Type t = tree.type != null ?
            tree.type :
            attribType(tree, env);
        return checkBase(t, subType, tree, env, classExpected, interfaceExpected, checkExtensible);
    }
    Type checkBase(Type t,
                   ClassSymbol subType,
                   JCTree tree,
                   Env<AttrContext> env,
                   boolean classExpected,
                   boolean interfaceExpected,
                   boolean checkExtensible) {
        final DiagnosticPosition pos = tree.hasTag(TYPEAPPLY) ?
                (((JCTypeApply) tree).clazz).pos() : tree.pos();
        if (t.tsym.isAnonymous()) {
            log.error(pos, Errors.CantInheritFromAnon);
            return types.createErrorType(t);
        }
        if (t.isErroneous())
            return t;
        if (t.hasTag(TYPEVAR) && !classExpected && !interfaceExpected) {
            // check that type variable is already visible
            if (t.getUpperBound() == null) {
                log.error(pos, Errors.IllegalForwardRef);
                return types.createErrorType(t);
            }
        } else {
            t = chk.checkClassType(pos, t, checkExtensible);
        }
        if (interfaceExpected && (t.tsym.flags() & INTERFACE) == 0) {
            log.error(pos, Errors.IntfExpectedHere);
            // return errType is necessary since otherwise there might
            // be undetected cycles which cause attribution to loop
            return types.createErrorType(t);
        } else if (checkExtensible &&
                   classExpected &&
                   (t.tsym.flags() & INTERFACE) != 0) {
            log.error(pos, Errors.NoIntfExpectedHere);
            return types.createErrorType(t);
        }
        if (checkExtensible &&
            ((t.tsym.flags() & FINAL) != 0)) {
            log.error(pos,
                      Errors.CantInheritFromFinal(t.tsym));
        }
        chk.checkNonCyclic(pos, t);
        return t;
    }

    Type attribIdentAsEnumType(Env<AttrContext> env, JCIdent id) {
        Assert.check((env.enclClass.sym.flags() & ENUM) != 0);
        id.type = env.info.scope.owner.enclClass().type;
        id.sym = env.info.scope.owner.enclClass();
        return id.type;
    }

    public void visitClassDef(JCClassDecl tree) {
        Optional<ArgumentAttr.LocalCacheContext> localCacheContext =
                Optional.ofNullable(env.info.isSpeculative ?
                        argumentAttr.withLocalCacheContext() : null);
        try {
            // Local and anonymous classes have not been entered yet, so we need to
            // do it now.
            if (env.info.scope.owner.kind.matches(KindSelector.VAL_MTH)) {
                enter.classEnter(tree, env);
            } else {
                // If this class declaration is part of a class level annotation,
                // as in @MyAnno(new Object() {}) class MyClass {}, enter it in
                // order to simplify later steps and allow for sensible error
                // messages.
                if (env.tree.hasTag(NEWCLASS) && TreeInfo.isInAnnotation(env, tree))
                    enter.classEnter(tree, env);
            }

            ClassSymbol c = tree.sym;
            if (c == null) {
                // exit in case something drastic went wrong during enter.
                result = null;
            } else {
                // make sure class has been completed:
                c.complete();

                // If this class appears as an anonymous class
                // in a superclass constructor call
                // disable implicit outer instance from being passed.
                // (This would be an illegal access to "this before super").
                if (env.info.isSelfCall &&
                        env.tree.hasTag(NEWCLASS)) {
                    c.flags_field |= NOOUTERTHIS;
                }
                attribClass(tree.pos(), c);
                result = tree.type = c.type;
            }
        } finally {
            localCacheContext.ifPresent(LocalCacheContext::leave);
        }
    }

    public void visitMethodDef(JCMethodDecl tree) {
        MethodSymbol m = tree.sym;
        boolean isDefaultMethod = (m.flags() & DEFAULT) != 0;

        Lint lint = env.info.lint.augment(m);
        Lint prevLint = chk.setLint(lint);
        MethodSymbol prevMethod = chk.setMethod(m);
        try {
            deferredLintHandler.flush(tree.pos());
            chk.checkDeprecatedAnnotation(tree.pos(), m);


            // Create a new environment with local scope
            // for attributing the method.
            Env<AttrContext> localEnv = memberEnter.methodEnv(tree, env);
            localEnv.info.lint = lint;

            attribStats(tree.typarams, localEnv);

            // If we override any other methods, check that we do so properly.
            // JLS ???
            if (m.isStatic()) {
                chk.checkHideClashes(tree.pos(), env.enclClass.type, m);
            } else {
                chk.checkOverrideClashes(tree.pos(), env.enclClass.type, m);
            }
            chk.checkOverride(env, tree, m);

            if (isDefaultMethod && types.overridesObjectMethod(m.enclClass(), m)) {
                log.error(tree, Errors.DefaultOverridesObjectMember(m.name, Kinds.kindName(m.location()), m.location()));
            }

            // Enter all type parameters into the local method scope.
            for (List<JCTypeParameter> l = tree.typarams; l.nonEmpty(); l = l.tail)
                localEnv.info.scope.enterIfAbsent(l.head.type.tsym);

            ClassSymbol owner = env.enclClass.sym;
            if ((owner.flags() & ANNOTATION) != 0 &&
                    (tree.params.nonEmpty() ||
                    tree.recvparam != null))
                log.error(tree.params.nonEmpty() ?
                        tree.params.head.pos() :
                        tree.recvparam.pos(),
                        Errors.IntfAnnotationMembersCantHaveParams);

            // Attribute all value parameters.
            for (List<JCVariableDecl> l = tree.params; l.nonEmpty(); l = l.tail) {
                attribStat(l.head, localEnv);
            }

            chk.checkVarargsMethodDecl(localEnv, tree);

            // Check that type parameters are well-formed.
            chk.validate(tree.typarams, localEnv);

            // Check that result type is well-formed.
            if (tree.restype != null && !tree.restype.type.hasTag(VOID))
                chk.validate(tree.restype, localEnv);

            // Check that receiver type is well-formed.
            if (tree.recvparam != null) {
                // Use a new environment to check the receiver parameter.
                // Otherwise I get "might not have been initialized" errors.
                // Is there a better way?
                Env<AttrContext> newEnv = memberEnter.methodEnv(tree, env);
                attribType(tree.recvparam, newEnv);
                chk.validate(tree.recvparam, newEnv);
            }

            // annotation method checks
            if ((owner.flags() & ANNOTATION) != 0) {
                // annotation method cannot have throws clause
                if (tree.thrown.nonEmpty()) {
                    log.error(tree.thrown.head.pos(),
                              Errors.ThrowsNotAllowedInIntfAnnotation);
                }
                // annotation method cannot declare type-parameters
                if (tree.typarams.nonEmpty()) {
                    log.error(tree.typarams.head.pos(),
                              Errors.IntfAnnotationMembersCantHaveTypeParams);
                }
                // validate annotation method's return type (could be an annotation type)
                chk.validateAnnotationType(tree.restype);
                // ensure that annotation method does not clash with members of Object/Annotation
                chk.validateAnnotationMethod(tree.pos(), m);
            }

            for (List<JCExpression> l = tree.thrown; l.nonEmpty(); l = l.tail)
                chk.checkType(l.head.pos(), l.head.type, syms.throwableType);

            if (tree.body == null) {
                // Empty bodies are only allowed for
                // abstract, native, or interface methods, or for methods
                // in a retrofit signature class.
                if (tree.defaultValue != null) {
                    if ((owner.flags() & ANNOTATION) == 0)
                        log.error(tree.pos(),
                                  Errors.DefaultAllowedInIntfAnnotationMember);
                }
                if (isDefaultMethod || (tree.sym.flags() & (ABSTRACT | NATIVE)) == 0)
                    log.error(tree.pos(), Errors.MissingMethBodyOrDeclAbstract);
            } else if ((tree.sym.flags() & (ABSTRACT|DEFAULT|PRIVATE)) == ABSTRACT) {
                if ((owner.flags() & INTERFACE) != 0) {
                    log.error(tree.body.pos(), Errors.IntfMethCantHaveBody);
                } else {
                    log.error(tree.pos(), Errors.AbstractMethCantHaveBody);
                }
            } else if ((tree.mods.flags & NATIVE) != 0) {
                log.error(tree.pos(), Errors.NativeMethCantHaveBody);
            } else {
                // Add an implicit super() call unless an explicit call to
                // super(...) or this(...) is given
                // or we are compiling class java.lang.Object.
                if (tree.name == names.init && owner.type != syms.objectType) {
                    JCBlock body = tree.body;
                    if (body.stats.isEmpty() ||
                            TreeInfo.getConstructorInvocationName(body.stats, names,
                                    (env.enclClass.sym.flags() & RECORD) != 0) == names.empty) {
                        JCStatement supCall = make.at(body.pos).Exec(make.Apply(List.nil(),
                                make.Ident(names._super), make.Idents(List.nil())));
                        body.stats = body.stats.prepend(supCall);
                    } else if ((env.enclClass.sym.flags() & ENUM) != 0 &&
                            (tree.mods.flags & GENERATEDCONSTR) == 0 &&
                            TreeInfo.isSuperCall(body.stats.head)) {
                        // enum constructors are not allowed to call super
                        // directly, so make sure there aren't any super calls
                        // in enum constructors, except in the compiler
                        // generated one.
                        log.error(tree.body.stats.head.pos(),
                                  Errors.CallToSuperNotAllowedInEnumCtor(env.enclClass.sym));
                    }
                }

                // Attribute all type annotations in the body
                annotate.queueScanTreeAndTypeAnnotate(tree.body, localEnv, m, null);
                annotate.flush();

                // Attribute method body.
                attribStat(tree.body, localEnv);
            }

            localEnv.info.scope.leave();
            result = tree.type = m.type;
        } finally {
            chk.setLint(prevLint);
            chk.setMethod(prevMethod);
        }
    }

    public void visitVarDef(JCVariableDecl tree) {
        // Local variables have not been entered yet, so we need to do it now:
        if (env.info.scope.owner.kind == MTH || env.info.scope.owner.kind == VAR) {
            if (tree.sym != null) {
                // parameters have already been entered
                env.info.scope.enter(tree.sym);
            } else {
                if (tree.isImplicitlyTyped() && (tree.getModifiers().flags & PARAMETER) == 0) {
                    if (tree.init == null) {
                        //cannot use 'var' without initializer
                        log.error(tree, Errors.CantInferLocalVarType(tree.name, Fragments.LocalMissingInit));
                        tree.vartype = make.Erroneous();
                    } else {
                        Fragment msg = canInferLocalVarType(tree);
                        if (msg != null) {
                            //cannot use 'var' with initializer which require an explicit target
                            //(e.g. lambda, method reference, array initializer).
                            log.error(tree, Errors.CantInferLocalVarType(tree.name, msg));
                            tree.vartype = make.Erroneous();
                        }
                    }
                }
                try {
                    annotate.blockAnnotations();
                    memberEnter.memberEnter(tree, env);
                } finally {
                    annotate.unblockAnnotations();
                }
            }
        } else {
            if (tree.init != null) {
                // Field initializer expression need to be entered.
                annotate.queueScanTreeAndTypeAnnotate(tree.init, env, tree.sym, tree.pos());
                annotate.flush();
            }
        }

        VarSymbol v = tree.sym;
        Lint lint = env.info.lint.augment(v);
        Lint prevLint = chk.setLint(lint);

        // Check that the variable's declared type is well-formed.
        boolean isImplicitLambdaParameter = env.tree.hasTag(LAMBDA) &&
                ((JCLambda)env.tree).paramKind == JCLambda.ParameterKind.IMPLICIT &&
                (tree.sym.flags() & PARAMETER) != 0;
        chk.validate(tree.vartype, env, !isImplicitLambdaParameter && !tree.isImplicitlyTyped());

        try {
            v.getConstValue(); // ensure compile-time constant initializer is evaluated
            deferredLintHandler.flush(tree.pos());
            chk.checkDeprecatedAnnotation(tree.pos(), v);

            if (tree.init != null) {
                if ((v.flags_field & FINAL) == 0 ||
                    !memberEnter.needsLazyConstValue(tree.init)) {
                    // Not a compile-time constant
                    // Attribute initializer in a new environment
                    // with the declared variable as owner.
                    // Check that initializer conforms to variable's declared type.
                    Env<AttrContext> initEnv = memberEnter.initEnv(tree, env);
                    initEnv.info.lint = lint;
                    // In order to catch self-references, we set the variable's
                    // declaration position to maximal possible value, effectively
                    // marking the variable as undefined.
                    initEnv.info.enclVar = v;
                    attribExpr(tree.init, initEnv, v.type);
                    if (tree.isImplicitlyTyped()) {
                        //fixup local variable type
                        v.type = chk.checkLocalVarType(tree, tree.init.type.baseType(), tree.name);
                    }
                }
                if (tree.isImplicitlyTyped()) {
                    setSyntheticVariableType(tree, v.type);
                }
            }
            result = tree.type = v.type;
        }
        finally {
            chk.setLint(prevLint);
        }
    }

    Fragment canInferLocalVarType(JCVariableDecl tree) {
        LocalInitScanner lis = new LocalInitScanner();
        lis.scan(tree.init);
        return lis.badInferenceMsg;
    }

    static class LocalInitScanner extends TreeScanner {
        Fragment badInferenceMsg = null;
        boolean needsTarget = true;

        @Override
        public void visitNewArray(JCNewArray tree) {
            if (tree.elemtype == null && needsTarget) {
                badInferenceMsg = Fragments.LocalArrayMissingTarget;
            }
        }

        @Override
        public void visitLambda(JCLambda tree) {
            if (needsTarget) {
                badInferenceMsg = Fragments.LocalLambdaMissingTarget;
            }
        }

        @Override
        public void visitTypeCast(JCTypeCast tree) {
            boolean prevNeedsTarget = needsTarget;
            try {
                needsTarget = false;
                super.visitTypeCast(tree);
            } finally {
                needsTarget = prevNeedsTarget;
            }
        }

        @Override
        public void visitReference(JCMemberReference tree) {
            if (needsTarget) {
                badInferenceMsg = Fragments.LocalMrefMissingTarget;
            }
        }

        @Override
        public void visitNewClass(JCNewClass tree) {
            boolean prevNeedsTarget = needsTarget;
            try {
                needsTarget = false;
                super.visitNewClass(tree);
            } finally {
                needsTarget = prevNeedsTarget;
            }
        }

        @Override
        public void visitApply(JCMethodInvocation tree) {
            boolean prevNeedsTarget = needsTarget;
            try {
                needsTarget = false;
                super.visitApply(tree);
            } finally {
                needsTarget = prevNeedsTarget;
            }
        }
    }

    public void visitSkip(JCSkip tree) {
        result = null;
    }

    public void visitBlock(JCBlock tree) {
        if (env.info.scope.owner.kind == TYP) {
            // Block is a static or instance initializer;
            // let the owner of the environment be a freshly
            // created BLOCK-method.
            Symbol fakeOwner =
                new MethodSymbol(tree.flags | BLOCK |
                    env.info.scope.owner.flags() & STRICTFP, names.empty, null,
                    env.info.scope.owner);
            final Env<AttrContext> localEnv =
                env.dup(tree, env.info.dup(env.info.scope.dupUnshared(fakeOwner)));

            if ((tree.flags & STATIC) != 0) localEnv.info.staticLevel++;
            // Attribute all type annotations in the block
            annotate.queueScanTreeAndTypeAnnotate(tree, localEnv, localEnv.info.scope.owner, null);
            annotate.flush();
            attribStats(tree.stats, localEnv);

            {
                // Store init and clinit type annotations with the ClassSymbol
                // to allow output in Gen.normalizeDefs.
                ClassSymbol cs = (ClassSymbol)env.info.scope.owner;
                List<Attribute.TypeCompound> tas = localEnv.info.scope.owner.getRawTypeAttributes();
                if ((tree.flags & STATIC) != 0) {
                    cs.appendClassInitTypeAttributes(tas);
                } else {
                    cs.appendInitTypeAttributes(tas);
                }
            }
        } else {
            // Create a new local environment with a local scope.
            Env<AttrContext> localEnv =
                env.dup(tree, env.info.dup(env.info.scope.dup()));
            try {
                attribStats(tree.stats, localEnv);
            } finally {
                localEnv.info.scope.leave();
            }
        }
        result = null;
    }

    public void visitDoLoop(JCDoWhileLoop tree) {
        attribStat(tree.body, env.dup(tree));
        attribExpr(tree.cond, env, syms.booleanType);
        result = null;
    }

    public void visitWhileLoop(JCWhileLoop tree) {
        attribExpr(tree.cond, env, syms.booleanType);
        attribStat(tree.body, env.dup(tree));
        result = null;
    }

    public void visitForLoop(JCForLoop tree) {
        Env<AttrContext> loopEnv =
            env.dup(env.tree, env.info.dup(env.info.scope.dup()));
        try {
            attribStats(tree.init, loopEnv);
            if (tree.cond != null) attribExpr(tree.cond, loopEnv, syms.booleanType);
            loopEnv.tree = tree; // before, we were not in loop!
            attribStats(tree.step, loopEnv);
            attribStat(tree.body, loopEnv);
            result = null;
        }
        finally {
            loopEnv.info.scope.leave();
        }
    }

    public void visitForeachLoop(JCEnhancedForLoop tree) {
        Env<AttrContext> loopEnv =
            env.dup(env.tree, env.info.dup(env.info.scope.dup()));
        try {
            //the Formal Parameter of a for-each loop is not in the scope when
            //attributing the for-each expression; we mimick this by attributing
            //the for-each expression first (against original scope).
            Type exprType = types.cvarUpperBound(attribExpr(tree.expr, loopEnv));
            chk.checkNonVoid(tree.pos(), exprType);
            Type elemtype = types.elemtype(exprType); // perhaps expr is an array?
            if (elemtype == null) {
                // or perhaps expr implements Iterable<T>?
                Type base = types.asSuper(exprType, syms.iterableType.tsym);
                if (base == null) {
                    log.error(tree.expr.pos(),
                              Errors.ForeachNotApplicableToType(exprType,
                                                                Fragments.TypeReqArrayOrIterable));
                    elemtype = types.createErrorType(exprType);
                } else {
                    List<Type> iterableParams = base.allparams();
                    elemtype = iterableParams.isEmpty()
                        ? syms.objectType
                        : types.wildUpperBound(iterableParams.head);
                }
            }
            if (tree.var.isImplicitlyTyped()) {
                Type inferredType = chk.checkLocalVarType(tree.var, elemtype, tree.var.name);
                setSyntheticVariableType(tree.var, inferredType);
            }
            attribStat(tree.var, loopEnv);
            chk.checkType(tree.expr.pos(), elemtype, tree.var.sym.type);
            loopEnv.tree = tree; // before, we were not in loop!
            attribStat(tree.body, loopEnv);
            result = null;
        }
        finally {
            loopEnv.info.scope.leave();
        }
    }

    public void visitLabelled(JCLabeledStatement tree) {
        // Check that label is not used in an enclosing statement
        Env<AttrContext> env1 = env;
        while (env1 != null && !env1.tree.hasTag(CLASSDEF)) {
            if (env1.tree.hasTag(LABELLED) &&
                ((JCLabeledStatement) env1.tree).label == tree.label) {
                log.error(tree.pos(),
                          Errors.LabelAlreadyInUse(tree.label));
                break;
            }
            env1 = env1.next;
        }

        attribStat(tree.body, env.dup(tree));
        result = null;
    }

    public void visitSwitch(JCSwitch tree) {
        handleSwitch(tree, tree.selector, tree.cases, (c, caseEnv) -> {
            attribStats(c.stats, caseEnv);
        });
        result = null;
    }

    public void visitSwitchExpression(JCSwitchExpression tree) {
        tree.polyKind = (pt().hasTag(NONE) && pt() != Type.recoveryType && pt() != Infer.anyPoly) ?
                PolyKind.STANDALONE : PolyKind.POLY;

        if (tree.polyKind == PolyKind.POLY && resultInfo.pt.hasTag(VOID)) {
            //this means we are returning a poly conditional from void-compatible lambda expression
            resultInfo.checkContext.report(tree, diags.fragment(Fragments.SwitchExpressionTargetCantBeVoid));
            result = tree.type = types.createErrorType(resultInfo.pt);
            return;
        }

        ResultInfo condInfo = tree.polyKind == PolyKind.STANDALONE ?
                unknownExprInfo :
                resultInfo.dup(switchExpressionContext(resultInfo.checkContext));

        ListBuffer<DiagnosticPosition> caseTypePositions = new ListBuffer<>();
        ListBuffer<Type> caseTypes = new ListBuffer<>();

        handleSwitch(tree, tree.selector, tree.cases, (c, caseEnv) -> {
            caseEnv.info.yieldResult = condInfo;
            attribStats(c.stats, caseEnv);
            new TreeScanner() {
                @Override
                public void visitYield(JCYield brk) {
                    if (brk.target == tree) {
                        caseTypePositions.append(brk.value != null ? brk.value.pos() : brk.pos());
                        caseTypes.append(brk.value != null ? brk.value.type : syms.errType);
                    }
                    super.visitYield(brk);
                }

                @Override public void visitClassDef(JCClassDecl tree) {}
                @Override public void visitLambda(JCLambda tree) {}
            }.scan(c.stats);
        });

        if (tree.cases.isEmpty()) {
            log.error(tree.pos(),
                      Errors.SwitchExpressionEmpty);
        }

        Type owntype = (tree.polyKind == PolyKind.STANDALONE) ? condType(caseTypePositions.toList(), caseTypes.toList()) : pt();

        result = tree.type = check(tree, owntype, KindSelector.VAL, resultInfo);
    }
    //where:
        CheckContext switchExpressionContext(CheckContext checkContext) {
            return new Check.NestedCheckContext(checkContext) {
                //this will use enclosing check context to check compatibility of
                //subexpression against target type; if we are in a method check context,
                //depending on whether boxing is allowed, we could have incompatibilities
                @Override
                public void report(DiagnosticPosition pos, JCDiagnostic details) {
                    enclosingContext.report(pos, diags.fragment(Fragments.IncompatibleTypeInSwitchExpression(details)));
                }
            };
        }

    private void handleSwitch(JCTree switchTree,
                              JCExpression selector,
                              List<JCCase> cases,
                              BiConsumer<JCCase, Env<AttrContext>> attribCase) {
        Type seltype = attribExpr(selector, env);

        Env<AttrContext> switchEnv =
            env.dup(switchTree, env.info.dup(env.info.scope.dup()));

        try {
            boolean enumSwitch = (seltype.tsym.flags() & Flags.ENUM) != 0;
            boolean stringSwitch = types.isSameType(seltype, syms.stringType);
            if (!enumSwitch && !stringSwitch)
                seltype = chk.checkType(selector.pos(), seltype, syms.intType);

            // Attribute all cases and
            // check that there are no duplicate case labels or default clauses.
            Set<Object> labels = new HashSet<>(); // The set of case labels.
            boolean hasDefault = false;      // Is there a default label?
            @SuppressWarnings("removal")
            CaseKind caseKind = null;
            boolean wasError = false;
            for (List<JCCase> l = cases; l.nonEmpty(); l = l.tail) {
                JCCase c = l.head;
                if (caseKind == null) {
                    caseKind = c.caseKind;
                } else if (caseKind != c.caseKind && !wasError) {
                    log.error(c.pos(),
                              Errors.SwitchMixingCaseTypes);
                    wasError = true;
                }
                if (c.getExpressions().nonEmpty()) {
                    for (JCExpression pat : c.getExpressions()) {
                        if (TreeInfo.isNull(pat)) {
                            log.error(pat.pos(),
                                      Errors.SwitchNullNotAllowed);
                        } else if (enumSwitch) {
                            Symbol sym = enumConstant(pat, seltype);
                            if (sym == null) {
                                log.error(pat.pos(), Errors.EnumLabelMustBeUnqualifiedEnum);
                            } else if (!labels.add(sym)) {
                                log.error(c.pos(), Errors.DuplicateCaseLabel);
                            }
                        } else {
                            Type pattype = attribExpr(pat, switchEnv, seltype);
                            if (!pattype.hasTag(ERROR)) {
                                if (pattype.constValue() == null) {
                                    log.error(pat.pos(),
                                              (stringSwitch ? Errors.StringConstReq : Errors.ConstExprReq));
                                } else if (!labels.add(pattype.constValue())) {
                                    log.error(c.pos(), Errors.DuplicateCaseLabel);
                                }
                            }
                        }
                    }
                } else if (hasDefault) {
                    log.error(c.pos(), Errors.DuplicateDefaultLabel);
                } else {
                    hasDefault = true;
                }
                Env<AttrContext> caseEnv =
                    switchEnv.dup(c, env.info.dup(switchEnv.info.scope.dup()));
                try {
                    attribCase.accept(c, caseEnv);
                } finally {
                    caseEnv.info.scope.leave();
                    addVars(c.stats, switchEnv.info.scope);
                }
            }
        } finally {
            switchEnv.info.scope.leave();
        }
    }
    // where
        /** Add any variables defined in stats to the switch scope. */
        private static void addVars(List<JCStatement> stats, WriteableScope switchScope) {
            for (;stats.nonEmpty(); stats = stats.tail) {
                JCTree stat = stats.head;
                if (stat.hasTag(VARDEF))
                    switchScope.enter(((JCVariableDecl) stat).sym);
            }
        }
    // where
    /** Return the selected enumeration constant symbol, or null. */
    private Symbol enumConstant(JCTree tree, Type enumType) {
        if (tree.hasTag(IDENT)) {
            JCIdent ident = (JCIdent)tree;
            Name name = ident.name;
            for (Symbol sym : enumType.tsym.members().getSymbolsByName(name)) {
                if (sym.kind == VAR) {
                    Symbol s = ident.sym = sym;
                    ((VarSymbol)s).getConstValue(); // ensure initializer is evaluated
                    ident.type = s.type;
                    return ((s.flags_field & Flags.ENUM) == 0)
                        ? null : s;
                }
            }
        }
        return null;
    }

    public void visitSynchronized(JCSynchronized tree) {
        chk.checkRefType(tree.pos(), attribExpr(tree.lock, env));
        attribStat(tree.body, env);
        result = null;
    }

    public void visitTry(JCTry tree) {
        // Create a new local environment with a local
        Env<AttrContext> localEnv = env.dup(tree, env.info.dup(env.info.scope.dup()));
        try {
            boolean isTryWithResource = tree.resources.nonEmpty();
            // Create a nested environment for attributing the try block if needed
            Env<AttrContext> tryEnv = isTryWithResource ?
                env.dup(tree, localEnv.info.dup(localEnv.info.scope.dup())) :
                localEnv;
            try {
                // Attribute resource declarations
                for (JCTree resource : tree.resources) {
                    CheckContext twrContext = new Check.NestedCheckContext(resultInfo.checkContext) {
                        @Override
                        public void report(DiagnosticPosition pos, JCDiagnostic details) {
                            chk.basicHandler.report(pos, diags.fragment(Fragments.TryNotApplicableToType(details)));
                        }
                    };
                    ResultInfo twrResult =
                        new ResultInfo(KindSelector.VAR,
                                       syms.autoCloseableType,
                                       twrContext);
                    if (resource.hasTag(VARDEF)) {
                        attribStat(resource, tryEnv);
                        twrResult.check(resource, resource.type);

                        //check that resource type cannot throw InterruptedException
                        checkAutoCloseable(resource.pos(), localEnv, resource.type);

                        VarSymbol var = ((JCVariableDecl) resource).sym;
                        var.setData(ElementKind.RESOURCE_VARIABLE);
                    } else {
                        attribTree(resource, tryEnv, twrResult);
                    }
                }
                // Attribute body
                attribStat(tree.body, tryEnv);
            } finally {
                if (isTryWithResource)
                    tryEnv.info.scope.leave();
            }

            // Attribute catch clauses
            for (List<JCCatch> l = tree.catchers; l.nonEmpty(); l = l.tail) {
                JCCatch c = l.head;
                Env<AttrContext> catchEnv =
                    localEnv.dup(c, localEnv.info.dup(localEnv.info.scope.dup()));
                try {
                    Type ctype = attribStat(c.param, catchEnv);
                    if (TreeInfo.isMultiCatch(c)) {
                        //multi-catch parameter is implicitly marked as final
                        c.param.sym.flags_field |= FINAL | UNION;
                    }
                    if (c.param.sym.kind == VAR) {
                        c.param.sym.setData(ElementKind.EXCEPTION_PARAMETER);
                    }
                    chk.checkType(c.param.vartype.pos(),
                                  chk.checkClassType(c.param.vartype.pos(), ctype),
                                  syms.throwableType);
                    attribStat(c.body, catchEnv);
                } finally {
                    catchEnv.info.scope.leave();
                }
            }

            // Attribute finalizer
            if (tree.finalizer != null) attribStat(tree.finalizer, localEnv);
            result = null;
        }
        finally {
            localEnv.info.scope.leave();
        }
    }

    void checkAutoCloseable(DiagnosticPosition pos, Env<AttrContext> env, Type resource) {
        if (!resource.isErroneous() &&
            types.asSuper(resource, syms.autoCloseableType.tsym) != null &&
            !types.isSameType(resource, syms.autoCloseableType)) { // Don't emit warning for AutoCloseable itself
            Symbol close = syms.noSymbol;
            Log.DiagnosticHandler discardHandler = new Log.DiscardDiagnosticHandler(log);
            try {
                close = rs.resolveQualifiedMethod(pos,
                        env,
                        types.skipTypeVars(resource, false),
                        names.close,
                        List.nil(),
                        List.nil());
            }
            finally {
                log.popDiagnosticHandler(discardHandler);
            }
            if (close.kind == MTH &&
                    close.overrides(syms.autoCloseableClose, resource.tsym, types, true) &&
                    chk.isHandled(syms.interruptedExceptionType, types.memberType(resource, close).getThrownTypes()) &&
                    env.info.lint.isEnabled(LintCategory.TRY)) {
                log.warning(LintCategory.TRY, pos, Warnings.TryResourceThrowsInterruptedExc(resource));
            }
        }
    }

    public void visitConditional(JCConditional tree) {
        Type condtype = attribExpr(tree.cond, env, syms.booleanType);

        tree.polyKind = (!allowPoly ||
                pt().hasTag(NONE) && pt() != Type.recoveryType && pt() != Infer.anyPoly ||
                isBooleanOrNumeric(env, tree)) ?
                PolyKind.STANDALONE : PolyKind.POLY;

        if (tree.polyKind == PolyKind.POLY && resultInfo.pt.hasTag(VOID)) {
            //this means we are returning a poly conditional from void-compatible lambda expression
            resultInfo.checkContext.report(tree, diags.fragment(Fragments.ConditionalTargetCantBeVoid));
            result = tree.type = types.createErrorType(resultInfo.pt);
            return;
        }

        ResultInfo condInfo = tree.polyKind == PolyKind.STANDALONE ?
                unknownExprInfo :
                resultInfo.dup(conditionalContext(resultInfo.checkContext));

        Type truetype = attribTree(tree.truepart, env, condInfo);
        Type falsetype = attribTree(tree.falsepart, env, condInfo);

        Type owntype = (tree.polyKind == PolyKind.STANDALONE) ?
                condType(List.of(tree.truepart.pos(), tree.falsepart.pos()),
                         List.of(truetype, falsetype)) : pt();
        if (condtype.constValue() != null &&
                truetype.constValue() != null &&
                falsetype.constValue() != null &&
                !owntype.hasTag(NONE)) {
            //constant folding
            owntype = cfolder.coerce(condtype.isTrue() ? truetype : falsetype, owntype);
        }
        result = check(tree, owntype, KindSelector.VAL, resultInfo);
    }
    //where
        private boolean isBooleanOrNumeric(Env<AttrContext> env, JCExpression tree) {
            switch (tree.getTag()) {
                case LITERAL: return ((JCLiteral)tree).typetag.isSubRangeOf(DOUBLE) ||
                              ((JCLiteral)tree).typetag == BOOLEAN ||
                              ((JCLiteral)tree).typetag == BOT;
                case LAMBDA: case REFERENCE: return false;
                case PARENS: return isBooleanOrNumeric(env, ((JCParens)tree).expr);
                case CONDEXPR:
                    JCConditional condTree = (JCConditional)tree;
                    return isBooleanOrNumeric(env, condTree.truepart) &&
                            isBooleanOrNumeric(env, condTree.falsepart);
                case APPLY:
                    JCMethodInvocation speculativeMethodTree =
                            (JCMethodInvocation)deferredAttr.attribSpeculative(
                                    tree, env, unknownExprInfo,
                                    argumentAttr.withLocalCacheContext());
                    Symbol msym = TreeInfo.symbol(speculativeMethodTree.meth);
                    Type receiverType = speculativeMethodTree.meth.hasTag(IDENT) ?
                            env.enclClass.type :
                            ((JCFieldAccess)speculativeMethodTree.meth).selected.type;
                    Type owntype = types.memberType(receiverType, msym).getReturnType();
                    return primitiveOrBoxed(owntype);
                case NEWCLASS:
                    JCExpression className =
                            removeClassParams.translate(((JCNewClass)tree).clazz);
                    JCExpression speculativeNewClassTree =
                            (JCExpression)deferredAttr.attribSpeculative(
                                    className, env, unknownTypeInfo,
                                    argumentAttr.withLocalCacheContext());
                    return primitiveOrBoxed(speculativeNewClassTree.type);
                default:
                    Type speculativeType = deferredAttr.attribSpeculative(tree, env, unknownExprInfo,
                            argumentAttr.withLocalCacheContext()).type;
                    return primitiveOrBoxed(speculativeType);
            }
        }
        //where
            boolean primitiveOrBoxed(Type t) {
                return (!t.hasTag(TYPEVAR) && types.unboxedTypeOrType(t).isPrimitive());
            }

            TreeTranslator removeClassParams = new TreeTranslator() {
                @Override
                public void visitTypeApply(JCTypeApply tree) {
                    result = translate(tree.clazz);
                }
            };

        CheckContext conditionalContext(CheckContext checkContext) {
            return new Check.NestedCheckContext(checkContext) {
                //this will use enclosing check context to check compatibility of
                //subexpression against target type; if we are in a method check context,
                //depending on whether boxing is allowed, we could have incompatibilities
                @Override
                public void report(DiagnosticPosition pos, JCDiagnostic details) {
                    enclosingContext.report(pos, diags.fragment(Fragments.IncompatibleTypeInConditional(details)));
                }
            };
        }

        /** Compute the type of a conditional expression, after
         *  checking that it exists.  See JLS 15.25. Does not take into
         *  account the special case where condition and both arms
         *  are constants.
         *
         *  @param pos      The source position to be used for error
         *                  diagnostics.
         *  @param thentype The type of the expression's then-part.
         *  @param elsetype The type of the expression's else-part.
         */
        Type condType(List<DiagnosticPosition> positions, List<Type> condTypes) {
            if (condTypes.isEmpty()) {
                return syms.objectType; //TODO: how to handle?
            }
            Type first = condTypes.head;
            // If same type, that is the result
            if (condTypes.tail.stream().allMatch(t -> types.isSameType(first, t)))
                return first.baseType();

            List<Type> unboxedTypes = condTypes.stream()
                                               .map(t -> t.isPrimitive() ? t : types.unboxedType(t))
                                               .collect(List.collector());

            // Otherwise, if both arms can be converted to a numeric
            // type, return the least numeric type that fits both arms
            // (i.e. return larger of the two, or return int if one
            // arm is short, the other is char).
            if (unboxedTypes.stream().allMatch(t -> t.isPrimitive())) {
                // If one arm has an integer subrange type (i.e., byte,
                // short, or char), and the other is an integer constant
                // that fits into the subrange, return the subrange type.
                for (Type type : unboxedTypes) {
                    if (!type.getTag().isStrictSubRangeOf(INT)) {
                        continue;
                    }
                    if (unboxedTypes.stream().filter(t -> t != type).allMatch(t -> t.hasTag(INT) && types.isAssignable(t, type)))
                        return type.baseType();
                }

                for (TypeTag tag : primitiveTags) {
                    Type candidate = syms.typeOfTag[tag.ordinal()];
                    if (unboxedTypes.stream().allMatch(t -> types.isSubtype(t, candidate))) {
                        return candidate;
                    }
                }
            }

            // Those were all the cases that could result in a primitive
            condTypes = condTypes.stream()
                                 .map(t -> t.isPrimitive() ? types.boxedClass(t).type : t)
                                 .collect(List.collector());

            for (Type type : condTypes) {
                if (condTypes.stream().filter(t -> t != type).allMatch(t -> types.isAssignable(t, type)))
                    return type.baseType();
            }

            Iterator<DiagnosticPosition> posIt = positions.iterator();

            condTypes = condTypes.stream()
                                 .map(t -> chk.checkNonVoid(posIt.next(), t))
                                 .collect(List.collector());

            // both are known to be reference types.  The result is
            // lub(thentype,elsetype). This cannot fail, as it will
            // always be possible to infer "Object" if nothing better.
            return types.lub(condTypes.stream().map(t -> t.baseType()).collect(List.collector()));
        }

    final static TypeTag[] primitiveTags = new TypeTag[]{
        BYTE,
        CHAR,
        SHORT,
        INT,
        LONG,
        FLOAT,
        DOUBLE,
        BOOLEAN,
    };

    public void visitIf(JCIf tree) {
        attribExpr(tree.cond, env, syms.booleanType);
        attribStat(tree.thenpart, env);
        if (tree.elsepart != null)
            attribStat(tree.elsepart, env);
        chk.checkEmptyIf(tree);
        result = null;
    }

    public void visitExec(JCExpressionStatement tree) {
        //a fresh environment is required for 292 inference to work properly ---
        //see Infer.instantiatePolymorphicSignatureInstance()
        Env<AttrContext> localEnv = env.dup(tree);
        attribExpr(tree.expr, localEnv);
        result = null;
    }

    public void visitBreak(JCBreak tree) {
        tree.target = findJumpTarget(tree.pos(), tree.getTag(), tree.label, env);
        result = null;
    }

    public void visitYield(JCYield tree) {
        if (env.info.yieldResult != null) {
            attribTree(tree.value, env, env.info.yieldResult);
            tree.target = findJumpTarget(tree.pos(), tree.getTag(), names.empty, env);
        } else {
            log.error(tree.pos(), tree.value.hasTag(PARENS)
                    ? Errors.NoSwitchExpressionQualify
                    : Errors.NoSwitchExpression);
            attribTree(tree.value, env, unknownExprInfo);
        }
        result = null;
    }

    public void visitContinue(JCContinue tree) {
        tree.target = findJumpTarget(tree.pos(), tree.getTag(), tree.label, env);
        result = null;
    }
    //where
        /** Return the target of a break, continue or yield statement,
         *  if it exists, report an error if not.
         *  Note: The target of a labelled break or continue is the
         *  (non-labelled) statement tree referred to by the label,
         *  not the tree representing the labelled statement itself.
         *
         *  @param pos     The position to be used for error diagnostics
         *  @param tag     The tag of the jump statement. This is either
         *                 Tree.BREAK or Tree.CONTINUE.
         *  @param label   The label of the jump statement, or null if no
         *                 label is given.
         *  @param env     The environment current at the jump statement.
         */
        private JCTree findJumpTarget(DiagnosticPosition pos,
                                                   JCTree.Tag tag,
                                                   Name label,
                                                   Env<AttrContext> env) {
            Pair<JCTree, Error> jumpTarget = findJumpTargetNoError(tag, label, env);

            if (jumpTarget.snd != null) {
                log.error(pos, jumpTarget.snd);
            }

            return jumpTarget.fst;
        }
        /** Return the target of a break or continue statement, if it exists,
         *  report an error if not.
         *  Note: The target of a labelled break or continue is the
         *  (non-labelled) statement tree referred to by the label,
         *  not the tree representing the labelled statement itself.
         *
         *  @param tag     The tag of the jump statement. This is either
         *                 Tree.BREAK or Tree.CONTINUE.
         *  @param label   The label of the jump statement, or null if no
         *                 label is given.
         *  @param env     The environment current at the jump statement.
         */
        private Pair<JCTree, JCDiagnostic.Error> findJumpTargetNoError(JCTree.Tag tag,
                                                                       Name label,
                                                                       Env<AttrContext> env) {
            // Search environments outwards from the point of jump.
            Env<AttrContext> env1 = env;
            JCDiagnostic.Error pendingError = null;
            LOOP:
            while (env1 != null) {
                switch (env1.tree.getTag()) {
                    case LABELLED:
                        JCLabeledStatement labelled = (JCLabeledStatement)env1.tree;
                        if (label == labelled.label) {
                            // If jump is a continue, check that target is a loop.
                            if (tag == CONTINUE) {
                                if (!labelled.body.hasTag(DOLOOP) &&
                                        !labelled.body.hasTag(WHILELOOP) &&
                                        !labelled.body.hasTag(FORLOOP) &&
                                        !labelled.body.hasTag(FOREACHLOOP)) {
                                    pendingError = Errors.NotLoopLabel(label);
                                }
                                // Found labelled statement target, now go inwards
                                // to next non-labelled tree.
                                return Pair.of(TreeInfo.referencedStatement(labelled), pendingError);
                            } else {
                                return Pair.of(labelled, pendingError);
                            }
                        }
                        break;
                    case DOLOOP:
                    case WHILELOOP:
                    case FORLOOP:
                    case FOREACHLOOP:
                        if (label == null) return Pair.of(env1.tree, pendingError);
                        break;
                    case SWITCH:
                        if (label == null && tag == BREAK) return Pair.of(env1.tree, null);
                        break;
                    case SWITCH_EXPRESSION:
                        if (tag == YIELD) {
                            return Pair.of(env1.tree, null);
                        } else if (tag == BREAK) {
                            pendingError = Errors.BreakOutsideSwitchExpression;
                        } else {
                            pendingError = Errors.ContinueOutsideSwitchExpression;
                        }
                        break;
                    case LAMBDA:
                    case METHODDEF:
                    case CLASSDEF:
                        break LOOP;
                    default:
                }
                env1 = env1.next;
            }
            if (label != null)
                return Pair.of(null, Errors.UndefLabel(label));
            else if (pendingError != null)
                return Pair.of(null, pendingError);
            else if (tag == CONTINUE)
                return Pair.of(null, Errors.ContOutsideLoop);
            else
                return Pair.of(null, Errors.BreakOutsideSwitchLoop);
        }

    public void visitReturn(JCReturn tree) {
        // Check that there is an enclosing method which is
        // nested within than the enclosing class.
        if (env.info.returnResult == null) {
            log.error(tree.pos(), Errors.RetOutsideMeth);
        } else if (env.info.yieldResult != null) {
            log.error(tree.pos(), Errors.ReturnOutsideSwitchExpression);
        } else {
            // Attribute return expression, if it exists, and check that
            // it conforms to result type of enclosing method.
            if (tree.expr != null) {
                if (env.info.returnResult.pt.hasTag(VOID)) {
                    env.info.returnResult.checkContext.report(tree.expr.pos(),
                              diags.fragment(Fragments.UnexpectedRetVal));
                }
                attribTree(tree.expr, env, env.info.returnResult);
            } else if (!env.info.returnResult.pt.hasTag(VOID) &&
                    !env.info.returnResult.pt.hasTag(NONE)) {
                env.info.returnResult.checkContext.report(tree.pos(),
                              diags.fragment(Fragments.MissingRetVal(env.info.returnResult.pt)));
            }
        }
        result = null;
    }

    public void visitThrow(JCThrow tree) {
        Type owntype = attribExpr(tree.expr, env, allowPoly ? Type.noType : syms.throwableType);
        if (allowPoly) {
            chk.checkType(tree, owntype, syms.throwableType);
        }
        result = null;
    }

    public void visitAssert(JCAssert tree) {
        attribExpr(tree.cond, env, syms.booleanType);
        if (tree.detail != null) {
            chk.checkNonVoid(tree.detail.pos(), attribExpr(tree.detail, env));
        }
        result = null;
    }

     /** Visitor method for method invocations.
     *  NOTE: The method part of an application will have in its type field
     *        the return type of the method, not the method's type itself!
     */
    public void visitApply(JCMethodInvocation tree) {
        // The local environment of a method application is
        // a new environment nested in the current one.
        Env<AttrContext> localEnv = env.dup(tree, env.info.dup());

        // The types of the actual method arguments.
        List<Type> argtypes;

        // The types of the actual method type arguments.
        List<Type> typeargtypes = null;

        Name methName = TreeInfo.name(tree.meth);

        boolean isConstructorCall =
            methName == names._this || methName == names._super;

        ListBuffer<Type> argtypesBuf = new ListBuffer<>();
        if (isConstructorCall) {
            // We are seeing a ...this(...) or ...super(...) call.
            // Check that this is the first statement in a constructor.
            if (checkFirstConstructorStat(tree, env)) {

                // Record the fact
                // that this is a constructor call (using isSelfCall).
                localEnv.info.isSelfCall = true;

                // Attribute arguments, yielding list of argument types.
                KindSelector kind = attribArgs(KindSelector.MTH, tree.args, localEnv, argtypesBuf);
                argtypes = argtypesBuf.toList();
                typeargtypes = attribTypes(tree.typeargs, localEnv);

                // Variable `site' points to the class in which the called
                // constructor is defined.
                Type site = env.enclClass.sym.type;
                if (methName == names._super) {
                    if (site == syms.objectType) {
                        log.error(tree.meth.pos(), Errors.NoSuperclass(site));
                        site = types.createErrorType(syms.objectType);
                    } else {
                        site = types.supertype(site);
                    }
                }

                if (site.hasTag(CLASS)) {
                    Type encl = site.getEnclosingType();
                    while (encl != null && encl.hasTag(TYPEVAR))
                        encl = encl.getUpperBound();
                    if (encl.hasTag(CLASS)) {
                        // we are calling a nested class

                        if (tree.meth.hasTag(SELECT)) {
                            JCTree qualifier = ((JCFieldAccess) tree.meth).selected;

                            // We are seeing a prefixed call, of the form
                            //     <expr>.super(...).
                            // Check that the prefix expression conforms
                            // to the outer instance type of the class.
                            chk.checkRefType(qualifier.pos(),
                                             attribExpr(qualifier, localEnv,
                                                        encl));
                        } else if (methName == names._super) {
                            // qualifier omitted; check for existence
                            // of an appropriate implicit qualifier.
                            rs.resolveImplicitThis(tree.meth.pos(),
                                                   localEnv, site, true);
                        }
                    } else if (tree.meth.hasTag(SELECT)) {
                        log.error(tree.meth.pos(),
                                  Errors.IllegalQualNotIcls(site.tsym));
                    }

                    // if we're calling a java.lang.Enum constructor,
                    // prefix the implicit String and int parameters
                    if (site.tsym == syms.enumSym)
                        argtypes = argtypes.prepend(syms.intType).prepend(syms.stringType);

                    // Resolve the called constructor under the assumption
                    // that we are referring to a superclass instance of the
                    // current instance (JLS ???).
                    boolean selectSuperPrev = localEnv.info.selectSuper;
                    localEnv.info.selectSuper = true;
                    localEnv.info.pendingResolutionPhase = null;
                    Symbol sym = rs.resolveConstructor(
                        tree.meth.pos(), localEnv, site, argtypes, typeargtypes);
                    localEnv.info.selectSuper = selectSuperPrev;

                    // Set method symbol to resolved constructor...
                    TreeInfo.setSymbol(tree.meth, sym);

                    // ...and check that it is legal in the current context.
                    // (this will also set the tree's type)
                    Type mpt = newMethodTemplate(resultInfo.pt, argtypes, typeargtypes);
                    checkId(tree.meth, site, sym, localEnv,
                            new ResultInfo(kind, mpt));
                }
                // Otherwise, `site' is an error type and we do nothing
            }
            result = tree.type = syms.voidType;
        } else {
            // Otherwise, we are seeing a regular method call.
            // Attribute the arguments, yielding list of argument types, ...
            KindSelector kind = attribArgs(KindSelector.VAL, tree.args, localEnv, argtypesBuf);
            argtypes = argtypesBuf.toList();
            typeargtypes = attribAnyTypes(tree.typeargs, localEnv);

            // ... and attribute the method using as a prototype a methodtype
            // whose formal argument types is exactly the list of actual
            // arguments (this will also set the method symbol).
            Type mpt = newMethodTemplate(resultInfo.pt, argtypes, typeargtypes);
            localEnv.info.pendingResolutionPhase = null;
            Type mtype = attribTree(tree.meth, localEnv, new ResultInfo(kind, mpt, resultInfo.checkContext));

            // Compute the result type.
            Type restype = mtype.getReturnType();
            if (restype.hasTag(WILDCARD))
                throw new AssertionError(mtype);

            Type qualifier = (tree.meth.hasTag(SELECT))
                    ? ((JCFieldAccess) tree.meth).selected.type
                    : env.enclClass.sym.type;
            Symbol msym = TreeInfo.symbol(tree.meth);
            restype = adjustMethodReturnType(msym, qualifier, methName, argtypes, restype);

            chk.checkRefTypes(tree.typeargs, typeargtypes);

            // Check that value of resulting type is admissible in the
            // current context.  Also, capture the return type
            Type capturedRes = resultInfo.checkContext.inferenceContext().cachedCapture(tree, restype, true);
            result = check(tree, capturedRes, KindSelector.VAL, resultInfo);
        }
        chk.validate(tree.typeargs, localEnv);
    }
    //where
        Type adjustMethodReturnType(Symbol msym, Type qualifierType, Name methodName, List<Type> argtypes, Type restype) {
            if (msym != null &&
                    msym.owner == syms.objectType.tsym &&
                    methodName == names.getClass &&
                    argtypes.isEmpty()) {
                // as a special case, x.getClass() has type Class<? extends |X|>
                return new ClassType(restype.getEnclosingType(),
                        List.of(new WildcardType(types.erasure(qualifierType),
                                BoundKind.EXTENDS,
                                syms.boundClass)),
                        restype.tsym,
                        restype.getMetadata());
            } else if (msym != null &&
                    msym.owner == syms.arrayClass &&
                    methodName == names.clone &&
                    types.isArray(qualifierType)) {
                // as a special case, array.clone() has a result that is
                // the same as static type of the array being cloned
                return qualifierType;
            } else {
                return restype;
            }
        }

        /** Check that given application node appears as first statement
         *  in a constructor call.
         *  @param tree   The application node
         *  @param env    The environment current at the application.
         */
        boolean checkFirstConstructorStat(JCMethodInvocation tree, Env<AttrContext> env) {
            JCMethodDecl enclMethod = env.enclMethod;
            if (enclMethod != null && enclMethod.name == names.init) {
                JCBlock body = enclMethod.body;
                if (body.stats.head.hasTag(EXEC) &&
                    ((JCExpressionStatement) body.stats.head).expr == tree)
                    return true;
            }
            log.error(tree.pos(),
                      Errors.CallMustBeFirstStmtInCtor(TreeInfo.name(tree.meth)));
            return false;
        }

        /** Obtain a method type with given argument types.
         */
        Type newMethodTemplate(Type restype, List<Type> argtypes, List<Type> typeargtypes) {
            MethodType mt = new MethodType(argtypes, restype, List.nil(), syms.methodClass);
            return (typeargtypes == null) ? mt : (Type)new ForAll(typeargtypes, mt);
        }

    public void visitNewClass(final JCNewClass tree) {
        Type owntype = types.createErrorType(tree.type);

        // The local environment of a class creation is
        // a new environment nested in the current one.
        Env<AttrContext> localEnv = env.dup(tree, env.info.dup());

        // The anonymous inner class definition of the new expression,
        // if one is defined by it.
        JCClassDecl cdef = tree.def;

        // If enclosing class is given, attribute it, and
        // complete class name to be fully qualified
        JCExpression clazz = tree.clazz; // Class field following new
        JCExpression clazzid;            // Identifier in class field
        JCAnnotatedType annoclazzid;     // Annotated type enclosing clazzid
        annoclazzid = null;

        if (clazz.hasTag(TYPEAPPLY)) {
            clazzid = ((JCTypeApply) clazz).clazz;
            if (clazzid.hasTag(ANNOTATED_TYPE)) {
                annoclazzid = (JCAnnotatedType) clazzid;
                clazzid = annoclazzid.underlyingType;
            }
        } else {
            if (clazz.hasTag(ANNOTATED_TYPE)) {
                annoclazzid = (JCAnnotatedType) clazz;
                clazzid = annoclazzid.underlyingType;
            } else {
                clazzid = clazz;
            }
        }

        JCExpression clazzid1 = clazzid; // The same in fully qualified form

        if (tree.encl != null) {
            // We are seeing a qualified new, of the form
            //    <expr>.new C <...> (...) ...
            // In this case, we let clazz stand for the name of the
            // allocated class C prefixed with the type of the qualifier
            // expression, so that we can
            // resolve it with standard techniques later. I.e., if
            // <expr> has type T, then <expr>.new C <...> (...)
            // yields a clazz T.C.
            Type encltype = chk.checkRefType(tree.encl.pos(),
                                             attribExpr(tree.encl, env));
            // TODO 308: in <expr>.new C, do we also want to add the type annotations
            // from expr to the combined type, or not? Yes, do this.
            clazzid1 = make.at(clazz.pos).Select(make.Type(encltype),
                                                 ((JCIdent) clazzid).name);

            EndPosTable endPosTable = this.env.toplevel.endPositions;
            endPosTable.storeEnd(clazzid1, tree.getEndPosition(endPosTable));
            if (clazz.hasTag(ANNOTATED_TYPE)) {
                JCAnnotatedType annoType = (JCAnnotatedType) clazz;
                List<JCAnnotation> annos = annoType.annotations;

                if (annoType.underlyingType.hasTag(TYPEAPPLY)) {
                    clazzid1 = make.at(tree.pos).
                        TypeApply(clazzid1,
                                  ((JCTypeApply) clazz).arguments);
                }

                clazzid1 = make.at(tree.pos).
                    AnnotatedType(annos, clazzid1);
            } else if (clazz.hasTag(TYPEAPPLY)) {
                clazzid1 = make.at(tree.pos).
                    TypeApply(clazzid1,
                              ((JCTypeApply) clazz).arguments);
            }

            clazz = clazzid1;
        }

        // Attribute clazz expression and store
        // symbol + type back into the attributed tree.
        Type clazztype;

        try {
            env.info.isNewClass = true;
            clazztype = TreeInfo.isEnumInit(env.tree) ?
                attribIdentAsEnumType(env, (JCIdent)clazz) :
                attribType(clazz, env);
        } finally {
            env.info.isNewClass = false;
        }

        clazztype = chk.checkDiamond(tree, clazztype);
        chk.validate(clazz, localEnv);
        if (tree.encl != null) {
            // We have to work in this case to store
            // symbol + type back into the attributed tree.
            tree.clazz.type = clazztype;
            TreeInfo.setSymbol(clazzid, TreeInfo.symbol(clazzid1));
            clazzid.type = ((JCIdent) clazzid).sym.type;
            if (annoclazzid != null) {
                annoclazzid.type = clazzid.type;
            }
            if (!clazztype.isErroneous()) {
                if (cdef != null && clazztype.tsym.isInterface()) {
                    log.error(tree.encl.pos(), Errors.AnonClassImplIntfNoQualForNew);
                } else if (clazztype.tsym.isStatic()) {
                    log.error(tree.encl.pos(), Errors.QualifiedNewOfStaticClass(clazztype.tsym));
                }
            }
        } else if (!clazztype.tsym.isInterface() &&
                   clazztype.getEnclosingType().hasTag(CLASS)) {
            // Check for the existence of an apropos outer instance
            rs.resolveImplicitThis(tree.pos(), env, clazztype);
        }

        // Attribute constructor arguments.
        ListBuffer<Type> argtypesBuf = new ListBuffer<>();
        final KindSelector pkind =
            attribArgs(KindSelector.VAL, tree.args, localEnv, argtypesBuf);
        List<Type> argtypes = argtypesBuf.toList();
        List<Type> typeargtypes = attribTypes(tree.typeargs, localEnv);

        if (clazztype.hasTag(CLASS) || clazztype.hasTag(ERROR)) {
            // Enums may not be instantiated except implicitly
            if ((clazztype.tsym.flags_field & Flags.ENUM) != 0 &&
                (!env.tree.hasTag(VARDEF) ||
                 (((JCVariableDecl) env.tree).mods.flags & Flags.ENUM) == 0 ||
                 ((JCVariableDecl) env.tree).init != tree))
                log.error(tree.pos(), Errors.EnumCantBeInstantiated);

            boolean isSpeculativeDiamondInferenceRound = TreeInfo.isDiamond(tree) &&
                    resultInfo.checkContext.deferredAttrContext().mode == DeferredAttr.AttrMode.SPECULATIVE;
            boolean skipNonDiamondPath = false;
            // Check that class is not abstract
            if (cdef == null && !isSpeculativeDiamondInferenceRound && // class body may be nulled out in speculative tree copy
                (clazztype.tsym.flags() & (ABSTRACT | INTERFACE)) != 0) {
                log.error(tree.pos(),
                          Errors.AbstractCantBeInstantiated(clazztype.tsym));
                skipNonDiamondPath = true;
            } else if (cdef != null && clazztype.tsym.isInterface()) {
                // Check that no constructor arguments are given to
                // anonymous classes implementing an interface
                if (!argtypes.isEmpty())
                    log.error(tree.args.head.pos(), Errors.AnonClassImplIntfNoArgs);

                if (!typeargtypes.isEmpty())
                    log.error(tree.typeargs.head.pos(), Errors.AnonClassImplIntfNoTypeargs);

                // Error recovery: pretend no arguments were supplied.
                argtypes = List.nil();
                typeargtypes = List.nil();
                skipNonDiamondPath = true;
            }
            if (TreeInfo.isDiamond(tree)) {
                ClassType site = new ClassType(clazztype.getEnclosingType(),
                            clazztype.tsym.type.getTypeArguments(),
                                               clazztype.tsym,
                                               clazztype.getMetadata());

                Env<AttrContext> diamondEnv = localEnv.dup(tree);
                diamondEnv.info.selectSuper = cdef != null || tree.classDeclRemoved();
                diamondEnv.info.pendingResolutionPhase = null;

                //if the type of the instance creation expression is a class type
                //apply method resolution inference (JLS 15.12.2.7). The return type
                //of the resolved constructor will be a partially instantiated type
                Symbol constructor = rs.resolveDiamond(tree.pos(),
                            diamondEnv,
                            site,
                            argtypes,
                            typeargtypes);
                tree.constructor = constructor.baseSymbol();

                final TypeSymbol csym = clazztype.tsym;
                ResultInfo diamondResult = new ResultInfo(pkind, newMethodTemplate(resultInfo.pt, argtypes, typeargtypes),
                        diamondContext(tree, csym, resultInfo.checkContext), CheckMode.NO_TREE_UPDATE);
                Type constructorType = tree.constructorType = types.createErrorType(clazztype);
                constructorType = checkId(tree, site,
                        constructor,
                        diamondEnv,
                        diamondResult);

                tree.clazz.type = types.createErrorType(clazztype);
                if (!constructorType.isErroneous()) {
                    tree.clazz.type = clazz.type = constructorType.getReturnType();
                    tree.constructorType = types.createMethodTypeWithReturn(constructorType, syms.voidType);
                }
                clazztype = chk.checkClassType(tree.clazz, tree.clazz.type, true);
            }

            // Resolve the called constructor under the assumption
            // that we are referring to a superclass instance of the
            // current instance (JLS ???).
            else if (!skipNonDiamondPath) {
                //the following code alters some of the fields in the current
                //AttrContext - hence, the current context must be dup'ed in
                //order to avoid downstream failures
                Env<AttrContext> rsEnv = localEnv.dup(tree);
                rsEnv.info.selectSuper = cdef != null;
                rsEnv.info.pendingResolutionPhase = null;
                tree.constructor = rs.resolveConstructor(
                    tree.pos(), rsEnv, clazztype, argtypes, typeargtypes);
                if (cdef == null) { //do not check twice!
                    tree.constructorType = checkId(tree,
                            clazztype,
                            tree.constructor,
                            rsEnv,
                            new ResultInfo(pkind, newMethodTemplate(syms.voidType, argtypes, typeargtypes), CheckMode.NO_TREE_UPDATE));
                    if (rsEnv.info.lastResolveVarargs())
                        Assert.check(tree.constructorType.isErroneous() || tree.varargsElement != null);
                }
            }

            if (cdef != null) {
                visitAnonymousClassDefinition(tree, clazz, clazztype, cdef, localEnv, argtypes, typeargtypes, pkind);
                return;
            }

            if (tree.constructor != null && tree.constructor.kind == MTH)
                owntype = clazztype;
        }
        result = check(tree, owntype, KindSelector.VAL, resultInfo);
        InferenceContext inferenceContext = resultInfo.checkContext.inferenceContext();
        if (tree.constructorType != null && inferenceContext.free(tree.constructorType)) {
            //we need to wait for inference to finish and then replace inference vars in the constructor type
            inferenceContext.addFreeTypeListener(List.of(tree.constructorType),
                    instantiatedContext -> {
                        tree.constructorType = instantiatedContext.asInstType(tree.constructorType);
                    });
        }
        chk.validate(tree.typeargs, localEnv);
    }

        // where
        private void visitAnonymousClassDefinition(JCNewClass tree, JCExpression clazz, Type clazztype,
                                                   JCClassDecl cdef, Env<AttrContext> localEnv,
                                                   List<Type> argtypes, List<Type> typeargtypes,
                                                   KindSelector pkind) {
            // We are seeing an anonymous class instance creation.
            // In this case, the class instance creation
            // expression
            //
            //    E.new <typeargs1>C<typargs2>(args) { ... }
            //
            // is represented internally as
            //
            //    E . new <typeargs1>C<typargs2>(args) ( class <empty-name> { ... } )  .
            //
            // This expression is then *transformed* as follows:
            //
            // (1) add an extends or implements clause
            // (2) add a constructor.
            //
            // For instance, if C is a class, and ET is the type of E,
            // the expression
            //
            //    E.new <typeargs1>C<typargs2>(args) { ... }
            //
            // is translated to (where X is a fresh name and typarams is the
            // parameter list of the super constructor):
            //
            //   new <typeargs1>X(<*nullchk*>E, args) where
            //     X extends C<typargs2> {
            //       <typarams> X(ET e, args) {
            //         e.<typeargs1>super(args)
            //       }
            //       ...
            //     }
            InferenceContext inferenceContext = resultInfo.checkContext.inferenceContext();
            final boolean isDiamond = TreeInfo.isDiamond(tree);
            if (isDiamond
                    && ((tree.constructorType != null && inferenceContext.free(tree.constructorType))
                    || (tree.clazz.type != null && inferenceContext.free(tree.clazz.type)))) {
                final ResultInfo resultInfoForClassDefinition = this.resultInfo;
                inferenceContext.addFreeTypeListener(List.of(tree.constructorType, tree.clazz.type),
                        instantiatedContext -> {
                            tree.constructorType = instantiatedContext.asInstType(tree.constructorType);
                            tree.clazz.type = clazz.type = instantiatedContext.asInstType(clazz.type);
                            ResultInfo prevResult = this.resultInfo;
                            try {
                                this.resultInfo = resultInfoForClassDefinition;
                                visitAnonymousClassDefinition(tree, clazz, clazz.type, cdef,
                                                            localEnv, argtypes, typeargtypes, pkind);
                            } finally {
                                this.resultInfo = prevResult;
                            }
                        });
            } else {
                if (isDiamond && clazztype.hasTag(CLASS)) {
                    List<Type> invalidDiamondArgs = chk.checkDiamondDenotable((ClassType)clazztype);
                    if (!clazztype.isErroneous() && invalidDiamondArgs.nonEmpty()) {
                        // One or more types inferred in the previous steps is non-denotable.
                        Fragment fragment = Diamond(clazztype.tsym);
                        log.error(tree.clazz.pos(),
                                Errors.CantApplyDiamond1(
                                        fragment,
                                        invalidDiamondArgs.size() > 1 ?
                                                DiamondInvalidArgs(invalidDiamondArgs, fragment) :
                                                DiamondInvalidArg(invalidDiamondArgs, fragment)));
                    }
                    // For <>(){}, inferred types must also be accessible.
                    for (Type t : clazztype.getTypeArguments()) {
                        rs.checkAccessibleType(env, t);
                    }
                }

                // If we already errored, be careful to avoid a further avalanche. ErrorType answers
                // false for isInterface call even when the original type is an interface.
                boolean implementing = clazztype.tsym.isInterface() ||
                        clazztype.isErroneous() && !clazztype.getOriginalType().hasTag(NONE) &&
                        clazztype.getOriginalType().tsym.isInterface();

                if (implementing) {
                    cdef.implementing = List.of(clazz);
                } else {
                    cdef.extending = clazz;
                }

                if (resultInfo.checkContext.deferredAttrContext().mode == DeferredAttr.AttrMode.CHECK &&
                    isSerializable(clazztype)) {
                    localEnv.info.isSerializable = true;
                }

                attribStat(cdef, localEnv);

                List<Type> finalargtypes;
                // If an outer instance is given,
                // prefix it to the constructor arguments
                // and delete it from the new expression
                if (tree.encl != null && !clazztype.tsym.isInterface()) {
                    finalargtypes = argtypes.prepend(tree.encl.type);
                } else {
                    finalargtypes = argtypes;
                }

                // Reassign clazztype and recompute constructor. As this necessarily involves
                // another attribution pass for deferred types in the case of <>, replicate
                // them. Original arguments have right decorations already.
                if (isDiamond && pkind.contains(KindSelector.POLY)) {
                    finalargtypes = finalargtypes.map(deferredAttr.deferredCopier);
                }

                clazztype = clazztype.hasTag(ERROR) ? types.createErrorType(cdef.sym.type)
                                                    : cdef.sym.type;
                Symbol sym = tree.constructor = rs.resolveConstructor(
                        tree.pos(), localEnv, clazztype, finalargtypes, typeargtypes);
                Assert.check(!sym.kind.isResolutionError());
                tree.constructor = sym;
                tree.constructorType = checkId(tree,
                        clazztype,
                        tree.constructor,
                        localEnv,
                        new ResultInfo(pkind, newMethodTemplate(syms.voidType, finalargtypes, typeargtypes), CheckMode.NO_TREE_UPDATE));
            }
            Type owntype = (tree.constructor != null && tree.constructor.kind == MTH) ?
                                clazztype : types.createErrorType(tree.type);
            result = check(tree, owntype, KindSelector.VAL, resultInfo.dup(CheckMode.NO_INFERENCE_HOOK));
            chk.validate(tree.typeargs, localEnv);
        }

        CheckContext diamondContext(JCNewClass clazz, TypeSymbol tsym, CheckContext checkContext) {
            return new Check.NestedCheckContext(checkContext) {
                @Override
                public void report(DiagnosticPosition _unused, JCDiagnostic details) {
                    enclosingContext.report(clazz.clazz,
                            diags.fragment(Fragments.CantApplyDiamond1(Fragments.Diamond(tsym), details)));
                }
            };
        }

    /** Make an attributed null check tree.
     */
    public JCExpression makeNullCheck(JCExpression arg) {
        // optimization: new Outer() can never be null; skip null check
        if (arg.getTag() == NEWCLASS)
            return arg;
        // optimization: X.this is never null; skip null check
        Name name = TreeInfo.name(arg);
        if (name == names._this || name == names._super) return arg;

        JCTree.Tag optag = NULLCHK;
        JCUnary tree = make.at(arg.pos).Unary(optag, arg);
        tree.operator = operators.resolveUnary(arg, optag, arg.type);
        tree.type = arg.type;
        return tree;
    }

    public void visitNewArray(JCNewArray tree) {
        Type owntype = types.createErrorType(tree.type);
        Env<AttrContext> localEnv = env.dup(tree);
        Type elemtype;
        if (tree.elemtype != null) {
            elemtype = attribType(tree.elemtype, localEnv);
            chk.validate(tree.elemtype, localEnv);
            owntype = elemtype;
            for (List<JCExpression> l = tree.dims; l.nonEmpty(); l = l.tail) {
                attribExpr(l.head, localEnv, syms.intType);
                owntype = new ArrayType(owntype, syms.arrayClass);
            }
        } else {
            // we are seeing an untyped aggregate { ... }
            // this is allowed only if the prototype is an array
            if (pt().hasTag(ARRAY)) {
                elemtype = types.elemtype(pt());
            } else {
                if (!pt().hasTag(ERROR) &&
                        (env.info.enclVar == null || !env.info.enclVar.type.isErroneous())) {
                    log.error(tree.pos(),
                              Errors.IllegalInitializerForType(pt()));
                }
                elemtype = types.createErrorType(pt());
            }
        }
        if (tree.elems != null) {
            attribExprs(tree.elems, localEnv, elemtype);
            owntype = new ArrayType(elemtype, syms.arrayClass);
        }
        if (!types.isReifiable(elemtype))
            log.error(tree.pos(), Errors.GenericArrayCreation);
        result = check(tree, owntype, KindSelector.VAL, resultInfo);
    }

    /*
     * A lambda expression can only be attributed when a target-type is available.
     * In addition, if the target-type is that of a functional interface whose
     * descriptor contains inference variables in argument position the lambda expression
     * is 'stuck' (see DeferredAttr).
     */
    @Override
    public void visitLambda(final JCLambda that) {
        boolean wrongContext = false;
        if (pt().isErroneous() || (pt().hasTag(NONE) && pt() != Type.recoveryType)) {
            if (pt().hasTag(NONE) && (env.info.enclVar == null || !env.info.enclVar.type.isErroneous())) {
                //lambda only allowed in assignment or method invocation/cast context
                log.error(that.pos(), Errors.UnexpectedLambda);
            }
            resultInfo = recoveryInfo;
            wrongContext = true;
        }
        //create an environment for attribution of the lambda expression
        final Env<AttrContext> localEnv = lambdaEnv(that, env);
        boolean needsRecovery =
                resultInfo.checkContext.deferredAttrContext().mode == DeferredAttr.AttrMode.CHECK;
        try {
            if (needsRecovery && isSerializable(pt())) {
                localEnv.info.isSerializable = true;
                localEnv.info.isLambda = true;
            }
            List<Type> explicitParamTypes = null;
            if (that.paramKind == JCLambda.ParameterKind.EXPLICIT) {
                //attribute lambda parameters
                attribStats(that.params, localEnv);
                explicitParamTypes = TreeInfo.types(that.params);
            }

            TargetInfo targetInfo = getTargetInfo(that, resultInfo, explicitParamTypes);
            Type currentTarget = targetInfo.target;
            Type lambdaType = targetInfo.descriptor;

            if (currentTarget.isErroneous()) {
                result = that.type = currentTarget;
                return;
            }

            setFunctionalInfo(localEnv, that, pt(), lambdaType, currentTarget, resultInfo.checkContext);

            if (lambdaType.hasTag(FORALL)) {
                //lambda expression target desc cannot be a generic method
                Fragment msg = Fragments.InvalidGenericLambdaTarget(lambdaType,
                                                                    kindName(currentTarget.tsym),
                                                                    currentTarget.tsym);
                resultInfo.checkContext.report(that, diags.fragment(msg));
                result = that.type = types.createErrorType(pt());
                return;
            }

            if (that.paramKind == JCLambda.ParameterKind.IMPLICIT) {
                //add param type info in the AST
                List<Type> actuals = lambdaType.getParameterTypes();
                List<JCVariableDecl> params = that.params;

                boolean arityMismatch = false;

                while (params.nonEmpty()) {
                    if (actuals.isEmpty()) {
                        //not enough actuals to perform lambda parameter inference
                        arityMismatch = true;
                    }
                    //reset previously set info
                    Type argType = arityMismatch ?
                            syms.errType :
                            actuals.head;
                    if (params.head.isImplicitlyTyped()) {
                        setSyntheticVariableType(params.head, argType);
                    }
                    params.head.sym = null;
                    actuals = actuals.isEmpty() ?
                            actuals :
                            actuals.tail;
                    params = params.tail;
                }

                //attribute lambda parameters
                attribStats(that.params, localEnv);

                if (arityMismatch) {
                    resultInfo.checkContext.report(that, diags.fragment(Fragments.IncompatibleArgTypesInLambda));
                        result = that.type = types.createErrorType(currentTarget);
                        return;
                }
            }

            //from this point on, no recovery is needed; if we are in assignment context
            //we will be able to attribute the whole lambda body, regardless of errors;
            //if we are in a 'check' method context, and the lambda is not compatible
            //with the target-type, it will be recovered anyway in Attr.checkId
            needsRecovery = false;

            ResultInfo bodyResultInfo = localEnv.info.returnResult =
                    lambdaBodyResult(that, lambdaType, resultInfo);

            if (that.getBodyKind() == JCLambda.BodyKind.EXPRESSION) {
                attribTree(that.getBody(), localEnv, bodyResultInfo);
            } else {
                JCBlock body = (JCBlock)that.body;
                if (body == breakTree &&
                        resultInfo.checkContext.deferredAttrContext().mode == AttrMode.CHECK) {
                    breakTreeFound(copyEnv(localEnv));
                }
                attribStats(body.stats, localEnv);
            }

            result = check(that, currentTarget, KindSelector.VAL, resultInfo);

            boolean isSpeculativeRound =
                    resultInfo.checkContext.deferredAttrContext().mode == DeferredAttr.AttrMode.SPECULATIVE;

            preFlow(that);
            flow.analyzeLambda(env, that, make, isSpeculativeRound);

            that.type = currentTarget; //avoids recovery at this stage
            checkLambdaCompatible(that, lambdaType, resultInfo.checkContext);

            if (!isSpeculativeRound) {
                //add thrown types as bounds to the thrown types free variables if needed:
                if (resultInfo.checkContext.inferenceContext().free(lambdaType.getThrownTypes())) {
                    List<Type> inferredThrownTypes = flow.analyzeLambdaThrownTypes(env, that, make);
                    if(!checkExConstraints(inferredThrownTypes, lambdaType.getThrownTypes(), resultInfo.checkContext.inferenceContext())) {
                        log.error(that, Errors.IncompatibleThrownTypesInMref(lambdaType.getThrownTypes()));
                    }
                }

                checkAccessibleTypes(that, localEnv, resultInfo.checkContext.inferenceContext(), lambdaType, currentTarget);
            }
            result = wrongContext ? that.type = types.createErrorType(pt())
                                  : check(that, currentTarget, KindSelector.VAL, resultInfo);
        } catch (Types.FunctionDescriptorLookupError ex) {
            JCDiagnostic cause = ex.getDiagnostic();
            resultInfo.checkContext.report(that, cause);
            result = that.type = types.createErrorType(pt());
            return;
        } catch (Throwable t) {
            //when an unexpected exception happens, avoid attempts to attribute the same tree again
            //as that would likely cause the same exception again.
            needsRecovery = false;
            throw t;
        } finally {
            localEnv.info.scope.leave();
            if (needsRecovery) {
                attribTree(that, env, recoveryInfo);
            }
        }
    }
    //where
        class TargetInfo {
            Type target;
            Type descriptor;

            public TargetInfo(Type target, Type descriptor) {
                this.target = target;
                this.descriptor = descriptor;
            }
        }

        TargetInfo getTargetInfo(JCPolyExpression that, ResultInfo resultInfo, List<Type> explicitParamTypes) {
            Type lambdaType;
            Type currentTarget = resultInfo.pt;
            if (resultInfo.pt != Type.recoveryType) {
                /* We need to adjust the target. If the target is an
                 * intersection type, for example: SAM & I1 & I2 ...
                 * the target will be updated to SAM
                 */
                currentTarget = targetChecker.visit(currentTarget, that);
                if (!currentTarget.isIntersection()) {
                    if (explicitParamTypes != null) {
                        currentTarget = infer.instantiateFunctionalInterface(that,
                                currentTarget, explicitParamTypes, resultInfo.checkContext);
                    }
                    currentTarget = types.removeWildcards(currentTarget);
                    lambdaType = types.findDescriptorType(currentTarget);
                } else {
                    IntersectionClassType ict = (IntersectionClassType)currentTarget;
                    ListBuffer<Type> components = new ListBuffer<>();
                    for (Type bound : ict.getExplicitComponents()) {
                        if (explicitParamTypes != null) {
                            try {
                                bound = infer.instantiateFunctionalInterface(that,
                                        bound, explicitParamTypes, resultInfo.checkContext);
                            } catch (FunctionDescriptorLookupError t) {
                                // do nothing
                            }
                        }
                        bound = types.removeWildcards(bound);
                        components.add(bound);
                    }
                    currentTarget = types.makeIntersectionType(components.toList());
                    currentTarget.tsym.flags_field |= INTERFACE;
                    lambdaType = types.findDescriptorType(currentTarget);
                }

            } else {
                currentTarget = Type.recoveryType;
                lambdaType = fallbackDescriptorType(that);
            }
            if (that.hasTag(LAMBDA) && lambdaType.hasTag(FORALL)) {
                //lambda expression target desc cannot be a generic method
                Fragment msg = Fragments.InvalidGenericLambdaTarget(lambdaType,
                                                                    kindName(currentTarget.tsym),
                                                                    currentTarget.tsym);
                resultInfo.checkContext.report(that, diags.fragment(msg));
                currentTarget = types.createErrorType(pt());
            }
            return new TargetInfo(currentTarget, lambdaType);
        }

        void preFlow(JCLambda tree) {
            new PostAttrAnalyzer() {
                @Override
                public void scan(JCTree tree) {
                    if (tree == null ||
                            (tree.type != null &&
                            tree.type == Type.stuckType)) {
                        //don't touch stuck expressions!
                        return;
                    }
                    super.scan(tree);
                }

                @Override
                public void visitClassDef(JCClassDecl that) {
                    // or class declaration trees!
                }

                public void visitLambda(JCLambda that) {
                    // or lambda expressions!
                }
            }.scan(tree.body);
        }

        Types.MapVisitor<DiagnosticPosition> targetChecker = new Types.MapVisitor<DiagnosticPosition>() {

            @Override
            public Type visitClassType(ClassType t, DiagnosticPosition pos) {
                return t.isIntersection() ?
                        visitIntersectionClassType((IntersectionClassType)t, pos) : t;
            }

            public Type visitIntersectionClassType(IntersectionClassType ict, DiagnosticPosition pos) {
                types.findDescriptorSymbol(makeNotionalInterface(ict, pos));
                return ict;
            }

            private TypeSymbol makeNotionalInterface(IntersectionClassType ict, DiagnosticPosition pos) {
                ListBuffer<Type> targs = new ListBuffer<>();
                ListBuffer<Type> supertypes = new ListBuffer<>();
                for (Type i : ict.interfaces_field) {
                    if (i.isParameterized()) {
                        targs.appendList(i.tsym.type.allparams());
                    }
                    supertypes.append(i.tsym.type);
                }
                IntersectionClassType notionalIntf = types.makeIntersectionType(supertypes.toList());
                notionalIntf.allparams_field = targs.toList();
                notionalIntf.tsym.flags_field |= INTERFACE;
                return notionalIntf.tsym;
            }
        };

        private Type fallbackDescriptorType(JCExpression tree) {
            switch (tree.getTag()) {
                case LAMBDA:
                    JCLambda lambda = (JCLambda)tree;
                    List<Type> argtypes = List.nil();
                    for (JCVariableDecl param : lambda.params) {
                        argtypes = param.vartype != null && param.vartype.type != null ?
                                argtypes.append(param.vartype.type) :
                                argtypes.append(syms.errType);
                    }
                    return new MethodType(argtypes, Type.recoveryType,
                            List.of(syms.throwableType), syms.methodClass);
                case REFERENCE:
                    return new MethodType(List.nil(), Type.recoveryType,
                            List.of(syms.throwableType), syms.methodClass);
                default:
                    Assert.error("Cannot get here!");
            }
            return null;
        }

        private void checkAccessibleTypes(final DiagnosticPosition pos, final Env<AttrContext> env,
                final InferenceContext inferenceContext, final Type... ts) {
            checkAccessibleTypes(pos, env, inferenceContext, List.from(ts));
        }

        private void checkAccessibleTypes(final DiagnosticPosition pos, final Env<AttrContext> env,
                final InferenceContext inferenceContext, final List<Type> ts) {
            if (inferenceContext.free(ts)) {
                inferenceContext.addFreeTypeListener(ts,
                        solvedContext -> checkAccessibleTypes(pos, env, solvedContext, solvedContext.asInstTypes(ts)));
            } else {
                for (Type t : ts) {
                    rs.checkAccessibleType(env, t);
                }
            }
        }

        /**
         * Lambda/method reference have a special check context that ensures
         * that i.e. a lambda return type is compatible with the expected
         * type according to both the inherited context and the assignment
         * context.
         */
        class FunctionalReturnContext extends Check.NestedCheckContext {

            FunctionalReturnContext(CheckContext enclosingContext) {
                super(enclosingContext);
            }

            @Override
            public boolean compatible(Type found, Type req, Warner warn) {
                //return type must be compatible in both current context and assignment context
                return chk.basicHandler.compatible(inferenceContext().asUndetVar(found), inferenceContext().asUndetVar(req), warn);
            }

            @Override
            public void report(DiagnosticPosition pos, JCDiagnostic details) {
                enclosingContext.report(pos, diags.fragment(Fragments.IncompatibleRetTypeInLambda(details)));
            }
        }

        class ExpressionLambdaReturnContext extends FunctionalReturnContext {

            JCExpression expr;
            boolean expStmtExpected;

            ExpressionLambdaReturnContext(JCExpression expr, CheckContext enclosingContext) {
                super(enclosingContext);
                this.expr = expr;
            }

            @Override
            public void report(DiagnosticPosition pos, JCDiagnostic details) {
                if (expStmtExpected) {
                    enclosingContext.report(pos, diags.fragment(Fragments.StatExprExpected));
                } else {
                    super.report(pos, details);
                }
            }

            @Override
            public boolean compatible(Type found, Type req, Warner warn) {
                //a void return is compatible with an expression statement lambda
                if (req.hasTag(VOID)) {
                    expStmtExpected = true;
                    return TreeInfo.isExpressionStatement(expr);
                } else {
                    return super.compatible(found, req, warn);
                }
            }
        }

        ResultInfo lambdaBodyResult(JCLambda that, Type descriptor, ResultInfo resultInfo) {
            FunctionalReturnContext funcContext = that.getBodyKind() == JCLambda.BodyKind.EXPRESSION ?
                    new ExpressionLambdaReturnContext((JCExpression)that.getBody(), resultInfo.checkContext) :
                    new FunctionalReturnContext(resultInfo.checkContext);

            return descriptor.getReturnType() == Type.recoveryType ?
                    recoveryInfo :
                    new ResultInfo(KindSelector.VAL,
                            descriptor.getReturnType(), funcContext);
        }

        /**
        * Lambda compatibility. Check that given return types, thrown types, parameter types
        * are compatible with the expected functional interface descriptor. This means that:
        * (i) parameter types must be identical to those of the target descriptor; (ii) return
        * types must be compatible with the return type of the expected descriptor.
        */
        void checkLambdaCompatible(JCLambda tree, Type descriptor, CheckContext checkContext) {
            Type returnType = checkContext.inferenceContext().asUndetVar(descriptor.getReturnType());

            //return values have already been checked - but if lambda has no return
            //values, we must ensure that void/value compatibility is correct;
            //this amounts at checking that, if a lambda body can complete normally,
            //the descriptor's return type must be void
            if (tree.getBodyKind() == JCLambda.BodyKind.STATEMENT && tree.canCompleteNormally &&
                    !returnType.hasTag(VOID) && returnType != Type.recoveryType) {
                Fragment msg =
                        Fragments.IncompatibleRetTypeInLambda(Fragments.MissingRetVal(returnType));
                checkContext.report(tree,
                                    diags.fragment(msg));
            }

            List<Type> argTypes = checkContext.inferenceContext().asUndetVars(descriptor.getParameterTypes());
            if (!types.isSameTypes(argTypes, TreeInfo.types(tree.params))) {
                checkContext.report(tree, diags.fragment(Fragments.IncompatibleArgTypesInLambda));
            }
        }

        /* Map to hold 'fake' clinit methods. If a lambda is used to initialize a
         * static field and that lambda has type annotations, these annotations will
         * also be stored at these fake clinit methods.
         *
         * LambdaToMethod also use fake clinit methods so they can be reused.
         * Also as LTM is a phase subsequent to attribution, the methods from
         * clinits can be safely removed by LTM to save memory.
         */
        private Map<ClassSymbol, MethodSymbol> clinits = new HashMap<>();

        public MethodSymbol removeClinit(ClassSymbol sym) {
            return clinits.remove(sym);
        }

        /* This method returns an environment to be used to attribute a lambda
         * expression.
         *
         * The owner of this environment is a method symbol. If the current owner
         * is not a method, for example if the lambda is used to initialize
         * a field, then if the field is:
         *
         * - an instance field, we use the first constructor.
         * - a static field, we create a fake clinit method.
         */
        public Env<AttrContext> lambdaEnv(JCLambda that, Env<AttrContext> env) {
            Env<AttrContext> lambdaEnv;
            Symbol owner = env.info.scope.owner;
            if (owner.kind == VAR && owner.owner.kind == TYP) {
                //field initializer
                ClassSymbol enclClass = owner.enclClass();
                Symbol newScopeOwner = env.info.scope.owner;
                /* if the field isn't static, then we can get the first constructor
                 * and use it as the owner of the environment. This is what
                 * LTM code is doing to look for type annotations so we are fine.
                 */
                if ((owner.flags() & STATIC) == 0) {
                    for (Symbol s : enclClass.members_field.getSymbolsByName(names.init)) {
                        newScopeOwner = s;
                        break;
                    }
                } else {
                    /* if the field is static then we need to create a fake clinit
                     * method, this method can later be reused by LTM.
                     */
                    MethodSymbol clinit = clinits.get(enclClass);
                    if (clinit == null) {
                        Type clinitType = new MethodType(List.nil(),
                                syms.voidType, List.nil(), syms.methodClass);
                        clinit = new MethodSymbol(STATIC | SYNTHETIC | PRIVATE,
                                names.clinit, clinitType, enclClass);
                        clinit.params = List.nil();
                        clinits.put(enclClass, clinit);
                    }
                    newScopeOwner = clinit;
                }
                lambdaEnv = env.dup(that, env.info.dup(env.info.scope.dupUnshared(newScopeOwner)));
            } else {
                lambdaEnv = env.dup(that, env.info.dup(env.info.scope.dup()));
            }
<<<<<<< HEAD
=======
            lambdaEnv.info.yieldResult = null;
>>>>>>> aeedfd44
            return lambdaEnv;
        }

    @Override
    public void visitReference(final JCMemberReference that) {
        if (pt().isErroneous() || (pt().hasTag(NONE) && pt() != Type.recoveryType)) {
            if (pt().hasTag(NONE) && (env.info.enclVar == null || !env.info.enclVar.type.isErroneous())) {
                //method reference only allowed in assignment or method invocation/cast context
                log.error(that.pos(), Errors.UnexpectedMref);
            }
            result = that.type = types.createErrorType(pt());
            return;
        }
        final Env<AttrContext> localEnv = env.dup(that);
        try {
            //attribute member reference qualifier - if this is a constructor
            //reference, the expected kind must be a type
            Type exprType = attribTree(that.expr, env, memberReferenceQualifierResult(that));

            if (that.getMode() == JCMemberReference.ReferenceMode.NEW) {
                exprType = chk.checkConstructorRefType(that.expr, exprType);
                if (!exprType.isErroneous() &&
                    exprType.isRaw() &&
                    that.typeargs != null) {
                    log.error(that.expr.pos(),
                              Errors.InvalidMref(Kinds.kindName(that.getMode()),
                                                 Fragments.MrefInferAndExplicitParams));
                    exprType = types.createErrorType(exprType);
                }
            }

            if (exprType.isErroneous()) {
                //if the qualifier expression contains problems,
                //give up attribution of method reference
                result = that.type = exprType;
                return;
            }

            if (TreeInfo.isStaticSelector(that.expr, names)) {
                //if the qualifier is a type, validate it; raw warning check is
                //omitted as we don't know at this stage as to whether this is a
                //raw selector (because of inference)
                chk.validate(that.expr, env, false);
            } else {
                Symbol lhsSym = TreeInfo.symbol(that.expr);
                localEnv.info.selectSuper = lhsSym != null && lhsSym.name == names._super;
            }
            //attrib type-arguments
            List<Type> typeargtypes = List.nil();
            if (that.typeargs != null) {
                typeargtypes = attribTypes(that.typeargs, localEnv);
            }

            boolean isTargetSerializable =
                    resultInfo.checkContext.deferredAttrContext().mode == DeferredAttr.AttrMode.CHECK &&
                    isSerializable(pt());
            TargetInfo targetInfo = getTargetInfo(that, resultInfo, null);
            Type currentTarget = targetInfo.target;
            Type desc = targetInfo.descriptor;

            setFunctionalInfo(localEnv, that, pt(), desc, currentTarget, resultInfo.checkContext);
            List<Type> argtypes = desc.getParameterTypes();
            Resolve.MethodCheck referenceCheck = rs.resolveMethodCheck;

            if (resultInfo.checkContext.inferenceContext().free(argtypes)) {
                referenceCheck = rs.new MethodReferenceCheck(resultInfo.checkContext.inferenceContext());
            }

            Pair<Symbol, Resolve.ReferenceLookupHelper> refResult = null;
            List<Type> saved_undet = resultInfo.checkContext.inferenceContext().save();
            try {
                refResult = rs.resolveMemberReference(localEnv, that, that.expr.type,
                        that.name, argtypes, typeargtypes, targetInfo.descriptor, referenceCheck,
                        resultInfo.checkContext.inferenceContext(), rs.basicReferenceChooser);
            } finally {
                resultInfo.checkContext.inferenceContext().rollback(saved_undet);
            }

            Symbol refSym = refResult.fst;
            Resolve.ReferenceLookupHelper lookupHelper = refResult.snd;

            /** this switch will need to go away and be replaced by the new RESOLUTION_TARGET testing
             *  JDK-8075541
             */
            if (refSym.kind != MTH) {
                boolean targetError;
                switch (refSym.kind) {
                    case ABSENT_MTH:
                    case MISSING_ENCL:
                        targetError = false;
                        break;
                    case WRONG_MTH:
                    case WRONG_MTHS:
                    case AMBIGUOUS:
                    case HIDDEN:
                    case STATICERR:
                        targetError = true;
                        break;
                    default:
                        Assert.error("unexpected result kind " + refSym.kind);
                        targetError = false;
                }

                JCDiagnostic detailsDiag = ((Resolve.ResolveError)refSym.baseSymbol())
                        .getDiagnostic(JCDiagnostic.DiagnosticType.FRAGMENT,
                                that, exprType.tsym, exprType, that.name, argtypes, typeargtypes);

                JCDiagnostic diag = diags.create(log.currentSource(), that,
                        targetError ?
                            Fragments.InvalidMref(Kinds.kindName(that.getMode()), detailsDiag) :
                            Errors.InvalidMref(Kinds.kindName(that.getMode()), detailsDiag));

                if (targetError && currentTarget == Type.recoveryType) {
                    //a target error doesn't make sense during recovery stage
                    //as we don't know what actual parameter types are
                    result = that.type = currentTarget;
                    return;
                } else {
                    if (targetError) {
                        resultInfo.checkContext.report(that, diag);
                    } else {
                        log.report(diag);
                    }
                    result = that.type = types.createErrorType(currentTarget);
                    return;
                }
            }

            that.sym = refSym.isConstructor() ? refSym.baseSymbol() : refSym;
            that.kind = lookupHelper.referenceKind(that.sym);
            that.ownerAccessible = rs.isAccessible(localEnv, that.sym.enclClass());

            if (desc.getReturnType() == Type.recoveryType) {
                // stop here
                result = that.type = currentTarget;
                return;
            }

            if (!env.info.isSpeculative && that.getMode() == JCMemberReference.ReferenceMode.NEW) {
                Type enclosingType = exprType.getEnclosingType();
                if (enclosingType != null && enclosingType.hasTag(CLASS)) {
                    // Check for the existence of an apropriate outer instance
                    rs.resolveImplicitThis(that.pos(), env, exprType);
                }
            }

            if (resultInfo.checkContext.deferredAttrContext().mode == AttrMode.CHECK) {

                if (that.getMode() == ReferenceMode.INVOKE &&
                        TreeInfo.isStaticSelector(that.expr, names) &&
                        that.kind.isUnbound() &&
                        lookupHelper.site.isRaw()) {
                    chk.checkRaw(that.expr, localEnv);
                }

                if (that.sym.isStatic() && TreeInfo.isStaticSelector(that.expr, names) &&
                        exprType.getTypeArguments().nonEmpty()) {
                    //static ref with class type-args
                    log.error(that.expr.pos(),
                              Errors.InvalidMref(Kinds.kindName(that.getMode()),
                                                 Fragments.StaticMrefWithTargs));
                    result = that.type = types.createErrorType(currentTarget);
                    return;
                }

                if (!refSym.isStatic() && that.kind == JCMemberReference.ReferenceKind.SUPER) {
                    // Check that super-qualified symbols are not abstract (JLS)
                    rs.checkNonAbstract(that.pos(), that.sym);
                }

                if (isTargetSerializable) {
                    chk.checkAccessFromSerializableElement(that, true);
                }
            }

            ResultInfo checkInfo =
                    resultInfo.dup(newMethodTemplate(
                        desc.getReturnType().hasTag(VOID) ? Type.noType : desc.getReturnType(),
                        that.kind.isUnbound() ? argtypes.tail : argtypes, typeargtypes),
                        new FunctionalReturnContext(resultInfo.checkContext), CheckMode.NO_TREE_UPDATE);

            Type refType = checkId(that, lookupHelper.site, refSym, localEnv, checkInfo);

            if (that.kind.isUnbound() &&
                    resultInfo.checkContext.inferenceContext().free(argtypes.head)) {
                //re-generate inference constraints for unbound receiver
                if (!types.isSubtype(resultInfo.checkContext.inferenceContext().asUndetVar(argtypes.head), exprType)) {
                    //cannot happen as this has already been checked - we just need
                    //to regenerate the inference constraints, as that has been lost
                    //as a result of the call to inferenceContext.save()
                    Assert.error("Can't get here");
                }
            }

            if (!refType.isErroneous()) {
                refType = types.createMethodTypeWithReturn(refType,
                        adjustMethodReturnType(refSym, lookupHelper.site, that.name, checkInfo.pt.getParameterTypes(), refType.getReturnType()));
            }

            //go ahead with standard method reference compatibility check - note that param check
            //is a no-op (as this has been taken care during method applicability)
            boolean isSpeculativeRound =
                    resultInfo.checkContext.deferredAttrContext().mode == DeferredAttr.AttrMode.SPECULATIVE;

            that.type = currentTarget; //avoids recovery at this stage
            checkReferenceCompatible(that, desc, refType, resultInfo.checkContext, isSpeculativeRound);
            if (!isSpeculativeRound) {
                checkAccessibleTypes(that, localEnv, resultInfo.checkContext.inferenceContext(), desc, currentTarget);
            }
            result = check(that, currentTarget, KindSelector.VAL, resultInfo);
        } catch (Types.FunctionDescriptorLookupError ex) {
            JCDiagnostic cause = ex.getDiagnostic();
            resultInfo.checkContext.report(that, cause);
            result = that.type = types.createErrorType(pt());
            return;
        }
    }
    //where
        ResultInfo memberReferenceQualifierResult(JCMemberReference tree) {
            //if this is a constructor reference, the expected kind must be a type
            return new ResultInfo(tree.getMode() == ReferenceMode.INVOKE ?
                                  KindSelector.VAL_TYP : KindSelector.TYP,
                                  Type.noType);
        }


    @SuppressWarnings("fallthrough")
    void checkReferenceCompatible(JCMemberReference tree, Type descriptor, Type refType, CheckContext checkContext, boolean speculativeAttr) {
        InferenceContext inferenceContext = checkContext.inferenceContext();
        Type returnType = inferenceContext.asUndetVar(descriptor.getReturnType());

        Type resType;
        switch (tree.getMode()) {
            case NEW:
                if (!tree.expr.type.isRaw()) {
                    resType = tree.expr.type;
                    break;
                }
            default:
                resType = refType.getReturnType();
        }

        Type incompatibleReturnType = resType;

        if (returnType.hasTag(VOID)) {
            incompatibleReturnType = null;
        }

        if (!returnType.hasTag(VOID) && !resType.hasTag(VOID)) {
            if (resType.isErroneous() ||
                    new FunctionalReturnContext(checkContext).compatible(resType, returnType,
                            checkContext.checkWarner(tree, resType, returnType))) {
                incompatibleReturnType = null;
            }
        }

        if (incompatibleReturnType != null) {
            Fragment msg =
                    Fragments.IncompatibleRetTypeInMref(Fragments.InconvertibleTypes(resType, descriptor.getReturnType()));
            checkContext.report(tree, diags.fragment(msg));
        } else {
            if (inferenceContext.free(refType)) {
                // we need to wait for inference to finish and then replace inference vars in the referent type
                inferenceContext.addFreeTypeListener(List.of(refType),
                        instantiatedContext -> {
                            tree.referentType = instantiatedContext.asInstType(refType);
                        });
            } else {
                tree.referentType = refType;
            }
        }

        if (!speculativeAttr) {
            if (!checkExConstraints(refType.getThrownTypes(), descriptor.getThrownTypes(), inferenceContext)) {
                log.error(tree, Errors.IncompatibleThrownTypesInMref(refType.getThrownTypes()));
            }
        }
    }

    boolean checkExConstraints(
            List<Type> thrownByFuncExpr,
            List<Type> thrownAtFuncType,
            InferenceContext inferenceContext) {
        /** 18.2.5: Otherwise, let E1, ..., En be the types in the function type's throws clause that
         *  are not proper types
         */
        List<Type> nonProperList = thrownAtFuncType.stream()
                .filter(e -> inferenceContext.free(e)).collect(List.collector());
        List<Type> properList = thrownAtFuncType.diff(nonProperList);

        /** Let X1,...,Xm be the checked exception types that the lambda body can throw or
         *  in the throws clause of the invocation type of the method reference's compile-time
         *  declaration
         */
        List<Type> checkedList = thrownByFuncExpr.stream()
                .filter(e -> chk.isChecked(e)).collect(List.collector());

        /** If n = 0 (the function type's throws clause consists only of proper types), then
         *  if there exists some i (1 <= i <= m) such that Xi is not a subtype of any proper type
         *  in the throws clause, the constraint reduces to false; otherwise, the constraint
         *  reduces to true
         */
        ListBuffer<Type> uncaughtByProperTypes = new ListBuffer<>();
        for (Type checked : checkedList) {
            boolean isSubtype = false;
            for (Type proper : properList) {
                if (types.isSubtype(checked, proper)) {
                    isSubtype = true;
                    break;
                }
            }
            if (!isSubtype) {
                uncaughtByProperTypes.add(checked);
            }
        }

        if (nonProperList.isEmpty() && !uncaughtByProperTypes.isEmpty()) {
            return false;
        }

        /** If n > 0, the constraint reduces to a set of subtyping constraints:
         *  for all i (1 <= i <= m), if Xi is not a subtype of any proper type in the
         *  throws clause, then the constraints include, for all j (1 <= j <= n), <Xi <: Ej>
         */
        List<Type> nonProperAsUndet = inferenceContext.asUndetVars(nonProperList);
        uncaughtByProperTypes.forEach(checkedEx -> {
            nonProperAsUndet.forEach(nonProper -> {
                types.isSubtype(checkedEx, nonProper);
            });
        });

        /** In addition, for all j (1 <= j <= n), the constraint reduces to the bound throws Ej
         */
        nonProperAsUndet.stream()
                .filter(t -> t.hasTag(UNDETVAR))
                .forEach(t -> ((UndetVar)t).setThrow());
        return true;
    }

    /**
     * Set functional type info on the underlying AST. Note: as the target descriptor
     * might contain inference variables, we might need to register an hook in the
     * current inference context.
     */
    private void setFunctionalInfo(final Env<AttrContext> env, final JCFunctionalExpression fExpr,
            final Type pt, final Type descriptorType, final Type primaryTarget, final CheckContext checkContext) {
        if (checkContext.inferenceContext().free(descriptorType)) {
            checkContext.inferenceContext().addFreeTypeListener(List.of(pt, descriptorType),
                    inferenceContext -> setFunctionalInfo(env, fExpr, pt, inferenceContext.asInstType(descriptorType),
                    inferenceContext.asInstType(primaryTarget), checkContext));
        } else {
            if (pt.hasTag(CLASS)) {
                fExpr.target = primaryTarget;
            }
            if (checkContext.deferredAttrContext().mode == DeferredAttr.AttrMode.CHECK &&
                    pt != Type.recoveryType) {
                //check that functional interface class is well-formed
                try {
                    /* Types.makeFunctionalInterfaceClass() may throw an exception
                     * when it's executed post-inference. See the listener code
                     * above.
                     */
                    ClassSymbol csym = types.makeFunctionalInterfaceClass(env,
                            names.empty, fExpr.target, ABSTRACT);
                    if (csym != null) {
                        chk.checkImplementations(env.tree, csym, csym);
                        try {
                            //perform an additional functional interface check on the synthetic class,
                            //as there may be spurious errors for raw targets - because of existing issues
                            //with membership and inheritance (see JDK-8074570).
                            csym.flags_field |= INTERFACE;
                            types.findDescriptorType(csym.type);
                        } catch (FunctionDescriptorLookupError err) {
                            resultInfo.checkContext.report(fExpr,
                                    diags.fragment(Fragments.NoSuitableFunctionalIntfInst(fExpr.target)));
                        }
                    }
                } catch (Types.FunctionDescriptorLookupError ex) {
                    JCDiagnostic cause = ex.getDiagnostic();
                    resultInfo.checkContext.report(env.tree, cause);
                }
            }
        }
    }

    public void visitParens(JCParens tree) {
        Type owntype = attribTree(tree.expr, env, resultInfo);
        result = check(tree, owntype, pkind(), resultInfo);
        Symbol sym = TreeInfo.symbol(tree);
        if (sym != null && sym.kind.matches(KindSelector.TYP_PCK))
            log.error(tree.pos(), Errors.IllegalParenthesizedExpression);
    }

    public void visitAssign(JCAssign tree) {
        Type owntype = attribTree(tree.lhs, env.dup(tree), varAssignmentInfo);
        Type capturedType = capture(owntype);
        attribExpr(tree.rhs, env, owntype);
        result = check(tree, capturedType, KindSelector.VAL, resultInfo);
    }

    public void visitAssignop(JCAssignOp tree) {
        // Attribute arguments.
        Type owntype = attribTree(tree.lhs, env, varAssignmentInfo);
        Type operand = attribExpr(tree.rhs, env);
        // Find operator.
        Symbol operator = tree.operator = operators.resolveBinary(tree, tree.getTag().noAssignOp(), owntype, operand);
        if (operator != operators.noOpSymbol &&
                !owntype.isErroneous() &&
                !operand.isErroneous()) {
            chk.checkDivZero(tree.rhs.pos(), operator, operand);
            chk.checkCastable(tree.rhs.pos(),
                              operator.type.getReturnType(),
                              owntype);
        }
        result = check(tree, owntype, KindSelector.VAL, resultInfo);
    }

    public void visitUnary(JCUnary tree) {
        // Attribute arguments.
        Type argtype = (tree.getTag().isIncOrDecUnaryOp())
            ? attribTree(tree.arg, env, varAssignmentInfo)
            : chk.checkNonVoid(tree.arg.pos(), attribExpr(tree.arg, env));

        // Find operator.
        Symbol operator = tree.operator = operators.resolveUnary(tree, tree.getTag(), argtype);
        Type owntype = types.createErrorType(tree.type);
        if (operator != operators.noOpSymbol &&
                !argtype.isErroneous()) {
            owntype = (tree.getTag().isIncOrDecUnaryOp())
                ? tree.arg.type
                : operator.type.getReturnType();
            int opc = ((OperatorSymbol)operator).opcode;

            // If the argument is constant, fold it.
            if (argtype.constValue() != null) {
                Type ctype = cfolder.fold1(opc, argtype);
                if (ctype != null) {
                    owntype = cfolder.coerce(ctype, owntype);
                }
            }
        }
        result = check(tree, owntype, KindSelector.VAL, resultInfo);
    }

    public void visitBinary(JCBinary tree) {
        // Attribute arguments.
        Type left = chk.checkNonVoid(tree.lhs.pos(), attribExpr(tree.lhs, env));
        Type right = chk.checkNonVoid(tree.rhs.pos(), attribExpr(tree.rhs, env));
        // Find operator.
        Symbol operator = tree.operator = operators.resolveBinary(tree, tree.getTag(), left, right);
        Type owntype = types.createErrorType(tree.type);
        if (operator != operators.noOpSymbol &&
                !left.isErroneous() &&
                !right.isErroneous()) {
            owntype = operator.type.getReturnType();
            int opc = ((OperatorSymbol)operator).opcode;
            // If both arguments are constants, fold them.
            if (left.constValue() != null && right.constValue() != null) {
                Type ctype = cfolder.fold2(opc, left, right);
                if (ctype != null) {
                    owntype = cfolder.coerce(ctype, owntype);
                }
            }

            // Check that argument types of a reference ==, != are
            // castable to each other, (JLS 15.21).  Note: unboxing
            // comparisons will not have an acmp* opc at this point.
            if ((opc == ByteCodes.if_acmpeq || opc == ByteCodes.if_acmpne)) {
                if (!types.isCastable(left, right, new Warner(tree.pos()))) {
                    log.error(tree.pos(), Errors.IncomparableTypes(left, right));
                }
            }

            chk.checkDivZero(tree.rhs.pos(), operator, right);
        }
        result = check(tree, owntype, KindSelector.VAL, resultInfo);
    }

    public void visitTypeCast(final JCTypeCast tree) {
        Type clazztype = attribType(tree.clazz, env);
        chk.validate(tree.clazz, env, false);
        //a fresh environment is required for 292 inference to work properly ---
        //see Infer.instantiatePolymorphicSignatureInstance()
        Env<AttrContext> localEnv = env.dup(tree);
        //should we propagate the target type?
        final ResultInfo castInfo;
        JCExpression expr = TreeInfo.skipParens(tree.expr);
        boolean isPoly = allowPoly && (expr.hasTag(LAMBDA) || expr.hasTag(REFERENCE));
        if (isPoly) {
            //expression is a poly - we need to propagate target type info
            castInfo = new ResultInfo(KindSelector.VAL, clazztype,
                                      new Check.NestedCheckContext(resultInfo.checkContext) {
                @Override
                public boolean compatible(Type found, Type req, Warner warn) {
                    return types.isCastable(found, req, warn);
                }
            });
        } else {
            //standalone cast - target-type info is not propagated
            castInfo = unknownExprInfo;
        }
        Type exprtype = attribTree(tree.expr, localEnv, castInfo);
        Type owntype = isPoly ? clazztype : chk.checkCastable(tree.expr.pos(), exprtype, clazztype);
        if (exprtype.constValue() != null)
            owntype = cfolder.coerce(exprtype, owntype);
        result = check(tree, capture(owntype), KindSelector.VAL, resultInfo);
        if (!isPoly)
            chk.checkRedundantCast(localEnv, tree);
    }

    public void visitTypeTest(JCInstanceOf tree) {
        Type exprtype = chk.checkNullOrRefType(
                tree.expr.pos(), attribExpr(tree.expr, env));
        Type clazztype = attribType(tree.clazz, env);
        if (!clazztype.hasTag(TYPEVAR)) {
            clazztype = chk.checkClassOrArrayType(tree.clazz.pos(), clazztype);
        }
        if (!clazztype.isErroneous() && !types.isReifiable(clazztype)) {
            log.error(tree.clazz.pos(), Errors.IllegalGenericTypeForInstof);
            clazztype = types.createErrorType(clazztype);
        }
        chk.validate(tree.clazz, env, false);
        chk.checkCastable(tree.expr.pos(), exprtype, clazztype);
        result = check(tree, syms.booleanType, KindSelector.VAL, resultInfo);
    }

    public void visitIndexed(JCArrayAccess tree) {
        Type owntype = types.createErrorType(tree.type);
        Type atype = attribExpr(tree.indexed, env);
        attribExpr(tree.index, env, syms.intType);
        if (types.isArray(atype))
            owntype = types.elemtype(atype);
        else if (!atype.hasTag(ERROR))
            log.error(tree.pos(), Errors.ArrayReqButFound(atype));
        if (!pkind().contains(KindSelector.VAL))
            owntype = capture(owntype);
        result = check(tree, owntype, KindSelector.VAR, resultInfo);
    }

    public void visitIdent(JCIdent tree) {
        Symbol sym;

        // Find symbol
        if (pt().hasTag(METHOD) || pt().hasTag(FORALL)) {
            // If we are looking for a method, the prototype `pt' will be a
            // method type with the type of the call's arguments as parameters.
            env.info.pendingResolutionPhase = null;
            sym = rs.resolveMethod(tree.pos(), env, tree.name, pt().getParameterTypes(), pt().getTypeArguments());
        } else if (tree.sym != null && tree.sym.kind != VAR) {
            sym = tree.sym;
        } else {
            sym = rs.resolveIdent(tree.pos(), env, tree.name, pkind());
        }
        tree.sym = sym;

        // (1) Also find the environment current for the class where
        //     sym is defined (`symEnv').
        // Only for pre-tiger versions (1.4 and earlier):
        // (2) Also determine whether we access symbol out of an anonymous
        //     class in a this or super call.  This is illegal for instance
        //     members since such classes don't carry a this$n link.
        //     (`noOuterThisPath').
        Env<AttrContext> symEnv = env;
        boolean noOuterThisPath = false;
        if (env.enclClass.sym.owner.kind != PCK && // we are in an inner class
            sym.kind.matches(KindSelector.VAL_MTH) &&
            sym.owner.kind == TYP &&
            tree.name != names._this && tree.name != names._super) {

            // Find environment in which identifier is defined.
            while (symEnv.outer != null &&
                   !sym.isMemberOf(symEnv.enclClass.sym, types)) {
                if ((symEnv.enclClass.sym.flags() & NOOUTERTHIS) != 0)
                    noOuterThisPath = false;
                symEnv = symEnv.outer;
            }
        }

        // If symbol is a variable, ...
        if (sym.kind == VAR) {
            VarSymbol v = (VarSymbol)sym;

            // ..., evaluate its initializer, if it has one, and check for
            // illegal forward reference.
            checkInit(tree, env, v, false);

            // If we are expecting a variable (as opposed to a value), check
            // that the variable is assignable in the current environment.
            if (KindSelector.ASG.subset(pkind()))
                checkAssignable(tree.pos(), v, null, env);
        }

        // In a constructor body,
        // if symbol is a field or instance method, check that it is
        // not accessed before the supertype constructor is called.
        if ((symEnv.info.isSelfCall || noOuterThisPath) &&
            sym.kind.matches(KindSelector.VAL_MTH) &&
            sym.owner.kind == TYP &&
            (sym.flags() & STATIC) == 0) {
            chk.earlyRefError(tree.pos(), sym.kind == VAR ?
                                          sym : thisSym(tree.pos(), env));
        }
        Env<AttrContext> env1 = env;
        if (sym.kind != ERR && sym.kind != TYP &&
            sym.owner != null && sym.owner != env1.enclClass.sym) {
            // If the found symbol is inaccessible, then it is
            // accessed through an enclosing instance.  Locate this
            // enclosing instance:
            while (env1.outer != null && !rs.isAccessible(env, env1.enclClass.sym.type, sym))
                env1 = env1.outer;
        }

        if (env.info.isSerializable) {
            chk.checkAccessFromSerializableElement(tree, env.info.isLambda);
        }

        result = checkId(tree, env1.enclClass.sym.type, sym, env, resultInfo);
    }

    public void visitSelect(JCFieldAccess tree) {
        // Determine the expected kind of the qualifier expression.
        KindSelector skind = KindSelector.NIL;
        if (tree.name == names._this || tree.name == names._super ||
                tree.name == names._class)
        {
            skind = KindSelector.TYP;
        } else {
            if (pkind().contains(KindSelector.PCK))
                skind = KindSelector.of(skind, KindSelector.PCK);
            if (pkind().contains(KindSelector.TYP))
                skind = KindSelector.of(skind, KindSelector.TYP, KindSelector.PCK);
            if (pkind().contains(KindSelector.VAL_MTH))
                skind = KindSelector.of(skind, KindSelector.VAL, KindSelector.TYP);
        }

        // Attribute the qualifier expression, and determine its symbol (if any).
        Type site = attribTree(tree.selected, env, new ResultInfo(skind, Type.noType));
        if (!pkind().contains(KindSelector.TYP_PCK))
            site = capture(site); // Capture field access

        // don't allow T.class T[].class, etc
        if (skind == KindSelector.TYP) {
            Type elt = site;
            while (elt.hasTag(ARRAY))
                elt = ((ArrayType)elt).elemtype;
            if (elt.hasTag(TYPEVAR)) {
                log.error(tree.pos(), Errors.TypeVarCantBeDeref);
                result = tree.type = types.createErrorType(tree.name, site.tsym, site);
                tree.sym = tree.type.tsym;
                return ;
            }
        }

        // If qualifier symbol is a type or `super', assert `selectSuper'
        // for the selection. This is relevant for determining whether
        // protected symbols are accessible.
        Symbol sitesym = TreeInfo.symbol(tree.selected);
        boolean selectSuperPrev = env.info.selectSuper;
        env.info.selectSuper =
            sitesym != null &&
            sitesym.name == names._super;

        // Determine the symbol represented by the selection.
        env.info.pendingResolutionPhase = null;
        Symbol sym = selectSym(tree, sitesym, site, env, resultInfo);
        if (sym.kind == VAR && sym.name != names._super && env.info.defaultSuperCallSite != null) {
            log.error(tree.selected.pos(), Errors.NotEnclClass(site.tsym));
            sym = syms.errSymbol;
        }
        if (sym.exists() && !isType(sym) && pkind().contains(KindSelector.TYP_PCK)) {
            site = capture(site);
            sym = selectSym(tree, sitesym, site, env, resultInfo);
        }
        boolean varArgs = env.info.lastResolveVarargs();
        tree.sym = sym;

        if (site.hasTag(TYPEVAR) && !isType(sym) && sym.kind != ERR) {
            site = types.skipTypeVars(site, true);
        }

        // If that symbol is a variable, ...
        if (sym.kind == VAR) {
            VarSymbol v = (VarSymbol)sym;

            // ..., evaluate its initializer, if it has one, and check for
            // illegal forward reference.
            checkInit(tree, env, v, true);

            // If we are expecting a variable (as opposed to a value), check
            // that the variable is assignable in the current environment.
            if (KindSelector.ASG.subset(pkind()))
                checkAssignable(tree.pos(), v, tree.selected, env);
        }

        if (sitesym != null &&
                sitesym.kind == VAR &&
                ((VarSymbol)sitesym).isResourceVariable() &&
                sym.kind == MTH &&
                sym.name.equals(names.close) &&
                sym.overrides(syms.autoCloseableClose, sitesym.type.tsym, types, true) &&
                env.info.lint.isEnabled(LintCategory.TRY)) {
            log.warning(LintCategory.TRY, tree, Warnings.TryExplicitCloseCall);
        }

        // Disallow selecting a type from an expression
        if (isType(sym) && (sitesym == null || !sitesym.kind.matches(KindSelector.TYP_PCK))) {
            tree.type = check(tree.selected, pt(),
                              sitesym == null ?
                                      KindSelector.VAL : sitesym.kind.toSelector(),
                              new ResultInfo(KindSelector.TYP_PCK, pt()));
        }

        if (isType(sitesym)) {
            if (sym.name == names._this) {
                // If `C' is the currently compiled class, check that
                // C.this' does not appear in a call to a super(...)
                if (env.info.isSelfCall &&
                    site.tsym == env.enclClass.sym) {
                    chk.earlyRefError(tree.pos(), sym);
                }
            } else {
                // Check if type-qualified fields or methods are static (JLS)
                if ((sym.flags() & STATIC) == 0 &&
                    sym.name != names._super &&
                    (sym.kind == VAR || sym.kind == MTH)) {
                    rs.accessBase(rs.new StaticError(sym),
                              tree.pos(), site, sym.name, true);
                }
            }
            if (!allowStaticInterfaceMethods && sitesym.isInterface() &&
                    sym.isStatic() && sym.kind == MTH) {
                log.error(DiagnosticFlag.SOURCE_LEVEL, tree.pos(), Feature.STATIC_INTERFACE_METHODS_INVOKE.error(sourceName));
            }
        } else if (sym.kind != ERR &&
                   (sym.flags() & STATIC) != 0 &&
                   sym.name != names._class) {
            // If the qualified item is not a type and the selected item is static, report
            // a warning. Make allowance for the class of an array type e.g. Object[].class)
            chk.warnStatic(tree, Warnings.StaticNotQualifiedByType(sym.kind.kindName(), sym.owner));
        }

        // If we are selecting an instance member via a `super', ...
        if (env.info.selectSuper && (sym.flags() & STATIC) == 0) {

            // Check that super-qualified symbols are not abstract (JLS)
            rs.checkNonAbstract(tree.pos(), sym);

            if (site.isRaw()) {
                // Determine argument types for site.
                Type site1 = types.asSuper(env.enclClass.sym.type, site.tsym);
                if (site1 != null) site = site1;
            }
        }

        if (env.info.isSerializable) {
            chk.checkAccessFromSerializableElement(tree, env.info.isLambda);
        }

        env.info.selectSuper = selectSuperPrev;
        result = checkId(tree, site, sym, env, resultInfo);
    }
    //where
        /** Determine symbol referenced by a Select expression,
         *
         *  @param tree   The select tree.
         *  @param site   The type of the selected expression,
         *  @param env    The current environment.
         *  @param resultInfo The current result.
         */
        private Symbol selectSym(JCFieldAccess tree,
                                 Symbol location,
                                 Type site,
                                 Env<AttrContext> env,
                                 ResultInfo resultInfo) {
            DiagnosticPosition pos = tree.pos();
            Name name = tree.name;
            switch (site.getTag()) {
            case PACKAGE:
                return rs.accessBase(
                    rs.findIdentInPackage(pos, env, site.tsym, name, resultInfo.pkind),
                    pos, location, site, name, true);
            case ARRAY:
            case CLASS:
                if (resultInfo.pt.hasTag(METHOD) || resultInfo.pt.hasTag(FORALL)) {
                    return rs.resolveQualifiedMethod(
                        pos, env, location, site, name, resultInfo.pt.getParameterTypes(), resultInfo.pt.getTypeArguments());
                } else if (name == names._this || name == names._super) {
                    return rs.resolveSelf(pos, env, site.tsym, name);
                } else if (name == names._class) {
                    // In this case, we have already made sure in
                    // visitSelect that qualifier expression is a type.
                    return syms.getClassField(site, types);
                } else {
                    // We are seeing a plain identifier as selector.
                    Symbol sym = rs.findIdentInType(pos, env, site, name, resultInfo.pkind);
                        sym = rs.accessBase(sym, pos, location, site, name, true);
                    return sym;
                }
            case WILDCARD:
                throw new AssertionError(tree);
            case TYPEVAR:
                // Normally, site.getUpperBound() shouldn't be null.
                // It should only happen during memberEnter/attribBase
                // when determining the super type which *must* beac
                // done before attributing the type variables.  In
                // other words, we are seeing this illegal program:
                // class B<T> extends A<T.foo> {}
                Symbol sym = (site.getUpperBound() != null)
                    ? selectSym(tree, location, capture(site.getUpperBound()), env, resultInfo)
                    : null;
                if (sym == null) {
                    log.error(pos, Errors.TypeVarCantBeDeref);
                    return syms.errSymbol;
                } else {
                    Symbol sym2 = (sym.flags() & Flags.PRIVATE) != 0 ?
                        rs.new AccessError(env, site, sym) :
                                sym;
                    rs.accessBase(sym2, pos, location, site, name, true);
                    return sym;
                }
            case ERROR:
                // preserve identifier names through errors
                return types.createErrorType(name, site.tsym, site).tsym;
            default:
                // The qualifier expression is of a primitive type -- only
                // .class is allowed for these.
                if (name == names._class) {
                    // In this case, we have already made sure in Select that
                    // qualifier expression is a type.
                    return syms.getClassField(site, types);
                } else {
                    log.error(pos, Errors.CantDeref(site));
                    return syms.errSymbol;
                }
            }
        }

        /** Determine type of identifier or select expression and check that
         *  (1) the referenced symbol is not deprecated
         *  (2) the symbol's type is safe (@see checkSafe)
         *  (3) if symbol is a variable, check that its type and kind are
         *      compatible with the prototype and protokind.
         *  (4) if symbol is an instance field of a raw type,
         *      which is being assigned to, issue an unchecked warning if its
         *      type changes under erasure.
         *  (5) if symbol is an instance method of a raw type, issue an
         *      unchecked warning if its argument types change under erasure.
         *  If checks succeed:
         *    If symbol is a constant, return its constant type
         *    else if symbol is a method, return its result type
         *    otherwise return its type.
         *  Otherwise return errType.
         *
         *  @param tree       The syntax tree representing the identifier
         *  @param site       If this is a select, the type of the selected
         *                    expression, otherwise the type of the current class.
         *  @param sym        The symbol representing the identifier.
         *  @param env        The current environment.
         *  @param resultInfo    The expected result
         */
        Type checkId(JCTree tree,
                     Type site,
                     Symbol sym,
                     Env<AttrContext> env,
                     ResultInfo resultInfo) {
            return (resultInfo.pt.hasTag(FORALL) || resultInfo.pt.hasTag(METHOD)) ?
                    checkMethodIdInternal(tree, site, sym, env, resultInfo) :
                    checkIdInternal(tree, site, sym, resultInfo.pt, env, resultInfo);
        }

        Type checkMethodIdInternal(JCTree tree,
                     Type site,
                     Symbol sym,
                     Env<AttrContext> env,
                     ResultInfo resultInfo) {
            if (resultInfo.pkind.contains(KindSelector.POLY)) {
                Type pt = resultInfo.pt.map(deferredAttr.new RecoveryDeferredTypeMap(AttrMode.SPECULATIVE, sym, env.info.pendingResolutionPhase));
                Type owntype = checkIdInternal(tree, site, sym, pt, env, resultInfo);
                resultInfo.pt.map(deferredAttr.new RecoveryDeferredTypeMap(AttrMode.CHECK, sym, env.info.pendingResolutionPhase));
                return owntype;
            } else {
                return checkIdInternal(tree, site, sym, resultInfo.pt, env, resultInfo);
            }
        }

        Type checkIdInternal(JCTree tree,
                     Type site,
                     Symbol sym,
                     Type pt,
                     Env<AttrContext> env,
                     ResultInfo resultInfo) {
            if (pt.isErroneous()) {
                return types.createErrorType(site);
            }
            Type owntype; // The computed type of this identifier occurrence.
            switch (sym.kind) {
            case TYP:
                // For types, the computed type equals the symbol's type,
                // except for two situations:
                owntype = sym.type;
                if (owntype.hasTag(CLASS)) {
                    chk.checkForBadAuxiliaryClassAccess(tree.pos(), env, (ClassSymbol)sym);
                    Type ownOuter = owntype.getEnclosingType();

                    // (a) If the symbol's type is parameterized, erase it
                    // because no type parameters were given.
                    // We recover generic outer type later in visitTypeApply.
                    if (owntype.tsym.type.getTypeArguments().nonEmpty()) {
                        owntype = types.erasure(owntype);
                    }

                    // (b) If the symbol's type is an inner class, then
                    // we have to interpret its outer type as a superclass
                    // of the site type. Example:
                    //
                    // class Tree<A> { class Visitor { ... } }
                    // class PointTree extends Tree<Point> { ... }
                    // ...PointTree.Visitor...
                    //
                    // Then the type of the last expression above is
                    // Tree<Point>.Visitor.
                    else if (ownOuter.hasTag(CLASS) && site != ownOuter) {
                        Type normOuter = site;
                        if (normOuter.hasTag(CLASS)) {
                            normOuter = types.asEnclosingSuper(site, ownOuter.tsym);
                        }
                        if (normOuter == null) // perhaps from an import
                            normOuter = types.erasure(ownOuter);
                        if (normOuter != ownOuter)
                            owntype = new ClassType(
                                normOuter, List.nil(), owntype.tsym,
                                owntype.getMetadata());
                    }
                }
                break;
            case VAR:
                VarSymbol v = (VarSymbol)sym;

                if (env.info.enclVar != null
                        && v.type.hasTag(NONE)) {
                    //self reference to implicitly typed variable declaration
                    log.error(TreeInfo.positionFor(v, env.enclClass), Errors.CantInferLocalVarType(v.name, Fragments.LocalSelfRef));
                    return v.type = types.createErrorType(v.type);
                }

                // Test (4): if symbol is an instance field of a raw type,
                // which is being assigned to, issue an unchecked warning if
                // its type changes under erasure.
                if (KindSelector.ASG.subset(pkind()) &&
                    v.owner.kind == TYP &&
                    (v.flags() & STATIC) == 0 &&
                    (site.hasTag(CLASS) || site.hasTag(TYPEVAR))) {
                    Type s = types.asOuterSuper(site, v.owner);
                    if (s != null &&
                        s.isRaw() &&
                        !types.isSameType(v.type, v.erasure(types))) {
                        chk.warnUnchecked(tree.pos(), Warnings.UncheckedAssignToVar(v, s));
                    }
                }
                // The computed type of a variable is the type of the
                // variable symbol, taken as a member of the site type.
                owntype = (sym.owner.kind == TYP &&
                           sym.name != names._this && sym.name != names._super)
                    ? types.memberType(site, sym)
                    : sym.type;

                // If the variable is a constant, record constant value in
                // computed type.
                if (v.getConstValue() != null && isStaticReference(tree))
                    owntype = owntype.constType(v.getConstValue());

                if (resultInfo.pkind == KindSelector.VAL) {
                    owntype = capture(owntype); // capture "names as expressions"
                }
                break;
            case MTH: {
                owntype = checkMethod(site, sym,
                        new ResultInfo(resultInfo.pkind, resultInfo.pt.getReturnType(), resultInfo.checkContext, resultInfo.checkMode),
                        env, TreeInfo.args(env.tree), resultInfo.pt.getParameterTypes(),
                        resultInfo.pt.getTypeArguments());
                break;
            }
            case PCK: case ERR:
                owntype = sym.type;
                break;
            default:
                throw new AssertionError("unexpected kind: " + sym.kind +
                                         " in tree " + tree);
            }

            // Emit a `deprecation' warning if symbol is deprecated.
            // (for constructors (but not for constructor references), the error
            // was given when the constructor was resolved)

            if (sym.name != names.init || tree.hasTag(REFERENCE)) {
                chk.checkDeprecated(tree.pos(), env.info.scope.owner, sym);
                chk.checkSunAPI(tree.pos(), sym);
                chk.checkProfile(tree.pos(), sym);
            }

            // If symbol is a variable, check that its type and
            // kind are compatible with the prototype and protokind.
            return check(tree, owntype, sym.kind.toSelector(), resultInfo);
        }

        /** Check that variable is initialized and evaluate the variable's
         *  initializer, if not yet done. Also check that variable is not
         *  referenced before it is defined.
         *  @param tree    The tree making up the variable reference.
         *  @param env     The current environment.
         *  @param v       The variable's symbol.
         */
        private void checkInit(JCTree tree,
                               Env<AttrContext> env,
                               VarSymbol v,
                               boolean onlyWarning) {
            // A forward reference is diagnosed if the declaration position
            // of the variable is greater than the current tree position
            // and the tree and variable definition occur in the same class
            // definition.  Note that writes don't count as references.
            // This check applies only to class and instance
            // variables.  Local variables follow different scope rules,
            // and are subject to definite assignment checking.
            Env<AttrContext> initEnv = enclosingInitEnv(env);
            if (initEnv != null &&
                (initEnv.info.enclVar == v || v.pos > tree.pos) &&
                v.owner.kind == TYP &&
                v.owner == env.info.scope.owner.enclClass() &&
                ((v.flags() & STATIC) != 0) == Resolve.isStatic(env) &&
                (!env.tree.hasTag(ASSIGN) ||
                 TreeInfo.skipParens(((JCAssign) env.tree).lhs) != tree)) {
                if (!onlyWarning || isStaticEnumField(v)) {
                    Error errkey = (initEnv.info.enclVar == v) ?
                                Errors.IllegalSelfRef : Errors.IllegalForwardRef;
                    log.error(tree.pos(), errkey);
                } else if (useBeforeDeclarationWarning) {
                    Warning warnkey = (initEnv.info.enclVar == v) ?
                                Warnings.SelfRef(v) : Warnings.ForwardRef(v);
                    log.warning(tree.pos(), warnkey);
                }
            }

            v.getConstValue(); // ensure initializer is evaluated

            checkEnumInitializer(tree, env, v);
        }

        /**
         * Returns the enclosing init environment associated with this env (if any). An init env
         * can be either a field declaration env or a static/instance initializer env.
         */
        Env<AttrContext> enclosingInitEnv(Env<AttrContext> env) {
            while (true) {
                switch (env.tree.getTag()) {
                    case VARDEF:
                        JCVariableDecl vdecl = (JCVariableDecl)env.tree;
                        if (vdecl.sym.owner.kind == TYP) {
                            //field
                            return env;
                        }
                        break;
                    case BLOCK:
                        if (env.next.tree.hasTag(CLASSDEF)) {
                            //instance/static initializer
                            return env;
                        }
                        break;
                    case METHODDEF:
                    case CLASSDEF:
                    case TOPLEVEL:
                        return null;
                }
                Assert.checkNonNull(env.next);
                env = env.next;
            }
        }

        /**
         * Check for illegal references to static members of enum.  In
         * an enum type, constructors and initializers may not
         * reference its static members unless they are constant.
         *
         * @param tree    The tree making up the variable reference.
         * @param env     The current environment.
         * @param v       The variable's symbol.
         * @jls 8.9 Enum Types
         */
        private void checkEnumInitializer(JCTree tree, Env<AttrContext> env, VarSymbol v) {
            // JLS:
            //
            // "It is a compile-time error to reference a static field
            // of an enum type that is not a compile-time constant
            // (15.28) from constructors, instance initializer blocks,
            // or instance variable initializer expressions of that
            // type. It is a compile-time error for the constructors,
            // instance initializer blocks, or instance variable
            // initializer expressions of an enum constant e to refer
            // to itself or to an enum constant of the same type that
            // is declared to the right of e."
            if (isStaticEnumField(v)) {
                ClassSymbol enclClass = env.info.scope.owner.enclClass();

                if (enclClass == null || enclClass.owner == null)
                    return;

                // See if the enclosing class is the enum (or a
                // subclass thereof) declaring v.  If not, this
                // reference is OK.
                if (v.owner != enclClass && !types.isSubtype(enclClass.type, v.owner.type))
                    return;

                // If the reference isn't from an initializer, then
                // the reference is OK.
                if (!Resolve.isInitializer(env))
                    return;

                log.error(tree.pos(), Errors.IllegalEnumStaticRef);
            }
        }

        /** Is the given symbol a static, non-constant field of an Enum?
         *  Note: enum literals should not be regarded as such
         */
        private boolean isStaticEnumField(VarSymbol v) {
            return Flags.isEnum(v.owner) &&
                   Flags.isStatic(v) &&
                   !Flags.isConstant(v) &&
                   v.name != names._class;
        }

    /**
     * Check that method arguments conform to its instantiation.
     **/
    public Type checkMethod(Type site,
                            final Symbol sym,
                            ResultInfo resultInfo,
                            Env<AttrContext> env,
                            final List<JCExpression> argtrees,
                            List<Type> argtypes,
                            List<Type> typeargtypes) {
        // Test (5): if symbol is an instance method of a raw type, issue
        // an unchecked warning if its argument types change under erasure.
        if ((sym.flags() & STATIC) == 0 &&
            (site.hasTag(CLASS) || site.hasTag(TYPEVAR))) {
            Type s = types.asOuterSuper(site, sym.owner);
            if (s != null && s.isRaw() &&
                !types.isSameTypes(sym.type.getParameterTypes(),
                                   sym.erasure(types).getParameterTypes())) {
                chk.warnUnchecked(env.tree.pos(), Warnings.UncheckedCallMbrOfRawType(sym, s));
            }
        }

        if (env.info.defaultSuperCallSite != null) {
            for (Type sup : types.interfaces(env.enclClass.type).prepend(types.supertype((env.enclClass.type)))) {
                if (!sup.tsym.isSubClass(sym.enclClass(), types) ||
                        types.isSameType(sup, env.info.defaultSuperCallSite)) continue;
                List<MethodSymbol> icand_sup =
                        types.interfaceCandidates(sup, (MethodSymbol)sym);
                if (icand_sup.nonEmpty() &&
                        icand_sup.head != sym &&
                        icand_sup.head.overrides(sym, icand_sup.head.enclClass(), types, true)) {
                    log.error(env.tree.pos(),
                              Errors.IllegalDefaultSuperCall(env.info.defaultSuperCallSite, Fragments.OverriddenDefault(sym, sup)));
                    break;
                }
            }
            env.info.defaultSuperCallSite = null;
        }

        if (sym.isStatic() && site.isInterface() && env.tree.hasTag(APPLY)) {
            JCMethodInvocation app = (JCMethodInvocation)env.tree;
            if (app.meth.hasTag(SELECT) &&
                    !TreeInfo.isStaticSelector(((JCFieldAccess)app.meth).selected, names)) {
                log.error(env.tree.pos(), Errors.IllegalStaticIntfMethCall(site));
            }
        }

        // Compute the identifier's instantiated type.
        // For methods, we need to compute the instance type by
        // Resolve.instantiate from the symbol's type as well as
        // any type arguments and value arguments.
        Warner noteWarner = new Warner();
        try {
            Type owntype = rs.checkMethod(
                    env,
                    site,
                    sym,
                    resultInfo,
                    argtypes,
                    typeargtypes,
                    noteWarner);

            DeferredAttr.DeferredTypeMap<Void> checkDeferredMap =
                deferredAttr.new DeferredTypeMap<>(DeferredAttr.AttrMode.CHECK, sym, env.info.pendingResolutionPhase);

            argtypes = argtypes.map(checkDeferredMap);

            if (noteWarner.hasNonSilentLint(LintCategory.UNCHECKED)) {
                chk.warnUnchecked(env.tree.pos(), Warnings.UncheckedMethInvocationApplied(kindName(sym),
                        sym.name,
                        rs.methodArguments(sym.type.getParameterTypes()),
                        rs.methodArguments(argtypes.map(checkDeferredMap)),
                        kindName(sym.location()),
                        sym.location()));
                if (resultInfo.pt != Infer.anyPoly ||
                        !owntype.hasTag(METHOD) ||
                        !owntype.isPartial()) {
                    //if this is not a partially inferred method type, erase return type. Otherwise,
                    //erasure is carried out in PartiallyInferredMethodType.check().
                    owntype = new MethodType(owntype.getParameterTypes(),
                            types.erasure(owntype.getReturnType()),
                            types.erasure(owntype.getThrownTypes()),
                            syms.methodClass);
                }
            }

            PolyKind pkind = (sym.type.hasTag(FORALL) &&
                 sym.type.getReturnType().containsAny(((ForAll)sym.type).tvars)) ?
                 PolyKind.POLY : PolyKind.STANDALONE;
            TreeInfo.setPolyKind(env.tree, pkind);

            return (resultInfo.pt == Infer.anyPoly) ?
                    owntype :
                    chk.checkMethod(owntype, sym, env, argtrees, argtypes, env.info.lastResolveVarargs(),
                            resultInfo.checkContext.inferenceContext());
        } catch (Infer.InferenceException ex) {
            //invalid target type - propagate exception outwards or report error
            //depending on the current check context
            resultInfo.checkContext.report(env.tree.pos(), ex.getDiagnostic());
            return types.createErrorType(site);
        } catch (Resolve.InapplicableMethodException ex) {
            final JCDiagnostic diag = ex.getDiagnostic();
            Resolve.InapplicableSymbolError errSym = rs.new InapplicableSymbolError(null) {
                @Override
                protected Pair<Symbol, JCDiagnostic> errCandidate() {
                    return new Pair<>(sym, diag);
                }
            };
            List<Type> argtypes2 = argtypes.map(
                    rs.new ResolveDeferredRecoveryMap(AttrMode.CHECK, sym, env.info.pendingResolutionPhase));
            JCDiagnostic errDiag = errSym.getDiagnostic(JCDiagnostic.DiagnosticType.ERROR,
                    env.tree, sym, site, sym.name, argtypes2, typeargtypes);
            log.report(errDiag);
            return types.createErrorType(site);
        }
    }

    public void visitLiteral(JCLiteral tree) {
        result = check(tree, litType(tree.typetag).constType(tree.value),
                KindSelector.VAL, resultInfo);
    }
    //where
    /** Return the type of a literal with given type tag.
     */
    Type litType(TypeTag tag) {
        return (tag == CLASS) ? syms.stringType : syms.typeOfTag[tag.ordinal()];
    }

    public void visitTypeIdent(JCPrimitiveTypeTree tree) {
        result = check(tree, syms.typeOfTag[tree.typetag.ordinal()], KindSelector.TYP, resultInfo);
    }

    public void visitTypeArray(JCArrayTypeTree tree) {
        Type etype = attribType(tree.elemtype, env);
        Type type = new ArrayType(etype, syms.arrayClass);
        result = check(tree, type, KindSelector.TYP, resultInfo);
    }

    /** Visitor method for parameterized types.
     *  Bound checking is left until later, since types are attributed
     *  before supertype structure is completely known
     */
    public void visitTypeApply(JCTypeApply tree) {
        Type owntype = types.createErrorType(tree.type);

        // Attribute functor part of application and make sure it's a class.
        Type clazztype = chk.checkClassType(tree.clazz.pos(), attribType(tree.clazz, env));

        // Attribute type parameters
        List<Type> actuals = attribTypes(tree.arguments, env);

        if (clazztype.hasTag(CLASS)) {
            List<Type> formals = clazztype.tsym.type.getTypeArguments();
            if (actuals.isEmpty()) //diamond
                actuals = formals;

            if (actuals.length() == formals.length()) {
                List<Type> a = actuals;
                List<Type> f = formals;
                while (a.nonEmpty()) {
                    a.head = a.head.withTypeVar(f.head);
                    a = a.tail;
                    f = f.tail;
                }
                // Compute the proper generic outer
                Type clazzOuter = clazztype.getEnclosingType();
                if (clazzOuter.hasTag(CLASS)) {
                    Type site;
                    JCExpression clazz = TreeInfo.typeIn(tree.clazz);
                    if (clazz.hasTag(IDENT)) {
                        site = env.enclClass.sym.type;
                    } else if (clazz.hasTag(SELECT)) {
                        site = ((JCFieldAccess) clazz).selected.type;
                    } else throw new AssertionError(""+tree);
                    if (clazzOuter.hasTag(CLASS) && site != clazzOuter) {
                        if (site.hasTag(CLASS))
                            site = types.asOuterSuper(site, clazzOuter.tsym);
                        if (site == null)
                            site = types.erasure(clazzOuter);
                        clazzOuter = site;
                    }
                }
                owntype = new ClassType(clazzOuter, actuals, clazztype.tsym,
                                        clazztype.getMetadata());
            } else {
                if (formals.length() != 0) {
                    log.error(tree.pos(),
                              Errors.WrongNumberTypeArgs(Integer.toString(formals.length())));
                } else {
                    log.error(tree.pos(), Errors.TypeDoesntTakeParams(clazztype.tsym));
                }
                owntype = types.createErrorType(tree.type);
            }
        }
        result = check(tree, owntype, KindSelector.TYP, resultInfo);
    }

    public void visitTypeUnion(JCTypeUnion tree) {
        ListBuffer<Type> multicatchTypes = new ListBuffer<>();
        ListBuffer<Type> all_multicatchTypes = null; // lazy, only if needed
        for (JCExpression typeTree : tree.alternatives) {
            Type ctype = attribType(typeTree, env);
            ctype = chk.checkType(typeTree.pos(),
                          chk.checkClassType(typeTree.pos(), ctype),
                          syms.throwableType);
            if (!ctype.isErroneous()) {
                //check that alternatives of a union type are pairwise
                //unrelated w.r.t. subtyping
                if (chk.intersects(ctype,  multicatchTypes.toList())) {
                    for (Type t : multicatchTypes) {
                        boolean sub = types.isSubtype(ctype, t);
                        boolean sup = types.isSubtype(t, ctype);
                        if (sub || sup) {
                            //assume 'a' <: 'b'
                            Type a = sub ? ctype : t;
                            Type b = sub ? t : ctype;
                            log.error(typeTree.pos(), Errors.MulticatchTypesMustBeDisjoint(a, b));
                        }
                    }
                }
                multicatchTypes.append(ctype);
                if (all_multicatchTypes != null)
                    all_multicatchTypes.append(ctype);
            } else {
                if (all_multicatchTypes == null) {
                    all_multicatchTypes = new ListBuffer<>();
                    all_multicatchTypes.appendList(multicatchTypes);
                }
                all_multicatchTypes.append(ctype);
            }
        }
        Type t = check(tree, types.lub(multicatchTypes.toList()),
                KindSelector.TYP, resultInfo.dup(CheckMode.NO_TREE_UPDATE));
        if (t.hasTag(CLASS)) {
            List<Type> alternatives =
                ((all_multicatchTypes == null) ? multicatchTypes : all_multicatchTypes).toList();
            t = new UnionClassType((ClassType) t, alternatives);
        }
        tree.type = result = t;
    }

    public void visitTypeIntersection(JCTypeIntersection tree) {
        attribTypes(tree.bounds, env);
        tree.type = result = checkIntersection(tree, tree.bounds);
    }

    public void visitTypeParameter(JCTypeParameter tree) {
        TypeVar typeVar = (TypeVar) tree.type;

        if (tree.annotations != null && tree.annotations.nonEmpty()) {
            annotate.annotateTypeParameterSecondStage(tree, tree.annotations);
        }

        if (!typeVar.getUpperBound().isErroneous()) {
            //fixup type-parameter bound computed in 'attribTypeVariables'
            typeVar.setUpperBound(checkIntersection(tree, tree.bounds));
        }
    }

    Type checkIntersection(JCTree tree, List<JCExpression> bounds) {
        Set<Type> boundSet = new HashSet<>();
        if (bounds.nonEmpty()) {
            // accept class or interface or typevar as first bound.
            bounds.head.type = checkBase(bounds.head.type, syms.unknownSymbol, bounds.head, env, false, false, false);
            boundSet.add(types.erasure(bounds.head.type));
            if (bounds.head.type.isErroneous()) {
                return bounds.head.type;
            }
            else if (bounds.head.type.hasTag(TYPEVAR)) {
                // if first bound was a typevar, do not accept further bounds.
                if (bounds.tail.nonEmpty()) {
                    log.error(bounds.tail.head.pos(),
                              Errors.TypeVarMayNotBeFollowedByOtherBounds);
                    return bounds.head.type;
                }
            } else {
                // if first bound was a class or interface, accept only interfaces
                // as further bounds.
                for (JCExpression bound : bounds.tail) {
                    bound.type = checkBase(bound.type, syms.unknownSymbol, bound, env, false, true, false);
                    if (bound.type.isErroneous()) {
                        bounds = List.of(bound);
                    }
                    else if (bound.type.hasTag(CLASS)) {
                        chk.checkNotRepeated(bound.pos(), types.erasure(bound.type), boundSet);
                    }
                }
            }
        }

        if (bounds.length() == 0) {
            return syms.objectType;
        } else if (bounds.length() == 1) {
            return bounds.head.type;
        } else {
            Type owntype = types.makeIntersectionType(TreeInfo.types(bounds));
            // ... the variable's bound is a class type flagged COMPOUND
            // (see comment for TypeVar.bound).
            // In this case, generate a class tree that represents the
            // bound class, ...
            JCExpression extending;
            List<JCExpression> implementing;
            if (!bounds.head.type.isInterface()) {
                extending = bounds.head;
                implementing = bounds.tail;
            } else {
                extending = null;
                implementing = bounds;
            }
            JCClassDecl cd = make.at(tree).ClassDef(
                make.Modifiers(PUBLIC | ABSTRACT),
                names.empty, List.nil(),
                extending, implementing, List.nil());

            ClassSymbol c = (ClassSymbol)owntype.tsym;
            Assert.check((c.flags() & COMPOUND) != 0);
            cd.sym = c;
            c.sourcefile = env.toplevel.sourcefile;

            // ... and attribute the bound class
            c.flags_field |= UNATTRIBUTED;
            Env<AttrContext> cenv = enter.classEnv(cd, env);
            typeEnvs.put(c, cenv);
            attribClass(c);
            return owntype;
        }
    }

    public void visitWildcard(JCWildcard tree) {
        //- System.err.println("visitWildcard("+tree+");");//DEBUG
        Type type = (tree.kind.kind == BoundKind.UNBOUND)
            ? syms.objectType
            : attribType(tree.inner, env);
        result = check(tree, new WildcardType(chk.checkRefType(tree.pos(), type),
                                              tree.kind.kind,
                                              syms.boundClass),
                KindSelector.TYP, resultInfo);
    }

    public void visitAnnotation(JCAnnotation tree) {
        Assert.error("should be handled in annotate");
    }

    public void visitAnnotatedType(JCAnnotatedType tree) {
        attribAnnotationTypes(tree.annotations, env);
        Type underlyingType = attribType(tree.underlyingType, env);
        Type annotatedType = underlyingType.annotatedType(Annotations.TO_BE_SET);

        if (!env.info.isNewClass)
            annotate.annotateTypeSecondStage(tree, tree.annotations, annotatedType);
        result = tree.type = annotatedType;
    }

    public void visitErroneous(JCErroneous tree) {
        if (tree.errs != null)
            for (JCTree err : tree.errs)
                attribTree(err, env, new ResultInfo(KindSelector.ERR, pt()));
        result = tree.type = syms.errType;
    }

    /** Default visitor method for all other trees.
     */
    public void visitTree(JCTree tree) {
        throw new AssertionError();
    }

    /**
     * Attribute an env for either a top level tree or class or module declaration.
     */
    public void attrib(Env<AttrContext> env) {
        switch (env.tree.getTag()) {
            case MODULEDEF:
                attribModule(env.tree.pos(), ((JCModuleDecl)env.tree).sym);
                break;
            case TOPLEVEL:
                attribTopLevel(env);
                break;
            case PACKAGEDEF:
                attribPackage(env.tree.pos(), ((JCPackageDecl) env.tree).packge);
                break;
            default:
                attribClass(env.tree.pos(), env.enclClass.sym);
        }
    }

    /**
     * Attribute a top level tree. These trees are encountered when the
     * package declaration has annotations.
     */
    public void attribTopLevel(Env<AttrContext> env) {
        JCCompilationUnit toplevel = env.toplevel;
        try {
            annotate.flush();
        } catch (CompletionFailure ex) {
            chk.completionError(toplevel.pos(), ex);
        }
    }

    public void attribPackage(DiagnosticPosition pos, PackageSymbol p) {
        try {
            annotate.flush();
            attribPackage(p);
        } catch (CompletionFailure ex) {
            chk.completionError(pos, ex);
        }
    }

    void attribPackage(PackageSymbol p) {
        Env<AttrContext> env = typeEnvs.get(p);
        chk.checkDeprecatedAnnotation(((JCPackageDecl) env.tree).pid.pos(), p);
    }

    public void attribModule(DiagnosticPosition pos, ModuleSymbol m) {
        try {
            annotate.flush();
            attribModule(m);
        } catch (CompletionFailure ex) {
            chk.completionError(pos, ex);
        }
    }

    void attribModule(ModuleSymbol m) {
        // Get environment current at the point of module definition.
        Env<AttrContext> env = enter.typeEnvs.get(m);
        attribStat(env.tree, env);
    }

    /** Main method: attribute class definition associated with given class symbol.
     *  reporting completion failures at the given position.
     *  @param pos The source position at which completion errors are to be
     *             reported.
     *  @param c   The class symbol whose definition will be attributed.
     */
    public void attribClass(DiagnosticPosition pos, ClassSymbol c) {
        try {
            annotate.flush();
            attribClass(c);
        } catch (CompletionFailure ex) {
            chk.completionError(pos, ex);
        }
    }

    /** Attribute class definition associated with given class symbol.
     *  @param c   The class symbol whose definition will be attributed.
     */
    void attribClass(ClassSymbol c) throws CompletionFailure {
        if (c.type.hasTag(ERROR)) return;

        // Check for cycles in the inheritance graph, which can arise from
        // ill-formed class files.
        chk.checkNonCyclic(null, c.type);

        Type st = types.supertype(c.type);
        if ((c.flags_field & Flags.COMPOUND) == 0) {
            // First, attribute superclass.
            if (st.hasTag(CLASS))
                attribClass((ClassSymbol)st.tsym);

            // Next attribute owner, if it is a class.
            if (c.owner.kind == TYP && c.owner.type.hasTag(CLASS))
                attribClass((ClassSymbol)c.owner);
        }

        // The previous operations might have attributed the current class
        // if there was a cycle. So we test first whether the class is still
        // UNATTRIBUTED.
        if ((c.flags_field & UNATTRIBUTED) != 0) {
            c.flags_field &= ~UNATTRIBUTED;

            // Get environment current at the point of class definition.
            Env<AttrContext> env = typeEnvs.get(c);

            // The info.lint field in the envs stored in typeEnvs is deliberately uninitialized,
            // because the annotations were not available at the time the env was created. Therefore,
            // we look up the environment chain for the first enclosing environment for which the
            // lint value is set. Typically, this is the parent env, but might be further if there
            // are any envs created as a result of TypeParameter nodes.
            Env<AttrContext> lintEnv = env;
            while (lintEnv.info.lint == null)
                lintEnv = lintEnv.next;

            // Having found the enclosing lint value, we can initialize the lint value for this class
            env.info.lint = lintEnv.info.lint.augment(c);

            Lint prevLint = chk.setLint(env.info.lint);
            JavaFileObject prev = log.useSource(c.sourcefile);
            ResultInfo prevReturnRes = env.info.returnResult;

            try {
                deferredLintHandler.flush(env.tree);
                env.info.returnResult = null;
                // java.lang.Enum may not be subclassed by a non-enum
                if (st.tsym == syms.enumSym &&
                    ((c.flags_field & (Flags.ENUM|Flags.COMPOUND)) == 0))
                    log.error(env.tree.pos(), Errors.EnumNoSubclassing);

                // Enums may not be extended by source-level classes
                if (st.tsym != null &&
                    ((st.tsym.flags_field & Flags.ENUM) != 0) &&
                    ((c.flags_field & (Flags.ENUM | Flags.COMPOUND)) == 0)) {
                    log.error(env.tree.pos(), Errors.EnumTypesNotExtensible);
                }

                if (isSerializable(c.type)) {
                    env.info.isSerializable = true;
                }

                attribClassBody(env, c);

                chk.checkDeprecatedAnnotation(env.tree.pos(), c);
                chk.checkClassOverrideEqualsAndHashIfNeeded(env.tree.pos(), c);
                chk.checkFunctionalInterface((JCClassDecl) env.tree, c);
                chk.checkLeaksNotAccessible(env, (JCClassDecl) env.tree);
            } finally {
                env.info.returnResult = prevReturnRes;
                log.useSource(prev);
                chk.setLint(prevLint);
            }

        }
    }

    public void visitImport(JCImport tree) {
        // nothing to do
    }

    public void visitModuleDef(JCModuleDecl tree) {
        tree.sym.completeUsesProvides();
        ModuleSymbol msym = tree.sym;
        Lint lint = env.outer.info.lint = env.outer.info.lint.augment(msym);
        Lint prevLint = chk.setLint(lint);
        chk.checkModuleName(tree);
        chk.checkDeprecatedAnnotation(tree, msym);

        try {
            deferredLintHandler.flush(tree.pos());
        } finally {
            chk.setLint(prevLint);
        }
    }

    /** Finish the attribution of a class. */
    private void attribClassBody(Env<AttrContext> env, ClassSymbol c) {
        JCClassDecl tree = (JCClassDecl)env.tree;
        Assert.check(c == tree.sym);

        // Validate type parameters, supertype and interfaces.
        attribStats(tree.typarams, env);
        if (!c.isAnonymous()) {
            //already checked if anonymous
            chk.validate(tree.typarams, env);
            chk.validate(tree.extending, env);
            chk.validate(tree.implementing, env);
        }

        Type st = types.supertype(c.type);
        boolean anyParentIsSealed = false;
        ListBuffer<Pair<ClassType, JCExpression>> potentiallySealedParents = new ListBuffer<>();
        if (st != Type.noType && (st.tsym.isSealed())) {
            potentiallySealedParents.add(new Pair<>((ClassType)st, tree.extending));
            anyParentIsSealed = true;
        }

        if (tree.implementing != null) {
            for (JCExpression expr : tree.implementing) {
                if (expr.type.tsym.isSealed()) {
                    potentiallySealedParents.add(new Pair<>((ClassType)expr.type, expr));
                    anyParentIsSealed = true;
                }
            }
        }

        for (Pair<ClassType, JCExpression> sealedParentPair: potentiallySealedParents) {
            if (!sealedParentPair.fst.permitted.map(t -> t.tsym).contains(c.type.tsym)) {
                boolean areNestmates = sealedParentPair.fst.tsym.outermostClass() == tree.sym.outermostClass();
                boolean isSealed = sealedParentPair.fst.tsym.isSealed();
                if (areNestmates) {
                    if (sealedParentPair.fst.tsym.isSealed() && !((ClassType)sealedParentPair.fst.tsym.type).isPermittedExplicit) {
                        sealedParentPair.fst.permitted = sealedParentPair.fst.permitted.prepend(tree.sym.type);
                    } else if (!dontErrorIfSealedExtended) {
                        log.error(sealedParentPair.snd, Errors.CantInheritFromSealed(sealedParentPair.fst.tsym));
                    }
                } else if (!dontErrorIfSealedExtended) {
                    log.error(sealedParentPair.snd, Errors.CantInheritFromSealed(sealedParentPair.fst.tsym));
                }
            }
        }

        if (anyParentIsSealed) {
            // once we have the non-final keyword this will change
            c.flags_field |= (c.flags_field & ABSTRACT) != 0 ? SEALED : FINAL;
        }

        c.markAbstractIfNeeded(types);

        // If this is a non-abstract class, check that it has no abstract
        // methods or unimplemented methods of an implemented interface.
        if ((c.flags() & (ABSTRACT | INTERFACE)) == 0) {
            chk.checkAllDefined(tree.pos(), c);
        }

        if ((c.flags() & ANNOTATION) != 0) {
            if (tree.implementing.nonEmpty())
                log.error(tree.implementing.head.pos(),
                          Errors.CantExtendIntfAnnotation);
            if (tree.typarams.nonEmpty()) {
                log.error(tree.typarams.head.pos(),
                          Errors.IntfAnnotationCantHaveTypeParams(c));
            }

            // If this annotation type has a @Repeatable, validate
            Attribute.Compound repeatable = c.getAnnotationTypeMetadata().getRepeatable();
            // If this annotation type has a @Repeatable, validate
            if (repeatable != null) {
                // get diagnostic position for error reporting
                DiagnosticPosition cbPos = getDiagnosticPosition(tree, repeatable.type);
                Assert.checkNonNull(cbPos);

                chk.validateRepeatable(c, repeatable, cbPos);
            }
        } else {
            // Check that all extended classes and interfaces
            // are compatible (i.e. no two define methods with same arguments
            // yet different return types).  (JLS 8.4.6.3)
            chk.checkCompatibleSupertypes(tree.pos(), c.type);
            if (allowDefaultMethods) {
                chk.checkDefaultMethodClashes(tree.pos(), c.type);
            }
        }

        // Check that class does not import the same parameterized interface
        // with two different argument lists.
        chk.checkClassBounds(tree.pos(), c.type);

        tree.type = c.type;

        for (List<JCTypeParameter> l = tree.typarams;
             l.nonEmpty(); l = l.tail) {
             Assert.checkNonNull(env.info.scope.findFirst(l.head.name));
        }

        // Check that a generic class doesn't extend Throwable
        if (!c.type.allparams().isEmpty() && types.isSubtype(c.type, syms.throwableType))
            log.error(tree.extending.pos(), Errors.GenericThrowable);

        // Check that all methods which implement some
        // method conform to the method they implement.
        chk.checkImplementations(tree);

        //check that a resource implementing AutoCloseable cannot throw InterruptedException
        checkAutoCloseable(tree.pos(), env, c.type);

        for (List<JCTree> l = tree.defs; l.nonEmpty(); l = l.tail) {
            // Attribute declaration
            attribStat(l.head, env);
            // Check that declarations in inner classes are not static (JLS 8.1.2)
            // Make an exception for static constants.
            if (c.owner.kind != PCK &&
                ((c.flags() & STATIC) == 0 || c.name == names.empty) &&
                (TreeInfo.flags(l.head) & (STATIC | INTERFACE)) != 0) {
                Symbol sym = null;
                if (l.head.hasTag(VARDEF)) sym = ((JCVariableDecl) l.head).sym;
                if (sym == null ||
                    sym.kind != VAR ||
                    ((VarSymbol) sym).getConstValue() == null)
                    log.error(l.head.pos(), Errors.IclsCantHaveStaticDecl(c));
            }
        }

        // Check for cycles among non-initial constructors.
        chk.checkCyclicConstructors(tree);

        // Check for cycles among annotation elements.
        chk.checkNonCyclicElements(tree);

        // Check for proper use of serialVersionUID
        if (env.info.lint.isEnabled(LintCategory.SERIAL)
                && isSerializable(c.type)
                && (c.flags() & (Flags.ENUM | Flags.INTERFACE)) == 0
                && !c.isAnonymous()) {
            checkSerialVersionUID(tree, c);
        }
        if (allowTypeAnnos) {
            // Correctly organize the postions of the type annotations
            typeAnnotations.organizeTypeAnnotationsBodies(tree);

            // Check type annotations applicability rules
            validateTypeAnnotations(tree, false);
        }
    }
        // where
        /** get a diagnostic position for an attribute of Type t, or null if attribute missing */
        private DiagnosticPosition getDiagnosticPosition(JCClassDecl tree, Type t) {
            for(List<JCAnnotation> al = tree.mods.annotations; !al.isEmpty(); al = al.tail) {
                if (types.isSameType(al.head.annotationType.type, t))
                    return al.head.pos();
            }

            return null;
        }

        /** check if a type is a subtype of Serializable, if that is available. */
        boolean isSerializable(Type t) {
            try {
                syms.serializableType.complete();
            }
            catch (CompletionFailure e) {
                return false;
            }
            return types.isSubtype(t, syms.serializableType);
        }

        /** Check that an appropriate serialVersionUID member is defined. */
        private void checkSerialVersionUID(JCClassDecl tree, ClassSymbol c) {

            // check for presence of serialVersionUID
            VarSymbol svuid = null;
            for (Symbol sym : c.members().getSymbolsByName(names.serialVersionUID)) {
                if (sym.kind == VAR) {
                    svuid = (VarSymbol)sym;
                    break;
                }
            }

            if (svuid == null) {
                log.warning(LintCategory.SERIAL,
                        tree.pos(), Warnings.MissingSVUID(c));
                return;
            }

            // check that it is static final
            if ((svuid.flags() & (STATIC | FINAL)) !=
                (STATIC | FINAL))
                log.warning(LintCategory.SERIAL,
                        TreeInfo.diagnosticPositionFor(svuid, tree), Warnings.ImproperSVUID(c));

            // check that it is long
            else if (!svuid.type.hasTag(LONG))
                log.warning(LintCategory.SERIAL,
                        TreeInfo.diagnosticPositionFor(svuid, tree), Warnings.LongSVUID(c));

            // check constant
            else if (svuid.getConstValue() == null)
                log.warning(LintCategory.SERIAL,
                        TreeInfo.diagnosticPositionFor(svuid, tree), Warnings.ConstantSVUID(c));
        }

    private Type capture(Type type) {
        return types.capture(type);
    }

    private void setSyntheticVariableType(JCVariableDecl tree, Type type) {
        if (type.isErroneous()) {
            tree.vartype = make.at(Position.NOPOS).Erroneous();
        } else {
            tree.vartype = make.at(Position.NOPOS).Type(type);
        }
    }

    public void validateTypeAnnotations(JCTree tree, boolean sigOnly) {
        tree.accept(new TypeAnnotationsValidator(sigOnly));
    }
    //where
    private final class TypeAnnotationsValidator extends TreeScanner {

        private final boolean sigOnly;
        public TypeAnnotationsValidator(boolean sigOnly) {
            this.sigOnly = sigOnly;
        }

        public void visitAnnotation(JCAnnotation tree) {
            chk.validateTypeAnnotation(tree, false);
            super.visitAnnotation(tree);
        }
        public void visitAnnotatedType(JCAnnotatedType tree) {
            if (!tree.underlyingType.type.isErroneous()) {
                super.visitAnnotatedType(tree);
            }
        }
        public void visitTypeParameter(JCTypeParameter tree) {
            chk.validateTypeAnnotations(tree.annotations, true);
            scan(tree.bounds);
            // Don't call super.
            // This is needed because above we call validateTypeAnnotation with
            // false, which would forbid annotations on type parameters.
            // super.visitTypeParameter(tree);
        }
        public void visitMethodDef(JCMethodDecl tree) {
            if (tree.recvparam != null &&
                    !tree.recvparam.vartype.type.isErroneous()) {
                checkForDeclarationAnnotations(tree.recvparam.mods.annotations,
                        tree.recvparam.vartype.type.tsym);
            }
            if (tree.restype != null && tree.restype.type != null) {
                validateAnnotatedType(tree.restype, tree.restype.type);
            }
            if (sigOnly) {
                scan(tree.mods);
                scan(tree.restype);
                scan(tree.typarams);
                scan(tree.recvparam);
                scan(tree.params);
                scan(tree.thrown);
            } else {
                scan(tree.defaultValue);
                scan(tree.body);
            }
        }
        public void visitVarDef(final JCVariableDecl tree) {
            //System.err.println("validateTypeAnnotations.visitVarDef " + tree);
            if (tree.sym != null && tree.sym.type != null && !tree.isImplicitlyTyped())
                validateAnnotatedType(tree.vartype, tree.sym.type);
            scan(tree.mods);
            scan(tree.vartype);
            if (!sigOnly) {
                scan(tree.init);
            }
        }
        public void visitTypeCast(JCTypeCast tree) {
            if (tree.clazz != null && tree.clazz.type != null)
                validateAnnotatedType(tree.clazz, tree.clazz.type);
            super.visitTypeCast(tree);
        }
        public void visitTypeTest(JCInstanceOf tree) {
            if (tree.clazz != null && tree.clazz.type != null)
                validateAnnotatedType(tree.clazz, tree.clazz.type);
            super.visitTypeTest(tree);
        }
        public void visitNewClass(JCNewClass tree) {
            if (tree.clazz != null && tree.clazz.type != null) {
                if (tree.clazz.hasTag(ANNOTATED_TYPE)) {
                    checkForDeclarationAnnotations(((JCAnnotatedType) tree.clazz).annotations,
                            tree.clazz.type.tsym);
                }
                if (tree.def != null) {
                    checkForDeclarationAnnotations(tree.def.mods.annotations, tree.clazz.type.tsym);
                }

                validateAnnotatedType(tree.clazz, tree.clazz.type);
            }
            super.visitNewClass(tree);
        }
        public void visitNewArray(JCNewArray tree) {
            if (tree.elemtype != null && tree.elemtype.type != null) {
                if (tree.elemtype.hasTag(ANNOTATED_TYPE)) {
                    checkForDeclarationAnnotations(((JCAnnotatedType) tree.elemtype).annotations,
                            tree.elemtype.type.tsym);
                }
                validateAnnotatedType(tree.elemtype, tree.elemtype.type);
            }
            super.visitNewArray(tree);
        }
        public void visitClassDef(JCClassDecl tree) {
            //System.err.println("validateTypeAnnotations.visitClassDef " + tree);
            if (sigOnly) {
                scan(tree.mods);
                scan(tree.typarams);
                scan(tree.extending);
                scan(tree.implementing);
            }
            for (JCTree member : tree.defs) {
                if (member.hasTag(Tag.CLASSDEF)) {
                    continue;
                }
                scan(member);
            }
        }
        public void visitBlock(JCBlock tree) {
            if (!sigOnly) {
                scan(tree.stats);
            }
        }

        /* I would want to model this after
         * com.sun.tools.javac.comp.Check.Validator.visitSelectInternal(JCFieldAccess)
         * and override visitSelect and visitTypeApply.
         * However, we only set the annotated type in the top-level type
         * of the symbol.
         * Therefore, we need to override each individual location where a type
         * can occur.
         */
        private void validateAnnotatedType(final JCTree errtree, final Type type) {
            //System.err.println("Attr.validateAnnotatedType: " + errtree + " type: " + type);

            if (type.isPrimitiveOrVoid()) {
                return;
            }

            JCTree enclTr = errtree;
            Type enclTy = type;

            boolean repeat = true;
            while (repeat) {
                if (enclTr.hasTag(TYPEAPPLY)) {
                    List<Type> tyargs = enclTy.getTypeArguments();
                    List<JCExpression> trargs = ((JCTypeApply)enclTr).getTypeArguments();
                    if (trargs.length() > 0) {
                        // Nothing to do for diamonds
                        if (tyargs.length() == trargs.length()) {
                            for (int i = 0; i < tyargs.length(); ++i) {
                                validateAnnotatedType(trargs.get(i), tyargs.get(i));
                            }
                        }
                        // If the lengths don't match, it's either a diamond
                        // or some nested type that redundantly provides
                        // type arguments in the tree.
                    }

                    // Look at the clazz part of a generic type
                    enclTr = ((JCTree.JCTypeApply)enclTr).clazz;
                }

                if (enclTr.hasTag(SELECT)) {
                    enclTr = ((JCTree.JCFieldAccess)enclTr).getExpression();
                    if (enclTy != null &&
                            !enclTy.hasTag(NONE)) {
                        enclTy = enclTy.getEnclosingType();
                    }
                } else if (enclTr.hasTag(ANNOTATED_TYPE)) {
                    JCAnnotatedType at = (JCTree.JCAnnotatedType) enclTr;
                    if (enclTy == null || enclTy.hasTag(NONE)) {
                        if (at.getAnnotations().size() == 1) {
                            log.error(at.underlyingType.pos(), Errors.CantTypeAnnotateScoping1(at.getAnnotations().head.attribute));
                        } else {
                            ListBuffer<Attribute.Compound> comps = new ListBuffer<>();
                            for (JCAnnotation an : at.getAnnotations()) {
                                comps.add(an.attribute);
                            }
                            log.error(at.underlyingType.pos(), Errors.CantTypeAnnotateScoping(comps.toList()));
                        }
                        repeat = false;
                    }
                    enclTr = at.underlyingType;
                    // enclTy doesn't need to be changed
                } else if (enclTr.hasTag(IDENT)) {
                    repeat = false;
                } else if (enclTr.hasTag(JCTree.Tag.WILDCARD)) {
                    JCWildcard wc = (JCWildcard) enclTr;
                    if (wc.getKind() == JCTree.Kind.EXTENDS_WILDCARD ||
                            wc.getKind() == JCTree.Kind.SUPER_WILDCARD) {
                        validateAnnotatedType(wc.getBound(), wc.getBound().type);
                    } else {
                        // Nothing to do for UNBOUND
                    }
                    repeat = false;
                } else if (enclTr.hasTag(TYPEARRAY)) {
                    JCArrayTypeTree art = (JCArrayTypeTree) enclTr;
                    validateAnnotatedType(art.getType(), art.elemtype.type);
                    repeat = false;
                } else if (enclTr.hasTag(TYPEUNION)) {
                    JCTypeUnion ut = (JCTypeUnion) enclTr;
                    for (JCTree t : ut.getTypeAlternatives()) {
                        validateAnnotatedType(t, t.type);
                    }
                    repeat = false;
                } else if (enclTr.hasTag(TYPEINTERSECTION)) {
                    JCTypeIntersection it = (JCTypeIntersection) enclTr;
                    for (JCTree t : it.getBounds()) {
                        validateAnnotatedType(t, t.type);
                    }
                    repeat = false;
                } else if (enclTr.getKind() == JCTree.Kind.PRIMITIVE_TYPE ||
                           enclTr.getKind() == JCTree.Kind.ERRONEOUS) {
                    repeat = false;
                } else {
                    Assert.error("Unexpected tree: " + enclTr + " with kind: " + enclTr.getKind() +
                            " within: "+ errtree + " with kind: " + errtree.getKind());
                }
            }
        }

        private void checkForDeclarationAnnotations(List<? extends JCAnnotation> annotations,
                Symbol sym) {
            // Ensure that no declaration annotations are present.
            // Note that a tree type might be an AnnotatedType with
            // empty annotations, if only declaration annotations were given.
            // This method will raise an error for such a type.
            for (JCAnnotation ai : annotations) {
                if (!ai.type.isErroneous() &&
                        typeAnnotations.annotationTargetType(ai.attribute, sym) == TypeAnnotations.AnnotationType.DECLARATION) {
                    log.error(ai.pos(), Errors.AnnotationTypeNotApplicableToType(ai.type));
                }
            }
        }
    }

    // <editor-fold desc="post-attribution visitor">

    /**
     * Handle missing types/symbols in an AST. This routine is useful when
     * the compiler has encountered some errors (which might have ended up
     * terminating attribution abruptly); if the compiler is used in fail-over
     * mode (e.g. by an IDE) and the AST contains semantic errors, this routine
     * prevents NPE to be progagated during subsequent compilation steps.
     */
    public void postAttr(JCTree tree) {
        new PostAttrAnalyzer().scan(tree);
    }

    class PostAttrAnalyzer extends TreeScanner {

        private void initTypeIfNeeded(JCTree that) {
            if (that.type == null) {
                if (that.hasTag(METHODDEF)) {
                    that.type = dummyMethodType((JCMethodDecl)that);
                } else {
                    that.type = syms.unknownType;
                }
            }
        }

        /* Construct a dummy method type. If we have a method declaration,
         * and the declared return type is void, then use that return type
         * instead of UNKNOWN to avoid spurious error messages in lambda
         * bodies (see:JDK-8041704).
         */
        private Type dummyMethodType(JCMethodDecl md) {
            Type restype = syms.unknownType;
            if (md != null && md.restype != null && md.restype.hasTag(TYPEIDENT)) {
                JCPrimitiveTypeTree prim = (JCPrimitiveTypeTree)md.restype;
                if (prim.typetag == VOID)
                    restype = syms.voidType;
            }
            return new MethodType(List.nil(), restype,
                                  List.nil(), syms.methodClass);
        }
        private Type dummyMethodType() {
            return dummyMethodType(null);
        }

        @Override
        public void scan(JCTree tree) {
            if (tree == null) return;
            if (tree instanceof JCExpression) {
                initTypeIfNeeded(tree);
            }
            super.scan(tree);
        }

        @Override
        public void visitIdent(JCIdent that) {
            if (that.sym == null) {
                that.sym = syms.unknownSymbol;
            }
        }

        @Override
        public void visitSelect(JCFieldAccess that) {
            if (that.sym == null) {
                that.sym = syms.unknownSymbol;
            }
            super.visitSelect(that);
        }

        @Override
        public void visitClassDef(JCClassDecl that) {
            initTypeIfNeeded(that);
            if (that.sym == null) {
                that.sym = new ClassSymbol(0, that.name, that.type, syms.noSymbol);
            }
            super.visitClassDef(that);
        }

        @Override
        public void visitMethodDef(JCMethodDecl that) {
            initTypeIfNeeded(that);
            if (that.sym == null) {
                that.sym = new MethodSymbol(0, that.name, that.type, syms.noSymbol);
            }
            super.visitMethodDef(that);
        }

        @Override
        public void visitVarDef(JCVariableDecl that) {
            initTypeIfNeeded(that);
            if (that.sym == null) {
                that.sym = new VarSymbol(0, that.name, that.type, syms.noSymbol);
                that.sym.adr = 0;
            }
            if (that.vartype == null) {
                that.vartype = make.at(Position.NOPOS).Erroneous();
            }
            super.visitVarDef(that);
        }

        @Override
        public void visitNewClass(JCNewClass that) {
            if (that.constructor == null) {
                that.constructor = new MethodSymbol(0, names.init,
                        dummyMethodType(), syms.noSymbol);
            }
            if (that.constructorType == null) {
                that.constructorType = syms.unknownType;
            }
            super.visitNewClass(that);
        }

        @Override
        public void visitAssignop(JCAssignOp that) {
            if (that.operator == null) {
                that.operator = new OperatorSymbol(names.empty, dummyMethodType(),
                        -1, syms.noSymbol);
            }
            super.visitAssignop(that);
        }

        @Override
        public void visitBinary(JCBinary that) {
            if (that.operator == null) {
                that.operator = new OperatorSymbol(names.empty, dummyMethodType(),
                        -1, syms.noSymbol);
            }
            super.visitBinary(that);
        }

        @Override
        public void visitUnary(JCUnary that) {
            if (that.operator == null) {
                that.operator = new OperatorSymbol(names.empty, dummyMethodType(),
                        -1, syms.noSymbol);
            }
            super.visitUnary(that);
        }

        @Override
        public void visitReference(JCMemberReference that) {
            super.visitReference(that);
            if (that.sym == null) {
                that.sym = new MethodSymbol(0, names.empty, dummyMethodType(),
                        syms.noSymbol);
            }
        }
    }
    // </editor-fold>

    public void setPackageSymbols(JCExpression pid, Symbol pkg) {
        new TreeScanner() {
            Symbol packge = pkg;
            @Override
            public void visitIdent(JCIdent that) {
                that.sym = packge;
            }

            @Override
            public void visitSelect(JCFieldAccess that) {
                that.sym = packge;
                packge = packge.owner;
                super.visitSelect(that);
            }
        }.scan(pid);
    }

}<|MERGE_RESOLUTION|>--- conflicted
+++ resolved
@@ -3099,10 +3099,7 @@
             } else {
                 lambdaEnv = env.dup(that, env.info.dup(env.info.scope.dup()));
             }
-<<<<<<< HEAD
-=======
             lambdaEnv.info.yieldResult = null;
->>>>>>> aeedfd44
             return lambdaEnv;
         }
 
