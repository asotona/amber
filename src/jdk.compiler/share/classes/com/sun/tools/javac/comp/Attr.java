--- conflicted
+++ resolved
@@ -1785,39 +1785,6 @@
                         checkCastablePattern(pat.pos(), seltype, primaryType);
                         Type patternType = types.erasure(primaryType);
                         checkCaseLabelDominated(pat.pos(), coveredTypesForPatterns, patternType);
-<<<<<<< HEAD
-                    }
-                    currentBindings = matchBindingsComputer.switchCase(pat, currentBindings, matchBindings);
-                }
-                if (c.guard != null) {
-                    MatchBindings afterPattern = currentBindings;
-                    Env<AttrContext> bodyEnv = bindingEnv(env, currentBindings.bindingsWhenTrue);
-                    try {
-                        attribExpr(c.guard, bodyEnv, syms.booleanType);
-                    } finally {
-                        bodyEnv.info.scope.leave();
-                    }
-                    currentBindings = matchBindingsComputer.caseGuard(c, afterPattern, matchBindings);
-                }
-
-                Optional<JCCaseLabel> patternCandidate =
-                        c.labels.stream().filter(label -> label.isPattern()).findAny();
-
-                if (patternCandidate.isPresent()) {
-                    boolean unconditional = TreeInfo.unconditionalCase(c) &&
-                                            TreeInfo.primaryPatternType(patternCandidate.get()).total();
-                    JCPattern pat = (JCPattern) patternCandidate.get();
-                    var primary = TreeInfo.primaryPatternType(pat);
-                    Type patternType = types.erasure(primary.type());
-                    boolean isTotal = unconditional &&
-                                      !patternType.isErroneous() &&
-                                      types.isSubtype(types.erasure(seltype), patternType);
-                    if (isTotal) {
-                        if (hasTotalPattern) {
-                            log.error(pat.pos(), Errors.DuplicateTotalPattern);
-                        } else if (hasDefault) {
-                            log.error(pat.pos(), Errors.TotalPatternAndDefault);
-=======
                         JCExpression guard = ((JCPattern) pat).guard;
                         if (guard != null) {
                             MatchBindings afterPattern = matchBindings;
@@ -1828,7 +1795,6 @@
                                 bodyEnv.info.scope.leave();
                             }
                             matchBindings = matchBindingsComputer.caseGuard(c, afterPattern, matchBindings);
->>>>>>> 8c1b413e
                         }
                         boolean unconditional = TreeInfo.unconditionalCaseLabel(pat);
                         boolean isTotal = unconditional &&
