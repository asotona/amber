/*
 * Copyright (c) 1999, 2021, Oracle and/or its affiliates. All rights reserved.
 * DO NOT ALTER OR REMOVE COPYRIGHT NOTICES OR THIS FILE HEADER.
 *
 * This code is free software; you can redistribute it and/or modify it
 * under the terms of the GNU General Public License version 2 only, as
 * published by the Free Software Foundation.  Oracle designates this
 * particular file as subject to the "Classpath" exception as provided
 * by Oracle in the LICENSE file that accompanied this code.
 *
 * This code is distributed in the hope that it will be useful, but WITHOUT
 * ANY WARRANTY; without even the implied warranty of MERCHANTABILITY or
 * FITNESS FOR A PARTICULAR PURPOSE.  See the GNU General Public License
 * version 2 for more details (a copy is included in the LICENSE file that
 * accompanied this code).
 *
 * You should have received a copy of the GNU General Public License version
 * 2 along with this work; if not, write to the Free Software Foundation,
 * Inc., 51 Franklin St, Fifth Floor, Boston, MA 02110-1301 USA.
 *
 * Please contact Oracle, 500 Oracle Parkway, Redwood Shores, CA 94065 USA
 * or visit www.oracle.com if you need additional information or have any
 * questions.
 */

package com.sun.tools.javac.comp;

import java.util.*;
import java.util.function.BiConsumer;
<<<<<<< HEAD
import java.util.stream.Stream;
=======
>>>>>>> c8add223

import javax.lang.model.element.ElementKind;
import javax.tools.JavaFileObject;

import com.sun.source.tree.CaseTree;
import com.sun.source.tree.IdentifierTree;
import com.sun.source.tree.MemberReferenceTree.ReferenceMode;
import com.sun.source.tree.MemberSelectTree;
import com.sun.source.tree.TreeVisitor;
import com.sun.source.util.SimpleTreeVisitor;
import com.sun.tools.javac.code.*;
import com.sun.tools.javac.code.Lint.LintCategory;
import com.sun.tools.javac.code.Scope.WriteableScope;
import com.sun.tools.javac.code.Source.Feature;
import com.sun.tools.javac.code.Symbol.*;
import com.sun.tools.javac.code.Type.*;
import com.sun.tools.javac.code.TypeMetadata.Annotations;
import com.sun.tools.javac.code.Types.FunctionDescriptorLookupError;
import com.sun.tools.javac.comp.ArgumentAttr.LocalCacheContext;
import com.sun.tools.javac.comp.Check.CheckContext;
import com.sun.tools.javac.comp.DeferredAttr.AttrMode;
import com.sun.tools.javac.comp.MatchBindingsComputer.MatchBindings;
import com.sun.tools.javac.jvm.*;
import static com.sun.tools.javac.resources.CompilerProperties.Fragments.Diamond;
import static com.sun.tools.javac.resources.CompilerProperties.Fragments.DiamondInvalidArg;
import static com.sun.tools.javac.resources.CompilerProperties.Fragments.DiamondInvalidArgs;
import com.sun.tools.javac.resources.CompilerProperties.Errors;
import com.sun.tools.javac.resources.CompilerProperties.Fragments;
import com.sun.tools.javac.resources.CompilerProperties.Warnings;
import com.sun.tools.javac.tree.*;
import com.sun.tools.javac.tree.JCTree.*;
import com.sun.tools.javac.tree.JCTree.JCPolyExpression.*;
import com.sun.tools.javac.util.*;
import com.sun.tools.javac.util.DefinedBy.Api;
import com.sun.tools.javac.util.JCDiagnostic.DiagnosticPosition;
import com.sun.tools.javac.util.JCDiagnostic.Error;
import com.sun.tools.javac.util.JCDiagnostic.Fragment;
import com.sun.tools.javac.util.JCDiagnostic.Warning;
import com.sun.tools.javac.util.List;

import static com.sun.tools.javac.code.Flags.*;
import static com.sun.tools.javac.code.Flags.ANNOTATION;
import static com.sun.tools.javac.code.Flags.BLOCK;
import static com.sun.tools.javac.code.Kinds.*;
import static com.sun.tools.javac.code.Kinds.Kind.*;
import static com.sun.tools.javac.code.TypeTag.*;
import static com.sun.tools.javac.code.TypeTag.WILDCARD;
import static com.sun.tools.javac.tree.JCTree.Tag.*;
import com.sun.tools.javac.util.JCDiagnostic.DiagnosticFlag;

/** This is the main context-dependent analysis phase in GJC. It
 *  encompasses name resolution, type checking and constant folding as
 *  subtasks. Some subtasks involve auxiliary classes.
 *  @see Check
 *  @see Resolve
 *  @see ConstFold
 *  @see Infer
 *
 *  <p><b>This is NOT part of any supported API.
 *  If you write code that depends on this, you do so at your own risk.
 *  This code and its internal interfaces are subject to change or
 *  deletion without notice.</b>
 */
public class Attr extends JCTree.Visitor {
    protected static final Context.Key<Attr> attrKey = new Context.Key<>();

    final Names names;
    final Log log;
    final Symtab syms;
    final Resolve rs;
    final Operators operators;
    final Infer infer;
    final Analyzer analyzer;
    final DeferredAttr deferredAttr;
    final Check chk;
    final Flow flow;
    final MemberEnter memberEnter;
    final TypeEnter typeEnter;
    final TreeMaker make;
    final ConstFold cfolder;
    final Enter enter;
    final Target target;
    final Types types;
    final Preview preview;
    final JCDiagnostic.Factory diags;
    final TypeAnnotations typeAnnotations;
    final DeferredLintHandler deferredLintHandler;
    final TypeEnvs typeEnvs;
    final Dependencies dependencies;
    final Annotate annotate;
    final ArgumentAttr argumentAttr;
    final MatchBindingsComputer matchBindingsComputer;
    final AttrRecover attrRecover;

    public static Attr instance(Context context) {
        Attr instance = context.get(attrKey);
        if (instance == null)
            instance = new Attr(context);
        return instance;
    }

    protected Attr(Context context) {
        context.put(attrKey, this);

        names = Names.instance(context);
        log = Log.instance(context);
        syms = Symtab.instance(context);
        rs = Resolve.instance(context);
        operators = Operators.instance(context);
        chk = Check.instance(context);
        flow = Flow.instance(context);
        memberEnter = MemberEnter.instance(context);
        typeEnter = TypeEnter.instance(context);
        make = TreeMaker.instance(context);
        enter = Enter.instance(context);
        infer = Infer.instance(context);
        analyzer = Analyzer.instance(context);
        deferredAttr = DeferredAttr.instance(context);
        cfolder = ConstFold.instance(context);
        target = Target.instance(context);
        types = Types.instance(context);
        preview = Preview.instance(context);
        diags = JCDiagnostic.Factory.instance(context);
        annotate = Annotate.instance(context);
        typeAnnotations = TypeAnnotations.instance(context);
        deferredLintHandler = DeferredLintHandler.instance(context);
        typeEnvs = TypeEnvs.instance(context);
        dependencies = Dependencies.instance(context);
        argumentAttr = ArgumentAttr.instance(context);
        matchBindingsComputer = MatchBindingsComputer.instance(context);
        attrRecover = AttrRecover.instance(context);

        Options options = Options.instance(context);

        Source source = Source.instance(context);
        allowPoly = Feature.POLY.allowedInSource(source);
        allowTypeAnnos = Feature.TYPE_ANNOTATIONS.allowedInSource(source);
        allowLambda = Feature.LAMBDA.allowedInSource(source);
        allowDefaultMethods = Feature.DEFAULT_METHODS.allowedInSource(source);
        allowStaticInterfaceMethods = Feature.STATIC_INTERFACE_METHODS.allowedInSource(source);
        allowReifiableTypesInInstanceof = Feature.REIFIABLE_TYPES_INSTANCEOF.allowedInSource(source);
        allowRecords = Feature.RECORDS.allowedInSource(source);
        allowPatternSwitch = (preview.isEnabled() || !preview.isPreview(Feature.PATTERN_SWITCH)) &&
                             Feature.PATTERN_SWITCH.allowedInSource(source);
        sourceName = source.name;
        useBeforeDeclarationWarning = options.isSet("useBeforeDeclarationWarning");

        statInfo = new ResultInfo(KindSelector.NIL, Type.noType);
        varAssignmentInfo = new ResultInfo(KindSelector.ASG, Type.noType);
        unknownExprInfo = new ResultInfo(KindSelector.VAL, Type.noType);
        methodAttrInfo = new MethodAttrInfo();
        unknownTypeInfo = new ResultInfo(KindSelector.TYP, Type.noType);
        unknownTypeExprInfo = new ResultInfo(KindSelector.VAL_TYP, Type.noType);
        recoveryInfo = new RecoveryInfo(deferredAttr.emptyDeferredAttrContext);
    }

    /** Switch: support target-typing inference
     */
    boolean allowPoly;

    /** Switch: support type annotations.
     */
    boolean allowTypeAnnos;

    /** Switch: support lambda expressions ?
     */
    boolean allowLambda;

    /** Switch: support default methods ?
     */
    boolean allowDefaultMethods;

    /** Switch: static interface methods enabled?
     */
    boolean allowStaticInterfaceMethods;

    /** Switch: reifiable types in instanceof enabled?
     */
    boolean allowReifiableTypesInInstanceof;

    /** Are records allowed
     */
    private final boolean allowRecords;

    /** Are patterns in switch allowed
     */
    private final boolean allowPatternSwitch;

    /**
     * Switch: warn about use of variable before declaration?
     * RFE: 6425594
     */
    boolean useBeforeDeclarationWarning;

    /**
     * Switch: name of source level; used for error reporting.
     */
    String sourceName;

    /** Check kind and type of given tree against protokind and prototype.
     *  If check succeeds, store type in tree and return it.
     *  If check fails, store errType in tree and return it.
     *  No checks are performed if the prototype is a method type.
     *  It is not necessary in this case since we know that kind and type
     *  are correct.
     *
     *  @param tree     The tree whose kind and type is checked
     *  @param found    The computed type of the tree
     *  @param ownkind  The computed kind of the tree
     *  @param resultInfo  The expected result of the tree
     */
    Type check(final JCTree tree,
               final Type found,
               final KindSelector ownkind,
               final ResultInfo resultInfo) {
        InferenceContext inferenceContext = resultInfo.checkContext.inferenceContext();
        Type owntype;
        boolean shouldCheck = !found.hasTag(ERROR) &&
                !resultInfo.pt.hasTag(METHOD) &&
                !resultInfo.pt.hasTag(FORALL);
        if (shouldCheck && !ownkind.subset(resultInfo.pkind)) {
            log.error(tree.pos(),
                      Errors.UnexpectedType(resultInfo.pkind.kindNames(),
                                            ownkind.kindNames()));
            owntype = types.createErrorType(found);
        } else if (allowPoly && inferenceContext.free(found)) {
            //delay the check if there are inference variables in the found type
            //this means we are dealing with a partially inferred poly expression
            owntype = shouldCheck ? resultInfo.pt : found;
            if (resultInfo.checkMode.installPostInferenceHook()) {
                inferenceContext.addFreeTypeListener(List.of(found),
                        instantiatedContext -> {
                            ResultInfo pendingResult =
                                    resultInfo.dup(inferenceContext.asInstType(resultInfo.pt));
                            check(tree, inferenceContext.asInstType(found), ownkind, pendingResult);
                        });
            }
        } else {
            owntype = shouldCheck ?
            resultInfo.check(tree, found) :
            found;
        }
        if (resultInfo.checkMode.updateTreeType()) {
            tree.type = owntype;
        }
        return owntype;
    }

    /** Is given blank final variable assignable, i.e. in a scope where it
     *  may be assigned to even though it is final?
     *  @param v      The blank final variable.
     *  @param env    The current environment.
     */
    boolean isAssignableAsBlankFinal(VarSymbol v, Env<AttrContext> env) {
        Symbol owner = env.info.scope.owner;
           // owner refers to the innermost variable, method or
           // initializer block declaration at this point.
        boolean isAssignable =
            v.owner == owner
            ||
            ((owner.name == names.init ||    // i.e. we are in a constructor
              owner.kind == VAR ||           // i.e. we are in a variable initializer
              (owner.flags() & BLOCK) != 0)  // i.e. we are in an initializer block
             &&
             v.owner == owner.owner
             &&
             ((v.flags() & STATIC) != 0) == Resolve.isStatic(env));
        boolean insideCompactConstructor = env.enclMethod != null && TreeInfo.isCompactConstructor(env.enclMethod);
        return isAssignable & !insideCompactConstructor;
    }

    /** Check that variable can be assigned to.
     *  @param pos    The current source code position.
     *  @param v      The assigned variable
     *  @param base   If the variable is referred to in a Select, the part
     *                to the left of the `.', null otherwise.
     *  @param env    The current environment.
     */
    void checkAssignable(DiagnosticPosition pos, VarSymbol v, JCTree base, Env<AttrContext> env) {
        if (v.name == names._this) {
            log.error(pos, Errors.CantAssignValToThis);
        } else if ((v.flags() & FINAL) != 0 &&
            ((v.flags() & HASINIT) != 0
             ||
             !((base == null ||
               TreeInfo.isThisQualifier(base)) &&
               isAssignableAsBlankFinal(v, env)))) {
            if (v.isResourceVariable()) { //TWR resource
                log.error(pos, Errors.TryResourceMayNotBeAssigned(v));
            } else {
                log.error(pos, Errors.CantAssignValToFinalVar(v));
            }
        }
    }

    /** Does tree represent a static reference to an identifier?
     *  It is assumed that tree is either a SELECT or an IDENT.
     *  We have to weed out selects from non-type names here.
     *  @param tree    The candidate tree.
     */
    boolean isStaticReference(JCTree tree) {
        if (tree.hasTag(SELECT)) {
            Symbol lsym = TreeInfo.symbol(((JCFieldAccess) tree).selected);
            if (lsym == null || lsym.kind != TYP) {
                return false;
            }
        }
        return true;
    }

    /** Is this symbol a type?
     */
    static boolean isType(Symbol sym) {
        return sym != null && sym.kind == TYP;
    }

    /** The current `this' symbol.
     *  @param env    The current environment.
     */
    Symbol thisSym(DiagnosticPosition pos, Env<AttrContext> env) {
        return rs.resolveSelf(pos, env, env.enclClass.sym, names._this);
    }

    /** Attribute a parsed identifier.
     * @param tree Parsed identifier name
     * @param topLevel The toplevel to use
     */
    public Symbol attribIdent(JCTree tree, JCCompilationUnit topLevel) {
        Env<AttrContext> localEnv = enter.topLevelEnv(topLevel);
        localEnv.enclClass = make.ClassDef(make.Modifiers(0),
                                           syms.errSymbol.name,
                                           null, null, null, null);
        localEnv.enclClass.sym = syms.errSymbol;
        return attribIdent(tree, localEnv);
    }

    /** Attribute a parsed identifier.
     * @param tree Parsed identifier name
     * @param env The env to use
     */
    public Symbol attribIdent(JCTree tree, Env<AttrContext> env) {
        return tree.accept(identAttributer, env);
    }
    // where
        private TreeVisitor<Symbol,Env<AttrContext>> identAttributer = new IdentAttributer();
        private class IdentAttributer extends SimpleTreeVisitor<Symbol,Env<AttrContext>> {
            @Override @DefinedBy(Api.COMPILER_TREE)
            public Symbol visitMemberSelect(MemberSelectTree node, Env<AttrContext> env) {
                Symbol site = visit(node.getExpression(), env);
                if (site.kind == ERR || site.kind == ABSENT_TYP || site.kind == HIDDEN)
                    return site;
                Name name = (Name)node.getIdentifier();
                if (site.kind == PCK) {
                    env.toplevel.packge = (PackageSymbol)site;
                    return rs.findIdentInPackage(null, env, (TypeSymbol)site, name,
                            KindSelector.TYP_PCK);
                } else {
                    env.enclClass.sym = (ClassSymbol)site;
                    return rs.findMemberType(env, site.asType(), name, (TypeSymbol)site);
                }
            }

            @Override @DefinedBy(Api.COMPILER_TREE)
            public Symbol visitIdentifier(IdentifierTree node, Env<AttrContext> env) {
                return rs.findIdent(null, env, (Name)node.getName(), KindSelector.TYP_PCK);
            }
        }

    public Type coerce(Type etype, Type ttype) {
        return cfolder.coerce(etype, ttype);
    }

    public Type attribType(JCTree node, TypeSymbol sym) {
        Env<AttrContext> env = typeEnvs.get(sym);
        Env<AttrContext> localEnv = env.dup(node, env.info.dup());
        return attribTree(node, localEnv, unknownTypeInfo);
    }

    public Type attribImportQualifier(JCImport tree, Env<AttrContext> env) {
        // Attribute qualifying package or class.
        JCFieldAccess s = (JCFieldAccess)tree.qualid;
        return attribTree(s.selected, env,
                          new ResultInfo(tree.staticImport ?
                                         KindSelector.TYP : KindSelector.TYP_PCK,
                       Type.noType));
    }

    public Env<AttrContext> attribExprToTree(JCTree expr, Env<AttrContext> env, JCTree tree) {
        return attribToTree(expr, env, tree, unknownExprInfo);
    }

    public Env<AttrContext> attribStatToTree(JCTree stmt, Env<AttrContext> env, JCTree tree) {
        return attribToTree(stmt, env, tree, statInfo);
    }

    private Env<AttrContext> attribToTree(JCTree root, Env<AttrContext> env, JCTree tree, ResultInfo resultInfo) {
        breakTree = tree;
        JavaFileObject prev = log.useSource(env.toplevel.sourcefile);
        try {
            deferredAttr.attribSpeculative(root, env, resultInfo,
                    null, DeferredAttr.AttributionMode.ATTRIB_TO_TREE,
                    argumentAttr.withLocalCacheContext());
            attrRecover.doRecovery();
        } catch (BreakAttr b) {
            return b.env;
        } catch (AssertionError ae) {
            if (ae.getCause() instanceof BreakAttr breakAttr) {
                return breakAttr.env;
            } else {
                throw ae;
            }
        } finally {
            breakTree = null;
            log.useSource(prev);
        }
        return env;
    }

    private JCTree breakTree = null;

    private static class BreakAttr extends RuntimeException {
        static final long serialVersionUID = -6924771130405446405L;
        private transient Env<AttrContext> env;
        private BreakAttr(Env<AttrContext> env) {
            this.env = env;
        }
    }

    /**
     * Mode controlling behavior of Attr.Check
     */
    enum CheckMode {

        NORMAL,

        /**
         * Mode signalling 'fake check' - skip tree update. A side-effect of this mode is
         * that the captured var cache in {@code InferenceContext} will be used in read-only
         * mode when performing inference checks.
         */
        NO_TREE_UPDATE {
            @Override
            public boolean updateTreeType() {
                return false;
            }
        },
        /**
         * Mode signalling that caller will manage free types in tree decorations.
         */
        NO_INFERENCE_HOOK {
            @Override
            public boolean installPostInferenceHook() {
                return false;
            }
        };

        public boolean updateTreeType() {
            return true;
        }
        public boolean installPostInferenceHook() {
            return true;
        }
    }


    class ResultInfo {
        final KindSelector pkind;
        final Type pt;
        final CheckContext checkContext;
        final CheckMode checkMode;

        ResultInfo(KindSelector pkind, Type pt) {
            this(pkind, pt, chk.basicHandler, CheckMode.NORMAL);
        }

        ResultInfo(KindSelector pkind, Type pt, CheckMode checkMode) {
            this(pkind, pt, chk.basicHandler, checkMode);
        }

        protected ResultInfo(KindSelector pkind,
                             Type pt, CheckContext checkContext) {
            this(pkind, pt, checkContext, CheckMode.NORMAL);
        }

        protected ResultInfo(KindSelector pkind,
                             Type pt, CheckContext checkContext, CheckMode checkMode) {
            this.pkind = pkind;
            this.pt = pt;
            this.checkContext = checkContext;
            this.checkMode = checkMode;
        }

        /**
         * Should {@link Attr#attribTree} use the {@ArgumentAttr} visitor instead of this one?
         * @param tree The tree to be type-checked.
         * @return true if {@ArgumentAttr} should be used.
         */
        protected boolean needsArgumentAttr(JCTree tree) { return false; }

        protected Type check(final DiagnosticPosition pos, final Type found) {
            return chk.checkType(pos, found, pt, checkContext);
        }

        protected ResultInfo dup(Type newPt) {
            return new ResultInfo(pkind, newPt, checkContext, checkMode);
        }

        protected ResultInfo dup(CheckContext newContext) {
            return new ResultInfo(pkind, pt, newContext, checkMode);
        }

        protected ResultInfo dup(Type newPt, CheckContext newContext) {
            return new ResultInfo(pkind, newPt, newContext, checkMode);
        }

        protected ResultInfo dup(Type newPt, CheckContext newContext, CheckMode newMode) {
            return new ResultInfo(pkind, newPt, newContext, newMode);
        }

        protected ResultInfo dup(CheckMode newMode) {
            return new ResultInfo(pkind, pt, checkContext, newMode);
        }

        @Override
        public String toString() {
            if (pt != null) {
                return pt.toString();
            } else {
                return "";
            }
        }
    }

    class MethodAttrInfo extends ResultInfo {
        public MethodAttrInfo() {
            this(chk.basicHandler);
        }

        public MethodAttrInfo(CheckContext checkContext) {
            super(KindSelector.VAL, Infer.anyPoly, checkContext);
        }

        @Override
        protected boolean needsArgumentAttr(JCTree tree) {
            return true;
        }

        protected ResultInfo dup(Type newPt) {
            throw new IllegalStateException();
        }

        protected ResultInfo dup(CheckContext newContext) {
            return new MethodAttrInfo(newContext);
        }

        protected ResultInfo dup(Type newPt, CheckContext newContext) {
            throw new IllegalStateException();
        }

        protected ResultInfo dup(Type newPt, CheckContext newContext, CheckMode newMode) {
            throw new IllegalStateException();
        }

        protected ResultInfo dup(CheckMode newMode) {
            throw new IllegalStateException();
        }
    }

    class RecoveryInfo extends ResultInfo {

        public RecoveryInfo(final DeferredAttr.DeferredAttrContext deferredAttrContext) {
            this(deferredAttrContext, Type.recoveryType);
        }

        public RecoveryInfo(final DeferredAttr.DeferredAttrContext deferredAttrContext, Type pt) {
            super(KindSelector.VAL, pt, new Check.NestedCheckContext(chk.basicHandler) {
                @Override
                public DeferredAttr.DeferredAttrContext deferredAttrContext() {
                    return deferredAttrContext;
                }
                @Override
                public boolean compatible(Type found, Type req, Warner warn) {
                    return true;
                }
                @Override
                public void report(DiagnosticPosition pos, JCDiagnostic details) {
                    if (pt == Type.recoveryType) {
                        chk.basicHandler.report(pos, details);
                    }
                }
            });
        }
    }

    final ResultInfo statInfo;
    final ResultInfo varAssignmentInfo;
    final ResultInfo methodAttrInfo;
    final ResultInfo unknownExprInfo;
    final ResultInfo unknownTypeInfo;
    final ResultInfo unknownTypeExprInfo;
    final ResultInfo recoveryInfo;

    Type pt() {
        return resultInfo.pt;
    }

    KindSelector pkind() {
        return resultInfo.pkind;
    }

/* ************************************************************************
 * Visitor methods
 *************************************************************************/

    /** Visitor argument: the current environment.
     */
    Env<AttrContext> env;

    /** Visitor argument: the currently expected attribution result.
     */
    ResultInfo resultInfo;

    /** Visitor result: the computed type.
     */
    Type result;

    MatchBindings matchBindings = MatchBindingsComputer.EMPTY;

    /** Visitor method: attribute a tree, catching any completion failure
     *  exceptions. Return the tree's type.
     *
     *  @param tree    The tree to be visited.
     *  @param env     The environment visitor argument.
     *  @param resultInfo   The result info visitor argument.
     */
    Type attribTree(JCTree tree, Env<AttrContext> env, ResultInfo resultInfo) {
        Env<AttrContext> prevEnv = this.env;
        ResultInfo prevResult = this.resultInfo;
        try {
            this.env = env;
            this.resultInfo = resultInfo;
            if (resultInfo.needsArgumentAttr(tree)) {
                result = argumentAttr.attribArg(tree, env);
            } else {
                tree.accept(this);
            }
            matchBindings = matchBindingsComputer.finishBindings(tree,
                                                                 matchBindings);
            if (tree == breakTree &&
                    resultInfo.checkContext.deferredAttrContext().mode == AttrMode.CHECK) {
                breakTreeFound(copyEnv(env));
            }
            return result;
        } catch (CompletionFailure ex) {
            tree.type = syms.errType;
            return chk.completionError(tree.pos(), ex);
        } finally {
            this.env = prevEnv;
            this.resultInfo = prevResult;
        }
    }

    protected void breakTreeFound(Env<AttrContext> env) {
        throw new BreakAttr(env);
    }

    Env<AttrContext> copyEnv(Env<AttrContext> env) {
        Env<AttrContext> newEnv =
                env.dup(env.tree, env.info.dup(copyScope(env.info.scope)));
        if (newEnv.outer != null) {
            newEnv.outer = copyEnv(newEnv.outer);
        }
        return newEnv;
    }

    WriteableScope copyScope(WriteableScope sc) {
        WriteableScope newScope = WriteableScope.create(sc.owner);
        List<Symbol> elemsList = List.nil();
        for (Symbol sym : sc.getSymbols()) {
            elemsList = elemsList.prepend(sym);
        }
        for (Symbol s : elemsList) {
            newScope.enter(s);
        }
        return newScope;
    }

    /** Derived visitor method: attribute an expression tree.
     */
    public Type attribExpr(JCTree tree, Env<AttrContext> env, Type pt) {
        return attribTree(tree, env, new ResultInfo(KindSelector.VAL, !pt.hasTag(ERROR) ? pt : Type.noType));
    }

    /** Derived visitor method: attribute an expression tree with
     *  no constraints on the computed type.
     */
    public Type attribExpr(JCTree tree, Env<AttrContext> env) {
        return attribTree(tree, env, unknownExprInfo);
    }

    /** Derived visitor method: attribute a type tree.
     */
    public Type attribType(JCTree tree, Env<AttrContext> env) {
        Type result = attribType(tree, env, Type.noType);
        return result;
    }

    /** Derived visitor method: attribute a type tree.
     */
    Type attribType(JCTree tree, Env<AttrContext> env, Type pt) {
        Type result = attribTree(tree, env, new ResultInfo(KindSelector.TYP, pt));
        return result;
    }

    /** Derived visitor method: attribute a statement or definition tree.
     */
    public Type attribStat(JCTree tree, Env<AttrContext> env) {
        Env<AttrContext> analyzeEnv = analyzer.copyEnvIfNeeded(tree, env);
        Type result = attribTree(tree, env, statInfo);
        analyzer.analyzeIfNeeded(tree, analyzeEnv);
        attrRecover.doRecovery();
        return result;
    }

    /** Attribute a list of expressions, returning a list of types.
     */
    List<Type> attribExprs(List<JCExpression> trees, Env<AttrContext> env, Type pt) {
        ListBuffer<Type> ts = new ListBuffer<>();
        for (List<JCExpression> l = trees; l.nonEmpty(); l = l.tail)
            ts.append(attribExpr(l.head, env, pt));
        return ts.toList();
    }

    /** Attribute a list of statements, returning nothing.
     */
    <T extends JCTree> void attribStats(List<T> trees, Env<AttrContext> env) {
        for (List<T> l = trees; l.nonEmpty(); l = l.tail)
            attribStat(l.head, env);
    }

    /** Attribute the arguments in a method call, returning the method kind.
     */
    KindSelector attribArgs(KindSelector initialKind, List<JCExpression> trees, Env<AttrContext> env, ListBuffer<Type> argtypes) {
        KindSelector kind = initialKind;
        for (JCExpression arg : trees) {
            Type argtype = chk.checkNonVoid(arg, attribTree(arg, env, allowPoly ? methodAttrInfo : unknownExprInfo));
            if (argtype.hasTag(DEFERRED)) {
                kind = KindSelector.of(KindSelector.POLY, kind);
            }
            argtypes.append(argtype);
        }
        return kind;
    }

    /** Attribute a type argument list, returning a list of types.
     *  Caller is responsible for calling checkRefTypes.
     */
    List<Type> attribAnyTypes(List<JCExpression> trees, Env<AttrContext> env) {
        ListBuffer<Type> argtypes = new ListBuffer<>();
        for (List<JCExpression> l = trees; l.nonEmpty(); l = l.tail)
            argtypes.append(attribType(l.head, env));
        return argtypes.toList();
    }

    /** Attribute a type argument list, returning a list of types.
     *  Check that all the types are references.
     */
    List<Type> attribTypes(List<JCExpression> trees, Env<AttrContext> env) {
        List<Type> types = attribAnyTypes(trees, env);
        return chk.checkRefTypes(trees, types);
    }

    /**
     * Attribute type variables (of generic classes or methods).
     * Compound types are attributed later in attribBounds.
     * @param typarams the type variables to enter
     * @param env      the current environment
     */
    void attribTypeVariables(List<JCTypeParameter> typarams, Env<AttrContext> env, boolean checkCyclic) {
        for (JCTypeParameter tvar : typarams) {
            TypeVar a = (TypeVar)tvar.type;
            a.tsym.flags_field |= UNATTRIBUTED;
            a.setUpperBound(Type.noType);
            if (!tvar.bounds.isEmpty()) {
                List<Type> bounds = List.of(attribType(tvar.bounds.head, env));
                for (JCExpression bound : tvar.bounds.tail)
                    bounds = bounds.prepend(attribType(bound, env));
                types.setBounds(a, bounds.reverse());
            } else {
                // if no bounds are given, assume a single bound of
                // java.lang.Object.
                types.setBounds(a, List.of(syms.objectType));
            }
            a.tsym.flags_field &= ~UNATTRIBUTED;
        }
        if (checkCyclic) {
            for (JCTypeParameter tvar : typarams) {
                chk.checkNonCyclic(tvar.pos(), (TypeVar)tvar.type);
            }
        }
    }

    /**
     * Attribute the type references in a list of annotations.
     */
    void attribAnnotationTypes(List<JCAnnotation> annotations,
                               Env<AttrContext> env) {
        for (List<JCAnnotation> al = annotations; al.nonEmpty(); al = al.tail) {
            JCAnnotation a = al.head;
            attribType(a.annotationType, env);
        }
    }

    /**
     * Attribute a "lazy constant value".
     *  @param env         The env for the const value
     *  @param variable    The initializer for the const value
     *  @param type        The expected type, or null
     *  @see VarSymbol#setLazyConstValue
     */
    public Object attribLazyConstantValue(Env<AttrContext> env,
                                      JCVariableDecl variable,
                                      Type type) {

        DiagnosticPosition prevLintPos
                = deferredLintHandler.setPos(variable.pos());

        final JavaFileObject prevSource = log.useSource(env.toplevel.sourcefile);
        try {
            Type itype = attribExpr(variable.init, env, type);
            if (variable.isImplicitlyTyped()) {
                //fixup local variable type
                type = variable.type = variable.sym.type = chk.checkLocalVarType(variable, itype.baseType(), variable.name);
            }
            if (itype.constValue() != null) {
                return coerce(itype, type).constValue();
            } else {
                return null;
            }
        } finally {
            log.useSource(prevSource);
            deferredLintHandler.setPos(prevLintPos);
        }
    }

    /** Attribute type reference in an `extends' or `implements' clause.
     *  Supertypes of anonymous inner classes are usually already attributed.
     *
     *  @param tree              The tree making up the type reference.
     *  @param env               The environment current at the reference.
     *  @param classExpected     true if only a class is expected here.
     *  @param interfaceExpected true if only an interface is expected here.
     */
    Type attribBase(JCTree tree,
                    Env<AttrContext> env,
                    boolean classExpected,
                    boolean interfaceExpected,
                    boolean checkExtensible) {
        Type t = tree.type != null ?
            tree.type :
            attribType(tree, env);
        return checkBase(t, tree, env, classExpected, interfaceExpected, checkExtensible);
    }
    Type checkBase(Type t,
                   JCTree tree,
                   Env<AttrContext> env,
                   boolean classExpected,
                   boolean interfaceExpected,
                   boolean checkExtensible) {
        final DiagnosticPosition pos = tree.hasTag(TYPEAPPLY) ?
                (((JCTypeApply) tree).clazz).pos() : tree.pos();
        if (t.tsym.isAnonymous()) {
            log.error(pos, Errors.CantInheritFromAnon);
            return types.createErrorType(t);
        }
        if (t.isErroneous())
            return t;
        if (t.hasTag(TYPEVAR) && !classExpected && !interfaceExpected) {
            // check that type variable is already visible
            if (t.getUpperBound() == null) {
                log.error(pos, Errors.IllegalForwardRef);
                return types.createErrorType(t);
            }
        } else {
            t = chk.checkClassType(pos, t, checkExtensible);
        }
        if (interfaceExpected && (t.tsym.flags() & INTERFACE) == 0) {
            log.error(pos, Errors.IntfExpectedHere);
            // return errType is necessary since otherwise there might
            // be undetected cycles which cause attribution to loop
            return types.createErrorType(t);
        } else if (checkExtensible &&
                   classExpected &&
                   (t.tsym.flags() & INTERFACE) != 0) {
            log.error(pos, Errors.NoIntfExpectedHere);
            return types.createErrorType(t);
        }
        if (checkExtensible &&
            ((t.tsym.flags() & FINAL) != 0)) {
            log.error(pos,
                      Errors.CantInheritFromFinal(t.tsym));
        }
        chk.checkNonCyclic(pos, t);
        return t;
    }

    Type attribIdentAsEnumType(Env<AttrContext> env, JCIdent id) {
        Assert.check((env.enclClass.sym.flags() & ENUM) != 0);
        id.type = env.info.scope.owner.enclClass().type;
        id.sym = env.info.scope.owner.enclClass();
        return id.type;
    }

    public void visitClassDef(JCClassDecl tree) {
        Optional<ArgumentAttr.LocalCacheContext> localCacheContext =
                Optional.ofNullable(env.info.attributionMode.isSpeculative ?
                        argumentAttr.withLocalCacheContext() : null);
        try {
            // Local and anonymous classes have not been entered yet, so we need to
            // do it now.
            if (env.info.scope.owner.kind.matches(KindSelector.VAL_MTH)) {
                enter.classEnter(tree, env);
            } else {
                // If this class declaration is part of a class level annotation,
                // as in @MyAnno(new Object() {}) class MyClass {}, enter it in
                // order to simplify later steps and allow for sensible error
                // messages.
                if (env.tree.hasTag(NEWCLASS) && TreeInfo.isInAnnotation(env, tree))
                    enter.classEnter(tree, env);
            }

            ClassSymbol c = tree.sym;
            if (c == null) {
                // exit in case something drastic went wrong during enter.
                result = null;
            } else {
                // make sure class has been completed:
                c.complete();

                // If this class appears as an anonymous class
                // in a superclass constructor call
                // disable implicit outer instance from being passed.
                // (This would be an illegal access to "this before super").
                if (env.info.isSelfCall &&
                        env.tree.hasTag(NEWCLASS)) {
                    c.flags_field |= NOOUTERTHIS;
                }
                attribClass(tree.pos(), c);
                result = tree.type = c.type;
            }
        } finally {
            localCacheContext.ifPresent(LocalCacheContext::leave);
        }
    }

    public void visitMethodDef(JCMethodDecl tree) {
        MethodSymbol m = tree.sym;
        boolean isDefaultMethod = (m.flags() & DEFAULT) != 0;

        Lint lint = env.info.lint.augment(m);
        Lint prevLint = chk.setLint(lint);
        MethodSymbol prevMethod = chk.setMethod(m);
        try {
            deferredLintHandler.flush(tree.pos());
            chk.checkDeprecatedAnnotation(tree.pos(), m);


            // Create a new environment with local scope
            // for attributing the method.
            Env<AttrContext> localEnv = memberEnter.methodEnv(tree, env);
            localEnv.info.lint = lint;

            attribStats(tree.typarams, localEnv);

            // If we override any other methods, check that we do so properly.
            // JLS ???
            if (m.isStatic()) {
                chk.checkHideClashes(tree.pos(), env.enclClass.type, m);
            } else {
                chk.checkOverrideClashes(tree.pos(), env.enclClass.type, m);
            }
            chk.checkOverride(env, tree, m);

            if (isDefaultMethod && types.overridesObjectMethod(m.enclClass(), m)) {
                log.error(tree, Errors.DefaultOverridesObjectMember(m.name, Kinds.kindName(m.location()), m.location()));
            }

            // Enter all type parameters into the local method scope.
            for (List<JCTypeParameter> l = tree.typarams; l.nonEmpty(); l = l.tail)
                localEnv.info.scope.enterIfAbsent(l.head.type.tsym);

            ClassSymbol owner = env.enclClass.sym;
            if ((owner.flags() & ANNOTATION) != 0 &&
                    (tree.params.nonEmpty() ||
                    tree.recvparam != null))
                log.error(tree.params.nonEmpty() ?
                        tree.params.head.pos() :
                        tree.recvparam.pos(),
                        Errors.IntfAnnotationMembersCantHaveParams);

            // Attribute all value parameters.
            for (List<JCVariableDecl> l = tree.params; l.nonEmpty(); l = l.tail) {
                attribStat(l.head, localEnv);
            }

            chk.checkVarargsMethodDecl(localEnv, tree);

            // Check that type parameters are well-formed.
            chk.validate(tree.typarams, localEnv);

            // Check that result type is well-formed.
            if (tree.restype != null && !tree.restype.type.hasTag(VOID))
                chk.validate(tree.restype, localEnv);

            // Check that receiver type is well-formed.
            if (tree.recvparam != null) {
                // Use a new environment to check the receiver parameter.
                // Otherwise I get "might not have been initialized" errors.
                // Is there a better way?
                Env<AttrContext> newEnv = memberEnter.methodEnv(tree, env);
                attribType(tree.recvparam, newEnv);
                chk.validate(tree.recvparam, newEnv);
            }

            if (env.enclClass.sym.isRecord() && tree.sym.owner.kind == TYP) {
                // lets find if this method is an accessor
                Optional<? extends RecordComponent> recordComponent = env.enclClass.sym.getRecordComponents().stream()
                        .filter(rc -> rc.accessor == tree.sym && (rc.accessor.flags_field & GENERATED_MEMBER) == 0).findFirst();
                if (recordComponent.isPresent()) {
                    // the method is a user defined accessor lets check that everything is fine
                    if (!tree.sym.isPublic()) {
                        log.error(tree, Errors.InvalidAccessorMethodInRecord(env.enclClass.sym, Fragments.MethodMustBePublic));
                    }
                    if (!types.isSameType(tree.sym.type.getReturnType(), recordComponent.get().type)) {
                        log.error(tree, Errors.InvalidAccessorMethodInRecord(env.enclClass.sym,
                                Fragments.AccessorReturnTypeDoesntMatch(tree.sym, recordComponent.get())));
                    }
                    if (tree.sym.type.asMethodType().thrown != null && !tree.sym.type.asMethodType().thrown.isEmpty()) {
                        log.error(tree,
                                Errors.InvalidAccessorMethodInRecord(env.enclClass.sym, Fragments.AccessorMethodCantThrowException));
                    }
                    if (!tree.typarams.isEmpty()) {
                        log.error(tree,
                                Errors.InvalidAccessorMethodInRecord(env.enclClass.sym, Fragments.AccessorMethodMustNotBeGeneric));
                    }
                    if (tree.sym.isStatic()) {
                        log.error(tree,
                                Errors.InvalidAccessorMethodInRecord(env.enclClass.sym, Fragments.AccessorMethodMustNotBeStatic));
                    }
                }

                if (tree.name == names.init) {
                    // if this a constructor other than the canonical one
                    if ((tree.sym.flags_field & RECORD) == 0) {
                        JCMethodInvocation app = TreeInfo.firstConstructorCall(tree);
                        if (app == null ||
                                TreeInfo.name(app.meth) != names._this ||
                                !checkFirstConstructorStat(app, tree, false)) {
                            log.error(tree, Errors.FirstStatementMustBeCallToAnotherConstructor(env.enclClass.sym));
                        }
                    } else {
                        // but if it is the canonical:

                        /* if user generated, then it shouldn't:
                         *     - have an accessibility stricter than that of the record type
                         *     - explicitly invoke any other constructor
                         */
                        if ((tree.sym.flags_field & GENERATEDCONSTR) == 0) {
                            if (Check.protection(m.flags()) > Check.protection(env.enclClass.sym.flags())) {
                                log.error(tree,
                                        (env.enclClass.sym.flags() & AccessFlags) == 0 ?
                                            Errors.InvalidCanonicalConstructorInRecord(
                                                Fragments.Canonical,
                                                env.enclClass.sym.name,
                                                Fragments.CanonicalMustNotHaveStrongerAccess("package")
                                            ) :
                                            Errors.InvalidCanonicalConstructorInRecord(
                                                    Fragments.Canonical,
                                                    env.enclClass.sym.name,
                                                    Fragments.CanonicalMustNotHaveStrongerAccess(asFlagSet(env.enclClass.sym.flags() & AccessFlags))
                                            )
                                );
                            }

                            JCMethodInvocation app = TreeInfo.firstConstructorCall(tree);
                            if (app != null &&
                                    (TreeInfo.name(app.meth) == names._this ||
                                            TreeInfo.name(app.meth) == names._super) &&
                                    checkFirstConstructorStat(app, tree, false)) {
                                log.error(tree, Errors.InvalidCanonicalConstructorInRecord(
                                        Fragments.Canonical, env.enclClass.sym.name,
                                        Fragments.CanonicalMustNotContainExplicitConstructorInvocation));
                            }
                        }

                        // also we want to check that no type variables have been defined
                        if (!tree.typarams.isEmpty()) {
                            log.error(tree, Errors.InvalidCanonicalConstructorInRecord(
                                    Fragments.Canonical, env.enclClass.sym.name, Fragments.CanonicalMustNotDeclareTypeVariables));
                        }

                        /* and now we need to check that the constructor's arguments are exactly the same as those of the
                         * record components
                         */
                        List<? extends RecordComponent> recordComponents = env.enclClass.sym.getRecordComponents();
                        List<Type> recordFieldTypes = TreeInfo.recordFields(env.enclClass).map(vd -> vd.sym.type);
                        for (JCVariableDecl param: tree.params) {
                            boolean paramIsVarArgs = (param.sym.flags_field & VARARGS) != 0;
                            if (!types.isSameType(param.type, recordFieldTypes.head) ||
                                    (recordComponents.head.isVarargs() != paramIsVarArgs)) {
                                log.error(param, Errors.InvalidCanonicalConstructorInRecord(
                                        Fragments.Canonical, env.enclClass.sym.name,
                                        Fragments.TypeMustBeIdenticalToCorrespondingRecordComponentType));
                            }
                            recordComponents = recordComponents.tail;
                            recordFieldTypes = recordFieldTypes.tail;
                        }
                    }
                }
            }

            // annotation method checks
            if ((owner.flags() & ANNOTATION) != 0) {
                // annotation method cannot have throws clause
                if (tree.thrown.nonEmpty()) {
                    log.error(tree.thrown.head.pos(),
                              Errors.ThrowsNotAllowedInIntfAnnotation);
                }
                // annotation method cannot declare type-parameters
                if (tree.typarams.nonEmpty()) {
                    log.error(tree.typarams.head.pos(),
                              Errors.IntfAnnotationMembersCantHaveTypeParams);
                }
                // validate annotation method's return type (could be an annotation type)
                chk.validateAnnotationType(tree.restype);
                // ensure that annotation method does not clash with members of Object/Annotation
                chk.validateAnnotationMethod(tree.pos(), m);
            }

            for (List<JCExpression> l = tree.thrown; l.nonEmpty(); l = l.tail)
                chk.checkType(l.head.pos(), l.head.type, syms.throwableType);

            if (tree.body == null) {
                // Empty bodies are only allowed for
                // abstract, native, or interface methods, or for methods
                // in a retrofit signature class.
                if (tree.defaultValue != null) {
                    if ((owner.flags() & ANNOTATION) == 0)
                        log.error(tree.pos(),
                                  Errors.DefaultAllowedInIntfAnnotationMember);
                }
                if (isDefaultMethod || (tree.sym.flags() & (ABSTRACT | NATIVE)) == 0)
                    log.error(tree.pos(), Errors.MissingMethBodyOrDeclAbstract);
            } else if ((tree.sym.flags() & (ABSTRACT|DEFAULT|PRIVATE)) == ABSTRACT) {
                if ((owner.flags() & INTERFACE) != 0) {
                    log.error(tree.body.pos(), Errors.IntfMethCantHaveBody);
                } else {
                    log.error(tree.pos(), Errors.AbstractMethCantHaveBody);
                }
            } else if ((tree.mods.flags & NATIVE) != 0) {
                log.error(tree.pos(), Errors.NativeMethCantHaveBody);
            } else {
                // Add an implicit super() call unless an explicit call to
                // super(...) or this(...) is given
                // or we are compiling class java.lang.Object.
                if (tree.name == names.init && owner.type != syms.objectType) {
                    JCBlock body = tree.body;
                    if (body.stats.isEmpty() ||
                            TreeInfo.getConstructorInvocationName(body.stats, names) == names.empty) {
                        JCStatement supCall = make.at(body.pos).Exec(make.Apply(List.nil(),
                                make.Ident(names._super), make.Idents(List.nil())));
                        body.stats = body.stats.prepend(supCall);
                    } else if ((env.enclClass.sym.flags() & ENUM) != 0 &&
                            (tree.mods.flags & GENERATEDCONSTR) == 0 &&
                            TreeInfo.isSuperCall(body.stats.head)) {
                        // enum constructors are not allowed to call super
                        // directly, so make sure there aren't any super calls
                        // in enum constructors, except in the compiler
                        // generated one.
                        log.error(tree.body.stats.head.pos(),
                                  Errors.CallToSuperNotAllowedInEnumCtor(env.enclClass.sym));
                    }
                    if (env.enclClass.sym.isRecord() && (tree.sym.flags_field & RECORD) != 0) { // we are seeing the canonical constructor
                        List<Name> recordComponentNames = TreeInfo.recordFields(env.enclClass).map(vd -> vd.sym.name);
                        List<Name> initParamNames = tree.sym.params.map(p -> p.name);
                        if (!initParamNames.equals(recordComponentNames)) {
                            log.error(tree, Errors.InvalidCanonicalConstructorInRecord(
                                    Fragments.Canonical, env.enclClass.sym.name, Fragments.CanonicalWithNameMismatch));
                        }
                        if (tree.sym.type.asMethodType().thrown != null && !tree.sym.type.asMethodType().thrown.isEmpty()) {
                            log.error(tree,
                                    Errors.InvalidCanonicalConstructorInRecord(
                                            TreeInfo.isCompactConstructor(tree) ? Fragments.Compact : Fragments.Canonical,
                                            env.enclClass.sym.name,
                                            Fragments.ThrowsClauseNotAllowedForCanonicalConstructor(
                                                    TreeInfo.isCompactConstructor(tree) ? Fragments.Compact : Fragments.Canonical)));
                        }
                    }
                }

                // Attribute all type annotations in the body
                annotate.queueScanTreeAndTypeAnnotate(tree.body, localEnv, m, null);
                annotate.flush();

                // Attribute method body.
                attribStat(tree.body, localEnv);
            }

            localEnv.info.scope.leave();
            result = tree.type = m.type;
        } finally {
            chk.setLint(prevLint);
            chk.setMethod(prevMethod);
        }
    }

    public void visitVarDef(JCVariableDecl tree) {
        // Local variables have not been entered yet, so we need to do it now:
        if (env.info.scope.owner.kind == MTH || env.info.scope.owner.kind == VAR) {
            if (tree.sym != null) {
                // parameters have already been entered
                env.info.scope.enter(tree.sym);
            } else {
                if (tree.isImplicitlyTyped() && (tree.getModifiers().flags & PARAMETER) == 0) {
                    if (tree.init == null) {
                        //cannot use 'var' without initializer
                        log.error(tree, Errors.CantInferLocalVarType(tree.name, Fragments.LocalMissingInit));
                        tree.vartype = make.Erroneous();
                    } else {
                        Fragment msg = canInferLocalVarType(tree);
                        if (msg != null) {
                            //cannot use 'var' with initializer which require an explicit target
                            //(e.g. lambda, method reference, array initializer).
                            log.error(tree, Errors.CantInferLocalVarType(tree.name, msg));
                            tree.vartype = make.Erroneous();
                        }
                    }
                }
                try {
                    annotate.blockAnnotations();
                    memberEnter.memberEnter(tree, env);
                } finally {
                    annotate.unblockAnnotations();
                }
            }
        } else {
            if (tree.init != null) {
                // Field initializer expression need to be entered.
                annotate.queueScanTreeAndTypeAnnotate(tree.init, env, tree.sym, tree.pos());
                annotate.flush();
            }
        }

        VarSymbol v = tree.sym;
        Lint lint = env.info.lint.augment(v);
        Lint prevLint = chk.setLint(lint);

        // Check that the variable's declared type is well-formed.
        boolean isImplicitLambdaParameter = env.tree.hasTag(LAMBDA) &&
                ((JCLambda)env.tree).paramKind == JCLambda.ParameterKind.IMPLICIT &&
                (tree.sym.flags() & PARAMETER) != 0;
        chk.validate(tree.vartype, env, !isImplicitLambdaParameter && !tree.isImplicitlyTyped());

        try {
            v.getConstValue(); // ensure compile-time constant initializer is evaluated
            deferredLintHandler.flush(tree.pos());
            chk.checkDeprecatedAnnotation(tree.pos(), v);

            if (tree.init != null) {
                if ((v.flags_field & FINAL) == 0 ||
                    !memberEnter.needsLazyConstValue(tree.init)) {
                    // Not a compile-time constant
                    // Attribute initializer in a new environment
                    // with the declared variable as owner.
                    // Check that initializer conforms to variable's declared type.
                    Env<AttrContext> initEnv = memberEnter.initEnv(tree, env);
                    initEnv.info.lint = lint;
                    // In order to catch self-references, we set the variable's
                    // declaration position to maximal possible value, effectively
                    // marking the variable as undefined.
                    initEnv.info.enclVar = v;
                    attribExpr(tree.init, initEnv, v.type);
                    if (tree.isImplicitlyTyped()) {
                        //fixup local variable type
                        v.type = chk.checkLocalVarType(tree, tree.init.type.baseType(), tree.name);
                    }
                }
                if (tree.isImplicitlyTyped()) {
                    setSyntheticVariableType(tree, v.type);
                }
            }
            result = tree.type = v.type;
            if (env.enclClass.sym.isRecord() && tree.sym.owner.kind == TYP && !v.isStatic()) {
                if (isNonArgsMethodInObject(v.name)) {
                    log.error(tree, Errors.IllegalRecordComponentName(v));
                }
            }
        }
        finally {
            chk.setLint(prevLint);
        }
    }

    private boolean isNonArgsMethodInObject(Name name) {
        for (Symbol s : syms.objectType.tsym.members().getSymbolsByName(name, s -> s.kind == MTH)) {
            if (s.type.getParameterTypes().isEmpty()) {
                return true;
            }
        }
        return false;
    }

    Fragment canInferLocalVarType(JCVariableDecl tree) {
        LocalInitScanner lis = new LocalInitScanner();
        lis.scan(tree.init);
        return lis.badInferenceMsg;
    }

    static class LocalInitScanner extends TreeScanner {
        Fragment badInferenceMsg = null;
        boolean needsTarget = true;

        @Override
        public void visitNewArray(JCNewArray tree) {
            if (tree.elemtype == null && needsTarget) {
                badInferenceMsg = Fragments.LocalArrayMissingTarget;
            }
        }

        @Override
        public void visitLambda(JCLambda tree) {
            if (needsTarget) {
                badInferenceMsg = Fragments.LocalLambdaMissingTarget;
            }
        }

        @Override
        public void visitTypeCast(JCTypeCast tree) {
            boolean prevNeedsTarget = needsTarget;
            try {
                needsTarget = false;
                super.visitTypeCast(tree);
            } finally {
                needsTarget = prevNeedsTarget;
            }
        }

        @Override
        public void visitReference(JCMemberReference tree) {
            if (needsTarget) {
                badInferenceMsg = Fragments.LocalMrefMissingTarget;
            }
        }

        @Override
        public void visitNewClass(JCNewClass tree) {
            boolean prevNeedsTarget = needsTarget;
            try {
                needsTarget = false;
                super.visitNewClass(tree);
            } finally {
                needsTarget = prevNeedsTarget;
            }
        }

        @Override
        public void visitApply(JCMethodInvocation tree) {
            boolean prevNeedsTarget = needsTarget;
            try {
                needsTarget = false;
                super.visitApply(tree);
            } finally {
                needsTarget = prevNeedsTarget;
            }
        }
    }

    public void visitSkip(JCSkip tree) {
        result = null;
    }

    public void visitBlock(JCBlock tree) {
        if (env.info.scope.owner.kind == TYP || env.info.scope.owner.kind == ERR) {
            // Block is a static or instance initializer;
            // let the owner of the environment be a freshly
            // created BLOCK-method.
            Symbol fakeOwner =
                new MethodSymbol(tree.flags | BLOCK |
                    env.info.scope.owner.flags() & STRICTFP, names.empty, null,
                    env.info.scope.owner);
            final Env<AttrContext> localEnv =
                env.dup(tree, env.info.dup(env.info.scope.dupUnshared(fakeOwner)));

            if ((tree.flags & STATIC) != 0) localEnv.info.staticLevel++;
            // Attribute all type annotations in the block
            annotate.queueScanTreeAndTypeAnnotate(tree, localEnv, localEnv.info.scope.owner, null);
            annotate.flush();
            attribStats(tree.stats, localEnv);

            {
                // Store init and clinit type annotations with the ClassSymbol
                // to allow output in Gen.normalizeDefs.
                ClassSymbol cs = (ClassSymbol)env.info.scope.owner;
                List<Attribute.TypeCompound> tas = localEnv.info.scope.owner.getRawTypeAttributes();
                if ((tree.flags & STATIC) != 0) {
                    cs.appendClassInitTypeAttributes(tas);
                } else {
                    cs.appendInitTypeAttributes(tas);
                }
            }
        } else {
            // Create a new local environment with a local scope.
            Env<AttrContext> localEnv =
                env.dup(tree, env.info.dup(env.info.scope.dup()));
            try {
                attribStats(tree.stats, localEnv);
            } finally {
                localEnv.info.scope.leave();
            }
        }
        result = null;
    }

    public void visitDoLoop(JCDoWhileLoop tree) {
        attribStat(tree.body, env.dup(tree));
        attribExpr(tree.cond, env, syms.booleanType);
        if (!breaksOutOf(tree, tree.body)) {
            //include condition's body when false after the while, if cannot get out of the loop
            MatchBindings condBindings = matchBindings;
            condBindings.bindingsWhenFalse.forEach(env.info.scope::enter);
            condBindings.bindingsWhenFalse.forEach(BindingSymbol::preserveBinding);
        }
        result = null;
    }

    public void visitWhileLoop(JCWhileLoop tree) {
        attribExpr(tree.cond, env, syms.booleanType);
        MatchBindings condBindings = matchBindings;
        // include condition's bindings when true in the body:
        Env<AttrContext> whileEnv = bindingEnv(env, condBindings.bindingsWhenTrue);
        try {
            attribStat(tree.body, whileEnv.dup(tree));
        } finally {
            whileEnv.info.scope.leave();
        }
        if (!breaksOutOf(tree, tree.body)) {
            //include condition's bindings when false after the while, if cannot get out of the loop
            condBindings.bindingsWhenFalse.forEach(env.info.scope::enter);
            condBindings.bindingsWhenFalse.forEach(BindingSymbol::preserveBinding);
        }
        result = null;
    }

    private boolean breaksOutOf(JCTree loop, JCTree body) {
        preFlow(body);
        return flow.breaksOutOf(env, loop, body, make);
    }

    public void visitForLoop(JCForLoop tree) {
        Env<AttrContext> loopEnv =
            env.dup(env.tree, env.info.dup(env.info.scope.dup()));
        MatchBindings condBindings = MatchBindingsComputer.EMPTY;
        try {
            attribStats(tree.init, loopEnv);
            if (tree.cond != null) {
                attribExpr(tree.cond, loopEnv, syms.booleanType);
                // include condition's bindings when true in the body and step:
                condBindings = matchBindings;
            }
            Env<AttrContext> bodyEnv = bindingEnv(loopEnv, condBindings.bindingsWhenTrue);
            try {
                bodyEnv.tree = tree; // before, we were not in loop!
                attribStats(tree.step, bodyEnv);
                attribStat(tree.body, bodyEnv);
            } finally {
                bodyEnv.info.scope.leave();
            }
            result = null;
        }
        finally {
            loopEnv.info.scope.leave();
        }
        if (!breaksOutOf(tree, tree.body)) {
            //include condition's body when false after the while, if cannot get out of the loop
            condBindings.bindingsWhenFalse.forEach(env.info.scope::enter);
            condBindings.bindingsWhenFalse.forEach(BindingSymbol::preserveBinding);
        }
    }

    public void visitForeachLoop(JCEnhancedForLoop tree) {
        Env<AttrContext> loopEnv =
            env.dup(env.tree, env.info.dup(env.info.scope.dup()));
        try {
            //the Formal Parameter of a for-each loop is not in the scope when
            //attributing the for-each expression; we mimic this by attributing
            //the for-each expression first (against original scope).
            Type exprType = types.cvarUpperBound(attribExpr(tree.expr, loopEnv));
            chk.checkNonVoid(tree.pos(), exprType);
            Type elemtype = types.elemtype(exprType); // perhaps expr is an array?
            if (elemtype == null) {
                // or perhaps expr implements Iterable<T>?
                Type base = types.asSuper(exprType, syms.iterableType.tsym);
                if (base == null) {
                    log.error(tree.expr.pos(),
                              Errors.ForeachNotApplicableToType(exprType,
                                                                Fragments.TypeReqArrayOrIterable));
                    elemtype = types.createErrorType(exprType);
                } else {
                    List<Type> iterableParams = base.allparams();
                    elemtype = iterableParams.isEmpty()
                        ? syms.objectType
                        : types.wildUpperBound(iterableParams.head);

                    // Check the return type of the method iterator().
                    // This is the bare minimum we need to verify to make sure code generation doesn't crash.
                    Symbol iterSymbol = rs.resolveInternalMethod(tree.pos(),
                            loopEnv, exprType, names.iterator, List.nil(), List.nil());
                    if (types.asSuper(iterSymbol.type.getReturnType(), syms.iteratorType.tsym) == null) {
                        log.error(tree.pos(),
                                Errors.ForeachNotApplicableToType(exprType, Fragments.TypeReqArrayOrIterable));
                    }
                }
            }
            if (tree.var.isImplicitlyTyped()) {
                Type inferredType = chk.checkLocalVarType(tree.var, elemtype, tree.var.name);
                setSyntheticVariableType(tree.var, inferredType);
            }
            attribStat(tree.var, loopEnv);
            chk.checkType(tree.expr.pos(), elemtype, tree.var.sym.type);
            loopEnv.tree = tree; // before, we were not in loop!
            attribStat(tree.body, loopEnv);
            result = null;
        }
        finally {
            loopEnv.info.scope.leave();
        }
    }

    public void visitLabelled(JCLabeledStatement tree) {
        // Check that label is not used in an enclosing statement
        Env<AttrContext> env1 = env;
        while (env1 != null && !env1.tree.hasTag(CLASSDEF)) {
            if (env1.tree.hasTag(LABELLED) &&
                ((JCLabeledStatement) env1.tree).label == tree.label) {
                log.error(tree.pos(),
                          Errors.LabelAlreadyInUse(tree.label));
                break;
            }
            env1 = env1.next;
        }

        attribStat(tree.body, env.dup(tree));
        result = null;
    }

    public void visitSwitch(JCSwitch tree) {
        handleSwitch(tree, tree.selector, tree.cases, (c, caseEnv) -> {
            attribStats(c.stats, caseEnv);
        });
        result = null;
    }

    public void visitSwitchExpression(JCSwitchExpression tree) {
        tree.polyKind = (pt().hasTag(NONE) && pt() != Type.recoveryType && pt() != Infer.anyPoly) ?
                PolyKind.STANDALONE : PolyKind.POLY;

        if (tree.polyKind == PolyKind.POLY && resultInfo.pt.hasTag(VOID)) {
            //this means we are returning a poly conditional from void-compatible lambda expression
            resultInfo.checkContext.report(tree, diags.fragment(Fragments.SwitchExpressionTargetCantBeVoid));
            result = tree.type = types.createErrorType(resultInfo.pt);
            return;
        }

        ResultInfo condInfo = tree.polyKind == PolyKind.STANDALONE ?
                unknownExprInfo :
                resultInfo.dup(switchExpressionContext(resultInfo.checkContext));

        ListBuffer<DiagnosticPosition> caseTypePositions = new ListBuffer<>();
        ListBuffer<Type> caseTypes = new ListBuffer<>();

        handleSwitch(tree, tree.selector, tree.cases, (c, caseEnv) -> {
            caseEnv.info.yieldResult = condInfo;
            attribStats(c.stats, caseEnv);
            new TreeScanner() {
                @Override
                public void visitYield(JCYield brk) {
                    if (brk.target == tree) {
                        caseTypePositions.append(brk.value != null ? brk.value.pos() : brk.pos());
                        caseTypes.append(brk.value != null ? brk.value.type : syms.errType);
                    }
                    super.visitYield(brk);
                }

                @Override public void visitClassDef(JCClassDecl tree) {}
                @Override public void visitLambda(JCLambda tree) {}
            }.scan(c.stats);
        });

        if (tree.cases.isEmpty()) {
            log.error(tree.pos(),
                      Errors.SwitchExpressionEmpty);
        } else if (caseTypes.isEmpty()) {
            log.error(tree.pos(),
                      Errors.SwitchExpressionNoResultExpressions);
        }

        Type owntype = (tree.polyKind == PolyKind.STANDALONE) ? condType(caseTypePositions.toList(), caseTypes.toList()) : pt();

        result = tree.type = check(tree, owntype, KindSelector.VAL, resultInfo);
    }
    //where:
        CheckContext switchExpressionContext(CheckContext checkContext) {
            return new Check.NestedCheckContext(checkContext) {
                //this will use enclosing check context to check compatibility of
                //subexpression against target type; if we are in a method check context,
                //depending on whether boxing is allowed, we could have incompatibilities
                @Override
                public void report(DiagnosticPosition pos, JCDiagnostic details) {
                    enclosingContext.report(pos, diags.fragment(Fragments.IncompatibleTypeInSwitchExpression(details)));
                }
            };
        }

    private void handleSwitch(JCTree switchTree,
                              JCExpression selector,
                              List<JCCase> cases,
                              BiConsumer<JCCase, Env<AttrContext>> attribCase) {
        Type seltype = attribExpr(selector, env);

        Env<AttrContext> switchEnv =
            env.dup(switchTree, env.info.dup(env.info.scope.dup()));

        try {
            boolean enumSwitch = (seltype.tsym.flags() & Flags.ENUM) != 0;
            boolean stringSwitch = types.isSameType(seltype, syms.stringType);
            boolean errorEnumSwitch = TreeInfo.isErrorEnumSwitch(selector, cases);
            boolean patternSwitch;
            if (!enumSwitch && !stringSwitch && !errorEnumSwitch &&
                !types.isAssignable(seltype, syms.intType)) {
                preview.checkSourceLevel(selector.pos(), Feature.PATTERN_SWITCH);
                patternSwitch = true;
            } else {
                patternSwitch = cases.stream()
                                     .flatMap(c -> c.labels.stream())
                                     .anyMatch(l -> l.isPattern());
            }

            // Attribute all cases and
            // check that there are no duplicate case labels or default clauses.
            Set<Object> labels = new HashSet<>(); // The set of case labels.
            List<Type> coveredTypes = List.nil();
            boolean hasDefault = false;           // Is there a default label?
            boolean hasTotalPattern = false;      // Is there a total pattern?
            boolean hasNullPattern = false;       // Is there a null pattern?
            CaseTree.CaseKind caseKind = null;
            boolean wasError = false;
            MatchBindings prevBindings = null;
            for (List<JCCase> l = cases; l.nonEmpty(); l = l.tail) {
                JCCase c = l.head;
                if (caseKind == null) {
                    caseKind = c.caseKind;
                } else if (caseKind != c.caseKind && !wasError) {
                    log.error(c.pos(),
                              Errors.SwitchMixingCaseTypes);
                    wasError = true;
                }
                MatchBindings currentBindings = prevBindings;
                boolean wasTotalPattern = hasTotalPattern;
                for (JCCaseLabel pat : c.labels) {
                    if (pat.isExpression()) {
                        JCExpression expr = (JCExpression) pat;
                        if (TreeInfo.isNull(expr)) {
                            preview.checkSourceLevel(expr.pos(), Feature.CASE_NULL);
                            if (hasNullPattern) {
                                log.error(pat.pos(), Errors.DuplicateCaseLabel);
                            } else if (wasTotalPattern) {
                                log.error(pat.pos(), Errors.PatternDominated);
                            }
                            hasNullPattern = true;
                            attribExpr(expr, switchEnv, seltype);
                            matchBindings = new MatchBindings(matchBindings.bindingsWhenTrue, matchBindings.bindingsWhenFalse, true);
                        } else if (enumSwitch) {
                            Symbol sym = enumConstant(expr, seltype);
                            if (sym == null) {
                                log.error(expr.pos(), Errors.EnumLabelMustBeUnqualifiedEnum);
                            } else if (!labels.add(sym)) {
                                log.error(pat.pos(), Errors.DuplicateCaseLabel);
                            } else {
                                checkCaseLabelDominated(pat.pos(), coveredTypes, sym.type);
                            }
                        } else if (errorEnumSwitch) {
                            //error recovery: the selector is erroneous, and all the case labels
                            //are identifiers. This could be an enum switch - don't report resolve
                            //error for the case label:
                            var prevResolveHelper = rs.basicLogResolveHelper;
                            try {
                                rs.basicLogResolveHelper = rs.silentLogResolveHelper;
                                attribExpr(pat, switchEnv, seltype);
                            } finally {
                                rs.basicLogResolveHelper = prevResolveHelper;
                            }
                        } else {
                            ResultInfo valTypInfo = new ResultInfo(KindSelector.VAL_TYP,
                                                                   !seltype.hasTag(ERROR) ? seltype
                                                                                          : Type.noType);
                            Type pattype = attribTree(expr, switchEnv, valTypInfo);
                            if (!pattype.hasTag(ERROR)) {
                                if (pattype.constValue() == null) {
                                    Symbol s = TreeInfo.symbol(expr);
                                    if (s != null && s.kind == TYP && allowPatternSwitch) {
                                        log.error(expr.pos(),
                                                  Errors.PatternExpected);
                                    } else {
                                        log.error(expr.pos(),
                                                  (stringSwitch ? Errors.StringConstReq : Errors.ConstExprReq));
                                    }
                                } else if (!stringSwitch && !types.isAssignable(seltype, syms.intType)) {
                                    log.error(pat.pos(), Errors.ConstantLabelNotCompatible(pattype, seltype));
                                } else if (!labels.add(pattype.constValue())) {
                                    log.error(c.pos(), Errors.DuplicateCaseLabel);
                                } else {
                                    checkCaseLabelDominated(pat.pos(), coveredTypes, types.boxedTypeOrType(pattype));
                                }
                            }
                        }
                    } else if (pat.hasTag(DEFAULTCASELABEL)) {
                        if (hasDefault) {
                            log.error(pat.pos(), Errors.DuplicateDefaultLabel);
                        } else if (hasTotalPattern) {
                            log.error(pat.pos(), Errors.TotalPatternAndDefault);
                        }
                        hasDefault = true;
                        matchBindings = MatchBindingsComputer.EMPTY;
                    } else {
                        //binding pattern
                        attribExpr(pat, switchEnv);
                        var primary = TreeInfo.primaryPatternType((JCPattern) pat);
                        Type primaryType = primary.type();
                        if (!primaryType.hasTag(TYPEVAR)) {
                            primaryType = chk.checkClassOrArrayType(pat.pos(), primaryType);
                        }
                        checkCastablePattern(pat.pos(), seltype, primaryType);
                        Type patternType = types.erasure(primaryType);
                        boolean isTotal = primary.unconditional() &&
                                          !patternType.isErroneous() &&
                                          types.isSubtype(types.erasure(seltype), patternType);
                        if (isTotal) {
                            if (hasTotalPattern) {
                                log.error(pat.pos(), Errors.DuplicateTotalPattern);
                            } else if (hasDefault) {
                                log.error(pat.pos(), Errors.TotalPatternAndDefault);
                            }
                            hasTotalPattern = true;
                        }
                        checkCaseLabelDominated(pat.pos(), coveredTypes, patternType);
                        if (primary.unconditional() && !patternType.isErroneous()) {
                            coveredTypes = coveredTypes.prepend(patternType);
                        }
                    }
                    currentBindings = matchBindingsComputer.switchCase(pat, currentBindings, matchBindings);
                }
                Env<AttrContext> caseEnv =
                        bindingEnv(switchEnv, c, currentBindings.bindingsWhenTrue);
                try {
                    attribCase.accept(c, caseEnv);
                } finally {
                    caseEnv.info.scope.leave();
                }
                addVars(c.stats, switchEnv.info.scope);

                c.completesNormally = flow.aliveAfter(caseEnv, c, make);

                prevBindings = c.caseKind == CaseTree.CaseKind.STATEMENT && c.completesNormally ? currentBindings
                                                                                                : null;
            }
            if (patternSwitch) {
                chk.checkSwitchCaseStructure(cases);
            }
            if (switchTree.hasTag(SWITCH)) {
                ((JCSwitch) switchTree).hasTotalPattern = hasDefault || hasTotalPattern;
                ((JCSwitch) switchTree).patternSwitch = patternSwitch;
            } else if (switchTree.hasTag(SWITCH_EXPRESSION)) {
                ((JCSwitchExpression) switchTree).hasTotalPattern = hasDefault || hasTotalPattern;
                ((JCSwitchExpression) switchTree).patternSwitch = patternSwitch;
            } else {
                Assert.error(switchTree.getTag().name());
            }
        } finally {
            switchEnv.info.scope.leave();
        }
    }
    // where
        /** Add any variables defined in stats to the switch scope. */
        private static void addVars(List<JCStatement> stats, WriteableScope switchScope) {
            for (;stats.nonEmpty(); stats = stats.tail) {
                JCTree stat = stats.head;
                if (stat.hasTag(VARDEF))
                    switchScope.enter(((JCVariableDecl) stat).sym);
            }
        }
        private void checkCaseLabelDominated(DiagnosticPosition pos,
                                             List<Type> coveredTypes, Type patternType) {
            for (Type existing : coveredTypes) {
                if (types.isSubtype(patternType, existing)) {
                    log.error(pos, Errors.PatternDominated);
                }
            }
        }
    // where
    /** Return the selected enumeration constant symbol, or null. */
    private Symbol enumConstant(JCTree tree, Type enumType) {
        if (tree.hasTag(IDENT)) {
            JCIdent ident = (JCIdent)tree;
            Name name = ident.name;
            for (Symbol sym : enumType.tsym.members().getSymbolsByName(name)) {
                if (sym.kind == VAR) {
                    Symbol s = ident.sym = sym;
                    ((VarSymbol)s).getConstValue(); // ensure initializer is evaluated
                    ident.type = s.type;
                    return ((s.flags_field & Flags.ENUM) == 0)
                        ? null : s;
                }
            }
        }
        return null;
    }

    public void visitSynchronized(JCSynchronized tree) {
        chk.checkRefType(tree.pos(), attribExpr(tree.lock, env));
        if (env.info.lint.isEnabled(LintCategory.SYNCHRONIZATION) && isValueBased(tree.lock.type)) {
            log.warning(LintCategory.SYNCHRONIZATION, tree.pos(), Warnings.AttemptToSynchronizeOnInstanceOfValueBasedClass);
        }
        attribStat(tree.body, env);
        result = null;
    }
        // where
        private boolean isValueBased(Type t) {
            return t != null && t.tsym != null && (t.tsym.flags() & VALUE_BASED) != 0;
        }


    public void visitTry(JCTry tree) {
        // Create a new local environment with a local
        Env<AttrContext> localEnv = env.dup(tree, env.info.dup(env.info.scope.dup()));
        try {
            boolean isTryWithResource = tree.resources.nonEmpty();
            // Create a nested environment for attributing the try block if needed
            Env<AttrContext> tryEnv = isTryWithResource ?
                env.dup(tree, localEnv.info.dup(localEnv.info.scope.dup())) :
                localEnv;
            try {
                // Attribute resource declarations
                for (JCTree resource : tree.resources) {
                    CheckContext twrContext = new Check.NestedCheckContext(resultInfo.checkContext) {
                        @Override
                        public void report(DiagnosticPosition pos, JCDiagnostic details) {
                            chk.basicHandler.report(pos, diags.fragment(Fragments.TryNotApplicableToType(details)));
                        }
                    };
                    ResultInfo twrResult =
                        new ResultInfo(KindSelector.VAR,
                                       syms.autoCloseableType,
                                       twrContext);
                    if (resource.hasTag(VARDEF)) {
                        attribStat(resource, tryEnv);
                        twrResult.check(resource, resource.type);

                        //check that resource type cannot throw InterruptedException
                        checkAutoCloseable(resource.pos(), localEnv, resource.type);

                        VarSymbol var = ((JCVariableDecl) resource).sym;
                        var.setData(ElementKind.RESOURCE_VARIABLE);
                    } else {
                        attribTree(resource, tryEnv, twrResult);
                    }
                }
                // Attribute body
                attribStat(tree.body, tryEnv);
            } finally {
                if (isTryWithResource)
                    tryEnv.info.scope.leave();
            }

            // Attribute catch clauses
            for (List<JCCatch> l = tree.catchers; l.nonEmpty(); l = l.tail) {
                JCCatch c = l.head;
                Env<AttrContext> catchEnv =
                    localEnv.dup(c, localEnv.info.dup(localEnv.info.scope.dup()));
                try {
                    Type ctype = attribStat(c.param, catchEnv);
                    if (TreeInfo.isMultiCatch(c)) {
                        //multi-catch parameter is implicitly marked as final
                        c.param.sym.flags_field |= FINAL | UNION;
                    }
                    if (c.param.sym.kind == VAR) {
                        c.param.sym.setData(ElementKind.EXCEPTION_PARAMETER);
                    }
                    chk.checkType(c.param.vartype.pos(),
                                  chk.checkClassType(c.param.vartype.pos(), ctype),
                                  syms.throwableType);
                    attribStat(c.body, catchEnv);
                } finally {
                    catchEnv.info.scope.leave();
                }
            }

            // Attribute finalizer
            if (tree.finalizer != null) attribStat(tree.finalizer, localEnv);
            result = null;
        }
        finally {
            localEnv.info.scope.leave();
        }
    }

    void checkAutoCloseable(DiagnosticPosition pos, Env<AttrContext> env, Type resource) {
        if (!resource.isErroneous() &&
            types.asSuper(resource, syms.autoCloseableType.tsym) != null &&
            !types.isSameType(resource, syms.autoCloseableType)) { // Don't emit warning for AutoCloseable itself
            Symbol close = syms.noSymbol;
            Log.DiagnosticHandler discardHandler = new Log.DiscardDiagnosticHandler(log);
            try {
                close = rs.resolveQualifiedMethod(pos,
                        env,
                        types.skipTypeVars(resource, false),
                        names.close,
                        List.nil(),
                        List.nil());
            }
            finally {
                log.popDiagnosticHandler(discardHandler);
            }
            if (close.kind == MTH &&
                    close.overrides(syms.autoCloseableClose, resource.tsym, types, true) &&
                    chk.isHandled(syms.interruptedExceptionType, types.memberType(resource, close).getThrownTypes()) &&
                    env.info.lint.isEnabled(LintCategory.TRY)) {
                log.warning(LintCategory.TRY, pos, Warnings.TryResourceThrowsInterruptedExc(resource));
            }
        }
    }

    public void visitConditional(JCConditional tree) {
        Type condtype = attribExpr(tree.cond, env, syms.booleanType);
        MatchBindings condBindings = matchBindings;

        tree.polyKind = (!allowPoly ||
                pt().hasTag(NONE) && pt() != Type.recoveryType && pt() != Infer.anyPoly ||
                isBooleanOrNumeric(env, tree)) ?
                PolyKind.STANDALONE : PolyKind.POLY;

        if (tree.polyKind == PolyKind.POLY && resultInfo.pt.hasTag(VOID)) {
            //this means we are returning a poly conditional from void-compatible lambda expression
            resultInfo.checkContext.report(tree, diags.fragment(Fragments.ConditionalTargetCantBeVoid));
            result = tree.type = types.createErrorType(resultInfo.pt);
            return;
        }

        ResultInfo condInfo = tree.polyKind == PolyKind.STANDALONE ?
                unknownExprInfo :
                resultInfo.dup(conditionalContext(resultInfo.checkContext));


        // x ? y : z
        // include x's bindings when true in y
        // include x's bindings when false in z

        Type truetype;
        Env<AttrContext> trueEnv = bindingEnv(env, condBindings.bindingsWhenTrue);
        try {
            truetype = attribTree(tree.truepart, trueEnv, condInfo);
        } finally {
            trueEnv.info.scope.leave();
        }

        MatchBindings trueBindings = matchBindings;

        Type falsetype;
        Env<AttrContext> falseEnv = bindingEnv(env, condBindings.bindingsWhenFalse);
        try {
            falsetype = attribTree(tree.falsepart, falseEnv, condInfo);
        } finally {
            falseEnv.info.scope.leave();
        }

        MatchBindings falseBindings = matchBindings;

        Type owntype = (tree.polyKind == PolyKind.STANDALONE) ?
                condType(List.of(tree.truepart.pos(), tree.falsepart.pos()),
                         List.of(truetype, falsetype)) : pt();
        if (condtype.constValue() != null &&
                truetype.constValue() != null &&
                falsetype.constValue() != null &&
                !owntype.hasTag(NONE)) {
            //constant folding
            owntype = cfolder.coerce(condtype.isTrue() ? truetype : falsetype, owntype);
        }
        result = check(tree, owntype, KindSelector.VAL, resultInfo);
        matchBindings = matchBindingsComputer.conditional(tree, condBindings, trueBindings, falseBindings);
    }
    //where
        private boolean isBooleanOrNumeric(Env<AttrContext> env, JCExpression tree) {
            switch (tree.getTag()) {
                case LITERAL: return ((JCLiteral)tree).typetag.isSubRangeOf(DOUBLE) ||
                              ((JCLiteral)tree).typetag == BOOLEAN ||
                              ((JCLiteral)tree).typetag == BOT;
                case LAMBDA: case REFERENCE: return false;
                case PARENS: return isBooleanOrNumeric(env, ((JCParens)tree).expr);
                case CONDEXPR:
                    JCConditional condTree = (JCConditional)tree;
                    return isBooleanOrNumeric(env, condTree.truepart) &&
                            isBooleanOrNumeric(env, condTree.falsepart);
                case APPLY:
                    JCMethodInvocation speculativeMethodTree =
                            (JCMethodInvocation)deferredAttr.attribSpeculative(
                                    tree, env, unknownExprInfo,
                                    argumentAttr.withLocalCacheContext());
                    Symbol msym = TreeInfo.symbol(speculativeMethodTree.meth);
                    Type receiverType = speculativeMethodTree.meth.hasTag(IDENT) ?
                            env.enclClass.type :
                            ((JCFieldAccess)speculativeMethodTree.meth).selected.type;
                    Type owntype = types.memberType(receiverType, msym).getReturnType();
                    return primitiveOrBoxed(owntype);
                case NEWCLASS:
                    JCExpression className =
                            removeClassParams.translate(((JCNewClass)tree).clazz);
                    JCExpression speculativeNewClassTree =
                            (JCExpression)deferredAttr.attribSpeculative(
                                    className, env, unknownTypeInfo,
                                    argumentAttr.withLocalCacheContext());
                    return primitiveOrBoxed(speculativeNewClassTree.type);
                default:
                    Type speculativeType = deferredAttr.attribSpeculative(tree, env, unknownExprInfo,
                            argumentAttr.withLocalCacheContext()).type;
                    return primitiveOrBoxed(speculativeType);
            }
        }
        //where
            boolean primitiveOrBoxed(Type t) {
                return (!t.hasTag(TYPEVAR) && !t.isErroneous() && types.unboxedTypeOrType(t).isPrimitive());
            }

            TreeTranslator removeClassParams = new TreeTranslator() {
                @Override
                public void visitTypeApply(JCTypeApply tree) {
                    result = translate(tree.clazz);
                }
            };

        CheckContext conditionalContext(CheckContext checkContext) {
            return new Check.NestedCheckContext(checkContext) {
                //this will use enclosing check context to check compatibility of
                //subexpression against target type; if we are in a method check context,
                //depending on whether boxing is allowed, we could have incompatibilities
                @Override
                public void report(DiagnosticPosition pos, JCDiagnostic details) {
                    enclosingContext.report(pos, diags.fragment(Fragments.IncompatibleTypeInConditional(details)));
                }
            };
        }

        /** Compute the type of a conditional expression, after
         *  checking that it exists.  See JLS 15.25. Does not take into
         *  account the special case where condition and both arms
         *  are constants.
         *
         *  @param pos      The source position to be used for error
         *                  diagnostics.
         *  @param thentype The type of the expression's then-part.
         *  @param elsetype The type of the expression's else-part.
         */
        Type condType(List<DiagnosticPosition> positions, List<Type> condTypes) {
            if (condTypes.isEmpty()) {
                return syms.objectType; //TODO: how to handle?
            }
            Type first = condTypes.head;
            // If same type, that is the result
            if (condTypes.tail.stream().allMatch(t -> types.isSameType(first, t)))
                return first.baseType();

            List<Type> unboxedTypes = condTypes.stream()
                                               .map(t -> t.isPrimitive() ? t : types.unboxedType(t))
                                               .collect(List.collector());

            // Otherwise, if both arms can be converted to a numeric
            // type, return the least numeric type that fits both arms
            // (i.e. return larger of the two, or return int if one
            // arm is short, the other is char).
            if (unboxedTypes.stream().allMatch(t -> t.isPrimitive())) {
                // If one arm has an integer subrange type (i.e., byte,
                // short, or char), and the other is an integer constant
                // that fits into the subrange, return the subrange type.
                for (Type type : unboxedTypes) {
                    if (!type.getTag().isStrictSubRangeOf(INT)) {
                        continue;
                    }
                    if (unboxedTypes.stream().filter(t -> t != type).allMatch(t -> t.hasTag(INT) && types.isAssignable(t, type)))
                        return type.baseType();
                }

                for (TypeTag tag : primitiveTags) {
                    Type candidate = syms.typeOfTag[tag.ordinal()];
                    if (unboxedTypes.stream().allMatch(t -> types.isSubtype(t, candidate))) {
                        return candidate;
                    }
                }
            }

            // Those were all the cases that could result in a primitive
            condTypes = condTypes.stream()
                                 .map(t -> t.isPrimitive() ? types.boxedClass(t).type : t)
                                 .collect(List.collector());

            for (Type type : condTypes) {
                if (condTypes.stream().filter(t -> t != type).allMatch(t -> types.isAssignable(t, type)))
                    return type.baseType();
            }

            Iterator<DiagnosticPosition> posIt = positions.iterator();

            condTypes = condTypes.stream()
                                 .map(t -> chk.checkNonVoid(posIt.next(), t))
                                 .collect(List.collector());

            // both are known to be reference types.  The result is
            // lub(thentype,elsetype). This cannot fail, as it will
            // always be possible to infer "Object" if nothing better.
            return types.lub(condTypes.stream()
                        .map(t -> t.baseType())
                        .filter(t -> !t.hasTag(BOT))
                        .collect(List.collector()));
        }

    static final TypeTag[] primitiveTags = new TypeTag[]{
        BYTE,
        CHAR,
        SHORT,
        INT,
        LONG,
        FLOAT,
        DOUBLE,
        BOOLEAN,
    };

    Env<AttrContext> bindingEnv(Env<AttrContext> env, List<BindingSymbol> bindings) {
        return bindingEnv(env, env.tree, bindings);
    }

    Env<AttrContext> bindingEnv(Env<AttrContext> env, JCTree newTree, List<BindingSymbol> bindings) {
        Env<AttrContext> env1 = env.dup(newTree, env.info.dup(env.info.scope.dup()));
        bindings.forEach(env1.info.scope::enter);
        return env1;
    }

    public void visitIf(JCIf tree) {
        attribExpr(tree.cond, env, syms.booleanType);

        // if (x) { y } [ else z ]
        // include x's bindings when true in y
        // include x's bindings when false in z

        MatchBindings condBindings = matchBindings;
        Env<AttrContext> thenEnv = bindingEnv(env, condBindings.bindingsWhenTrue);

        try {
            attribStat(tree.thenpart, thenEnv);
        } finally {
            thenEnv.info.scope.leave();
        }

        preFlow(tree.thenpart);
        boolean aliveAfterThen = flow.aliveAfter(env, tree.thenpart, make);
        boolean aliveAfterElse;

        if (tree.elsepart != null) {
            Env<AttrContext> elseEnv = bindingEnv(env, condBindings.bindingsWhenFalse);
            try {
                attribStat(tree.elsepart, elseEnv);
            } finally {
                elseEnv.info.scope.leave();
            }
            preFlow(tree.elsepart);
            aliveAfterElse = flow.aliveAfter(env, tree.elsepart, make);
        } else {
            aliveAfterElse = true;
        }

        chk.checkEmptyIf(tree);

        List<BindingSymbol> afterIfBindings = List.nil();

        if (aliveAfterThen && !aliveAfterElse) {
            afterIfBindings = condBindings.bindingsWhenTrue;
        } else if (aliveAfterElse && !aliveAfterThen) {
            afterIfBindings = condBindings.bindingsWhenFalse;
        }

        afterIfBindings.forEach(env.info.scope::enter);
        afterIfBindings.forEach(BindingSymbol::preserveBinding);

        result = null;
    }

        void preFlow(JCTree tree) {
            attrRecover.doRecovery();
            new PostAttrAnalyzer() {
                @Override
                public void scan(JCTree tree) {
                    if (tree == null ||
                            (tree.type != null &&
                            tree.type == Type.stuckType)) {
                        //don't touch stuck expressions!
                        return;
                    }
                    super.scan(tree);
                }

                @Override
                public void visitClassDef(JCClassDecl that) {
                    if (that.sym != null) {
                        // Method preFlow shouldn't visit class definitions
                        // that have not been entered and attributed.
                        // See JDK-8254557 and JDK-8203277 for more details.
                        super.visitClassDef(that);
                    }
                }

                @Override
                public void visitLambda(JCLambda that) {
                    if (that.type != null) {
                        // Method preFlow shouldn't visit lambda expressions
                        // that have not been entered and attributed.
                        // See JDK-8254557 and JDK-8203277 for more details.
                        super.visitLambda(that);
                    }
                }
            }.scan(tree);
        }

    public void visitExec(JCExpressionStatement tree) {
        //a fresh environment is required for 292 inference to work properly ---
        //see Infer.instantiatePolymorphicSignatureInstance()
        Env<AttrContext> localEnv = env.dup(tree);
        attribExpr(tree.expr, localEnv);
        result = null;
    }

    public void visitBreak(JCBreak tree) {
        tree.target = findJumpTarget(tree.pos(), tree.getTag(), tree.label, env);
        result = null;
    }

    public void visitYield(JCYield tree) {
        if (env.info.yieldResult != null) {
            attribTree(tree.value, env, env.info.yieldResult);
            tree.target = findJumpTarget(tree.pos(), tree.getTag(), names.empty, env);
        } else {
            log.error(tree.pos(), tree.value.hasTag(PARENS)
                    ? Errors.NoSwitchExpressionQualify
                    : Errors.NoSwitchExpression);
            attribTree(tree.value, env, unknownExprInfo);
        }
        result = null;
    }

    public void visitContinue(JCContinue tree) {
        tree.target = findJumpTarget(tree.pos(), tree.getTag(), tree.label, env);
        result = null;
    }
    //where
        /** Return the target of a break, continue or yield statement,
         *  if it exists, report an error if not.
         *  Note: The target of a labelled break or continue is the
         *  (non-labelled) statement tree referred to by the label,
         *  not the tree representing the labelled statement itself.
         *
         *  @param pos     The position to be used for error diagnostics
         *  @param tag     The tag of the jump statement. This is either
         *                 Tree.BREAK or Tree.CONTINUE.
         *  @param label   The label of the jump statement, or null if no
         *                 label is given.
         *  @param env     The environment current at the jump statement.
         */
        private JCTree findJumpTarget(DiagnosticPosition pos,
                                                   JCTree.Tag tag,
                                                   Name label,
                                                   Env<AttrContext> env) {
            Pair<JCTree, Error> jumpTarget = findJumpTargetNoError(tag, label, env);

            if (jumpTarget.snd != null) {
                log.error(pos, jumpTarget.snd);
            }

            return jumpTarget.fst;
        }
        /** Return the target of a break or continue statement, if it exists,
         *  report an error if not.
         *  Note: The target of a labelled break or continue is the
         *  (non-labelled) statement tree referred to by the label,
         *  not the tree representing the labelled statement itself.
         *
         *  @param tag     The tag of the jump statement. This is either
         *                 Tree.BREAK or Tree.CONTINUE.
         *  @param label   The label of the jump statement, or null if no
         *                 label is given.
         *  @param env     The environment current at the jump statement.
         */
        private Pair<JCTree, JCDiagnostic.Error> findJumpTargetNoError(JCTree.Tag tag,
                                                                       Name label,
                                                                       Env<AttrContext> env) {
            // Search environments outwards from the point of jump.
            Env<AttrContext> env1 = env;
            JCDiagnostic.Error pendingError = null;
            LOOP:
            while (env1 != null) {
                switch (env1.tree.getTag()) {
                    case LABELLED:
                        JCLabeledStatement labelled = (JCLabeledStatement)env1.tree;
                        if (label == labelled.label) {
                            // If jump is a continue, check that target is a loop.
                            if (tag == CONTINUE) {
                                if (!labelled.body.hasTag(DOLOOP) &&
                                        !labelled.body.hasTag(WHILELOOP) &&
                                        !labelled.body.hasTag(FORLOOP) &&
                                        !labelled.body.hasTag(FOREACHLOOP)) {
                                    pendingError = Errors.NotLoopLabel(label);
                                }
                                // Found labelled statement target, now go inwards
                                // to next non-labelled tree.
                                return Pair.of(TreeInfo.referencedStatement(labelled), pendingError);
                            } else {
                                return Pair.of(labelled, pendingError);
                            }
                        }
                        break;
                    case DOLOOP:
                    case WHILELOOP:
                    case FORLOOP:
                    case FOREACHLOOP:
                        if (label == null) return Pair.of(env1.tree, pendingError);
                        break;
                    case SWITCH:
                        if (label == null && tag == BREAK) return Pair.of(env1.tree, null);
                        break;
                    case SWITCH_EXPRESSION:
                        if (tag == YIELD) {
                            return Pair.of(env1.tree, null);
                        } else if (tag == BREAK) {
                            pendingError = Errors.BreakOutsideSwitchExpression;
                        } else {
                            pendingError = Errors.ContinueOutsideSwitchExpression;
                        }
                        break;
                    case LAMBDA:
                    case METHODDEF:
                    case CLASSDEF:
                        break LOOP;
                    default:
                }
                env1 = env1.next;
            }
            if (label != null)
                return Pair.of(null, Errors.UndefLabel(label));
            else if (pendingError != null)
                return Pair.of(null, pendingError);
            else if (tag == CONTINUE)
                return Pair.of(null, Errors.ContOutsideLoop);
            else
                return Pair.of(null, Errors.BreakOutsideSwitchLoop);
        }

    public void visitReturn(JCReturn tree) {
        // Check that there is an enclosing method which is
        // nested within than the enclosing class.
        if (env.info.returnResult == null) {
            log.error(tree.pos(), Errors.RetOutsideMeth);
        } else if (env.info.yieldResult != null) {
            log.error(tree.pos(), Errors.ReturnOutsideSwitchExpression);
        } else if (!env.info.isLambda &&
                !env.info.isNewClass &&
                env.enclMethod != null &&
                TreeInfo.isCompactConstructor(env.enclMethod)) {
            log.error(env.enclMethod,
                    Errors.InvalidCanonicalConstructorInRecord(Fragments.Compact, env.enclMethod.sym.name, Fragments.CanonicalCantHaveReturnStatement));
        } else {
            // Attribute return expression, if it exists, and check that
            // it conforms to result type of enclosing method.
            if (tree.expr != null) {
                if (env.info.returnResult.pt.hasTag(VOID)) {
                    env.info.returnResult.checkContext.report(tree.expr.pos(),
                              diags.fragment(Fragments.UnexpectedRetVal));
                }
                attribTree(tree.expr, env, env.info.returnResult);
            } else if (!env.info.returnResult.pt.hasTag(VOID) &&
                    !env.info.returnResult.pt.hasTag(NONE)) {
                env.info.returnResult.checkContext.report(tree.pos(),
                              diags.fragment(Fragments.MissingRetVal(env.info.returnResult.pt)));
            }
        }
        result = null;
    }

    public void visitThrow(JCThrow tree) {
        Type owntype = attribExpr(tree.expr, env, allowPoly ? Type.noType : syms.throwableType);
        if (allowPoly) {
            chk.checkType(tree, owntype, syms.throwableType);
        }
        result = null;
    }

    public void visitAssert(JCAssert tree) {
        attribExpr(tree.cond, env, syms.booleanType);
        if (tree.detail != null) {
            chk.checkNonVoid(tree.detail.pos(), attribExpr(tree.detail, env));
        }
        result = null;
    }

     /** Visitor method for method invocations.
     *  NOTE: The method part of an application will have in its type field
     *        the return type of the method, not the method's type itself!
     */
    public void visitApply(JCMethodInvocation tree) {
        // The local environment of a method application is
        // a new environment nested in the current one.
        Env<AttrContext> localEnv = env.dup(tree, env.info.dup());

        // The types of the actual method arguments.
        List<Type> argtypes;

        // The types of the actual method type arguments.
        List<Type> typeargtypes = null;

        Name methName = TreeInfo.name(tree.meth);

        boolean isConstructorCall =
            methName == names._this || methName == names._super;

        ListBuffer<Type> argtypesBuf = new ListBuffer<>();
        if (isConstructorCall) {
            // We are seeing a ...this(...) or ...super(...) call.
            // Check that this is the first statement in a constructor.
            checkFirstConstructorStat(tree, env.enclMethod, true);

            // Record the fact
            // that this is a constructor call (using isSelfCall).
            localEnv.info.isSelfCall = true;

            // Attribute arguments, yielding list of argument types.
            KindSelector kind = attribArgs(KindSelector.MTH, tree.args, localEnv, argtypesBuf);
            argtypes = argtypesBuf.toList();
            typeargtypes = attribTypes(tree.typeargs, localEnv);

            // Variable `site' points to the class in which the called
            // constructor is defined.
            Type site = env.enclClass.sym.type;
            if (methName == names._super) {
                if (site == syms.objectType) {
                    log.error(tree.meth.pos(), Errors.NoSuperclass(site));
                    site = types.createErrorType(syms.objectType);
                } else {
                    site = types.supertype(site);
                }
            }

            if (site.hasTag(CLASS)) {
                Type encl = site.getEnclosingType();
                while (encl != null && encl.hasTag(TYPEVAR))
                    encl = encl.getUpperBound();
                if (encl.hasTag(CLASS)) {
                    // we are calling a nested class

                    if (tree.meth.hasTag(SELECT)) {
                        JCTree qualifier = ((JCFieldAccess) tree.meth).selected;

                        // We are seeing a prefixed call, of the form
                        //     <expr>.super(...).
                        // Check that the prefix expression conforms
                        // to the outer instance type of the class.
                        chk.checkRefType(qualifier.pos(),
                                         attribExpr(qualifier, localEnv,
                                                    encl));
                    } else if (methName == names._super) {
                        // qualifier omitted; check for existence
                        // of an appropriate implicit qualifier.
                        rs.resolveImplicitThis(tree.meth.pos(),
                                               localEnv, site, true);
                    }
                } else if (tree.meth.hasTag(SELECT)) {
                    log.error(tree.meth.pos(),
                              Errors.IllegalQualNotIcls(site.tsym));
                    attribExpr(((JCFieldAccess) tree.meth).selected, localEnv, site);
                }

                // if we're calling a java.lang.Enum constructor,
                // prefix the implicit String and int parameters
                if (site.tsym == syms.enumSym)
                    argtypes = argtypes.prepend(syms.intType).prepend(syms.stringType);

                // Resolve the called constructor under the assumption
                // that we are referring to a superclass instance of the
                // current instance (JLS ???).
                boolean selectSuperPrev = localEnv.info.selectSuper;
                localEnv.info.selectSuper = true;
                localEnv.info.pendingResolutionPhase = null;
                Symbol sym = rs.resolveConstructor(
                    tree.meth.pos(), localEnv, site, argtypes, typeargtypes);
                localEnv.info.selectSuper = selectSuperPrev;

                // Set method symbol to resolved constructor...
                TreeInfo.setSymbol(tree.meth, sym);

                // ...and check that it is legal in the current context.
                // (this will also set the tree's type)
                Type mpt = newMethodTemplate(resultInfo.pt, argtypes, typeargtypes);
                checkId(tree.meth, site, sym, localEnv,
                        new ResultInfo(kind, mpt));
            } else if (site.hasTag(ERROR) && tree.meth.hasTag(SELECT)) {
                attribExpr(((JCFieldAccess) tree.meth).selected, localEnv, site);
            }
            // Otherwise, `site' is an error type and we do nothing
            result = tree.type = syms.voidType;
        } else {
            // Otherwise, we are seeing a regular method call.
            // Attribute the arguments, yielding list of argument types, ...
            KindSelector kind = attribArgs(KindSelector.VAL, tree.args, localEnv, argtypesBuf);
            argtypes = argtypesBuf.toList();
            typeargtypes = attribAnyTypes(tree.typeargs, localEnv);

            // ... and attribute the method using as a prototype a methodtype
            // whose formal argument types is exactly the list of actual
            // arguments (this will also set the method symbol).
            Type mpt = newMethodTemplate(resultInfo.pt, argtypes, typeargtypes);
            localEnv.info.pendingResolutionPhase = null;
            Type mtype = attribTree(tree.meth, localEnv, new ResultInfo(kind, mpt, resultInfo.checkContext));

            // Compute the result type.
            Type restype = mtype.getReturnType();
            if (restype.hasTag(WILDCARD))
                throw new AssertionError(mtype);

            Type qualifier = (tree.meth.hasTag(SELECT))
                    ? ((JCFieldAccess) tree.meth).selected.type
                    : env.enclClass.sym.type;
            Symbol msym = TreeInfo.symbol(tree.meth);
            restype = adjustMethodReturnType(msym, qualifier, methName, argtypes, restype);

            chk.checkRefTypes(tree.typeargs, typeargtypes);

            // Check that value of resulting type is admissible in the
            // current context.  Also, capture the return type
            Type capturedRes = resultInfo.checkContext.inferenceContext().cachedCapture(tree, restype, true);
            result = check(tree, capturedRes, KindSelector.VAL, resultInfo);
        }
        chk.validate(tree.typeargs, localEnv);
    }
    //where
        Type adjustMethodReturnType(Symbol msym, Type qualifierType, Name methodName, List<Type> argtypes, Type restype) {
            if (msym != null &&
                    msym.owner == syms.objectType.tsym &&
                    methodName == names.getClass &&
                    argtypes.isEmpty()) {
                // as a special case, x.getClass() has type Class<? extends |X|>
                return new ClassType(restype.getEnclosingType(),
                        List.of(new WildcardType(types.erasure(qualifierType),
                                BoundKind.EXTENDS,
                                syms.boundClass)),
                        restype.tsym,
                        restype.getMetadata());
            } else if (msym != null &&
                    msym.owner == syms.arrayClass &&
                    methodName == names.clone &&
                    types.isArray(qualifierType)) {
                // as a special case, array.clone() has a result that is
                // the same as static type of the array being cloned
                return qualifierType;
            } else {
                return restype;
            }
        }

        /** Check that given application node appears as first statement
         *  in a constructor call.
         *  @param tree          The application node
         *  @param enclMethod    The enclosing method of the application.
         *  @param error         Should an error be issued?
         */
        boolean checkFirstConstructorStat(JCMethodInvocation tree, JCMethodDecl enclMethod, boolean error) {
            if (enclMethod != null && enclMethod.name == names.init) {
                JCBlock body = enclMethod.body;
                if (body.stats.head.hasTag(EXEC) &&
                    ((JCExpressionStatement) body.stats.head).expr == tree)
                    return true;
            }
            if (error) {
                log.error(tree.pos(),
                        Errors.CallMustBeFirstStmtInCtor(TreeInfo.name(tree.meth)));
            }
            return false;
        }

        /** Obtain a method type with given argument types.
         */
        Type newMethodTemplate(Type restype, List<Type> argtypes, List<Type> typeargtypes) {
            MethodType mt = new MethodType(argtypes, restype, List.nil(), syms.methodClass);
            return (typeargtypes == null) ? mt : (Type)new ForAll(typeargtypes, mt);
        }

    public void visitNewClass(final JCNewClass tree) {
        Type owntype = types.createErrorType(tree.type);

        // The local environment of a class creation is
        // a new environment nested in the current one.
        Env<AttrContext> localEnv = env.dup(tree, env.info.dup());

        // The anonymous inner class definition of the new expression,
        // if one is defined by it.
        JCClassDecl cdef = tree.def;

        // If enclosing class is given, attribute it, and
        // complete class name to be fully qualified
        JCExpression clazz = tree.clazz; // Class field following new
        JCExpression clazzid;            // Identifier in class field
        JCAnnotatedType annoclazzid;     // Annotated type enclosing clazzid
        annoclazzid = null;

        if (clazz.hasTag(TYPEAPPLY)) {
            clazzid = ((JCTypeApply) clazz).clazz;
            if (clazzid.hasTag(ANNOTATED_TYPE)) {
                annoclazzid = (JCAnnotatedType) clazzid;
                clazzid = annoclazzid.underlyingType;
            }
        } else {
            if (clazz.hasTag(ANNOTATED_TYPE)) {
                annoclazzid = (JCAnnotatedType) clazz;
                clazzid = annoclazzid.underlyingType;
            } else {
                clazzid = clazz;
            }
        }

        JCExpression clazzid1 = clazzid; // The same in fully qualified form

        if (tree.encl != null) {
            // We are seeing a qualified new, of the form
            //    <expr>.new C <...> (...) ...
            // In this case, we let clazz stand for the name of the
            // allocated class C prefixed with the type of the qualifier
            // expression, so that we can
            // resolve it with standard techniques later. I.e., if
            // <expr> has type T, then <expr>.new C <...> (...)
            // yields a clazz T.C.
            Type encltype = chk.checkRefType(tree.encl.pos(),
                                             attribExpr(tree.encl, env));
            // TODO 308: in <expr>.new C, do we also want to add the type annotations
            // from expr to the combined type, or not? Yes, do this.
            clazzid1 = make.at(clazz.pos).Select(make.Type(encltype),
                                                 ((JCIdent) clazzid).name);

            EndPosTable endPosTable = this.env.toplevel.endPositions;
            endPosTable.storeEnd(clazzid1, clazzid.getEndPosition(endPosTable));
            if (clazz.hasTag(ANNOTATED_TYPE)) {
                JCAnnotatedType annoType = (JCAnnotatedType) clazz;
                List<JCAnnotation> annos = annoType.annotations;

                if (annoType.underlyingType.hasTag(TYPEAPPLY)) {
                    clazzid1 = make.at(tree.pos).
                        TypeApply(clazzid1,
                                  ((JCTypeApply) clazz).arguments);
                }

                clazzid1 = make.at(tree.pos).
                    AnnotatedType(annos, clazzid1);
            } else if (clazz.hasTag(TYPEAPPLY)) {
                clazzid1 = make.at(tree.pos).
                    TypeApply(clazzid1,
                              ((JCTypeApply) clazz).arguments);
            }

            clazz = clazzid1;
        }

        // Attribute clazz expression and store
        // symbol + type back into the attributed tree.
        Type clazztype;

        try {
            env.info.isNewClass = true;
            clazztype = TreeInfo.isEnumInit(env.tree) ?
                attribIdentAsEnumType(env, (JCIdent)clazz) :
                attribType(clazz, env);
        } finally {
            env.info.isNewClass = false;
        }

        clazztype = chk.checkDiamond(tree, clazztype);
        chk.validate(clazz, localEnv);
        if (tree.encl != null) {
            // We have to work in this case to store
            // symbol + type back into the attributed tree.
            tree.clazz.type = clazztype;
            TreeInfo.setSymbol(clazzid, TreeInfo.symbol(clazzid1));
            clazzid.type = ((JCIdent) clazzid).sym.type;
            if (annoclazzid != null) {
                annoclazzid.type = clazzid.type;
            }
            if (!clazztype.isErroneous()) {
                if (cdef != null && clazztype.tsym.isInterface()) {
                    log.error(tree.encl.pos(), Errors.AnonClassImplIntfNoQualForNew);
                } else if (clazztype.tsym.isStatic()) {
                    log.error(tree.encl.pos(), Errors.QualifiedNewOfStaticClass(clazztype.tsym));
                }
            }
        } else if (!clazztype.tsym.isInterface() &&
                   clazztype.getEnclosingType().hasTag(CLASS)) {
            // Check for the existence of an apropos outer instance
            rs.resolveImplicitThis(tree.pos(), env, clazztype);
        }

        // Attribute constructor arguments.
        ListBuffer<Type> argtypesBuf = new ListBuffer<>();
        final KindSelector pkind =
            attribArgs(KindSelector.VAL, tree.args, localEnv, argtypesBuf);
        List<Type> argtypes = argtypesBuf.toList();
        List<Type> typeargtypes = attribTypes(tree.typeargs, localEnv);

        if (clazztype.hasTag(CLASS) || clazztype.hasTag(ERROR)) {
            // Enums may not be instantiated except implicitly
            if ((clazztype.tsym.flags_field & Flags.ENUM) != 0 &&
                (!env.tree.hasTag(VARDEF) ||
                 (((JCVariableDecl) env.tree).mods.flags & Flags.ENUM) == 0 ||
                 ((JCVariableDecl) env.tree).init != tree))
                log.error(tree.pos(), Errors.EnumCantBeInstantiated);

            boolean isSpeculativeDiamondInferenceRound = TreeInfo.isDiamond(tree) &&
                    resultInfo.checkContext.deferredAttrContext().mode == DeferredAttr.AttrMode.SPECULATIVE;
            boolean skipNonDiamondPath = false;
            // Check that class is not abstract
            if (cdef == null && !isSpeculativeDiamondInferenceRound && // class body may be nulled out in speculative tree copy
                (clazztype.tsym.flags() & (ABSTRACT | INTERFACE)) != 0) {
                log.error(tree.pos(),
                          Errors.AbstractCantBeInstantiated(clazztype.tsym));
                skipNonDiamondPath = true;
            } else if (cdef != null && clazztype.tsym.isInterface()) {
                // Check that no constructor arguments are given to
                // anonymous classes implementing an interface
                if (!argtypes.isEmpty())
                    log.error(tree.args.head.pos(), Errors.AnonClassImplIntfNoArgs);

                if (!typeargtypes.isEmpty())
                    log.error(tree.typeargs.head.pos(), Errors.AnonClassImplIntfNoTypeargs);

                // Error recovery: pretend no arguments were supplied.
                argtypes = List.nil();
                typeargtypes = List.nil();
                skipNonDiamondPath = true;
            }
            if (TreeInfo.isDiamond(tree)) {
                ClassType site = new ClassType(clazztype.getEnclosingType(),
                            clazztype.tsym.type.getTypeArguments(),
                                               clazztype.tsym,
                                               clazztype.getMetadata());

                Env<AttrContext> diamondEnv = localEnv.dup(tree);
                diamondEnv.info.selectSuper = cdef != null || tree.classDeclRemoved();
                diamondEnv.info.pendingResolutionPhase = null;

                //if the type of the instance creation expression is a class type
                //apply method resolution inference (JLS 15.12.2.7). The return type
                //of the resolved constructor will be a partially instantiated type
                Symbol constructor = rs.resolveDiamond(tree.pos(),
                            diamondEnv,
                            site,
                            argtypes,
                            typeargtypes);
                tree.constructor = constructor.baseSymbol();

                final TypeSymbol csym = clazztype.tsym;
                ResultInfo diamondResult = new ResultInfo(pkind, newMethodTemplate(resultInfo.pt, argtypes, typeargtypes),
                        diamondContext(tree, csym, resultInfo.checkContext), CheckMode.NO_TREE_UPDATE);
                Type constructorType = tree.constructorType = types.createErrorType(clazztype);
                constructorType = checkId(tree, site,
                        constructor,
                        diamondEnv,
                        diamondResult);

                tree.clazz.type = types.createErrorType(clazztype);
                if (!constructorType.isErroneous()) {
                    tree.clazz.type = clazz.type = constructorType.getReturnType();
                    tree.constructorType = types.createMethodTypeWithReturn(constructorType, syms.voidType);
                }
                clazztype = chk.checkClassType(tree.clazz, tree.clazz.type, true);
            }

            // Resolve the called constructor under the assumption
            // that we are referring to a superclass instance of the
            // current instance (JLS ???).
            else if (!skipNonDiamondPath) {
                //the following code alters some of the fields in the current
                //AttrContext - hence, the current context must be dup'ed in
                //order to avoid downstream failures
                Env<AttrContext> rsEnv = localEnv.dup(tree);
                rsEnv.info.selectSuper = cdef != null;
                rsEnv.info.pendingResolutionPhase = null;
                tree.constructor = rs.resolveConstructor(
                    tree.pos(), rsEnv, clazztype, argtypes, typeargtypes);
                if (cdef == null) { //do not check twice!
                    tree.constructorType = checkId(tree,
                            clazztype,
                            tree.constructor,
                            rsEnv,
                            new ResultInfo(pkind, newMethodTemplate(syms.voidType, argtypes, typeargtypes), CheckMode.NO_TREE_UPDATE));
                    if (rsEnv.info.lastResolveVarargs())
                        Assert.check(tree.constructorType.isErroneous() || tree.varargsElement != null);
                }
            }

            if (cdef != null) {
                visitAnonymousClassDefinition(tree, clazz, clazztype, cdef, localEnv, argtypes, typeargtypes, pkind);
                return;
            }

            if (tree.constructor != null && tree.constructor.kind == MTH)
                owntype = clazztype;
        }
        result = check(tree, owntype, KindSelector.VAL, resultInfo);
        InferenceContext inferenceContext = resultInfo.checkContext.inferenceContext();
        if (tree.constructorType != null && inferenceContext.free(tree.constructorType)) {
            //we need to wait for inference to finish and then replace inference vars in the constructor type
            inferenceContext.addFreeTypeListener(List.of(tree.constructorType),
                    instantiatedContext -> {
                        tree.constructorType = instantiatedContext.asInstType(tree.constructorType);
                    });
        }
        chk.validate(tree.typeargs, localEnv);
    }

        // where
        private void visitAnonymousClassDefinition(JCNewClass tree, JCExpression clazz, Type clazztype,
                                                   JCClassDecl cdef, Env<AttrContext> localEnv,
                                                   List<Type> argtypes, List<Type> typeargtypes,
                                                   KindSelector pkind) {
            // We are seeing an anonymous class instance creation.
            // In this case, the class instance creation
            // expression
            //
            //    E.new <typeargs1>C<typargs2>(args) { ... }
            //
            // is represented internally as
            //
            //    E . new <typeargs1>C<typargs2>(args) ( class <empty-name> { ... } )  .
            //
            // This expression is then *transformed* as follows:
            //
            // (1) add an extends or implements clause
            // (2) add a constructor.
            //
            // For instance, if C is a class, and ET is the type of E,
            // the expression
            //
            //    E.new <typeargs1>C<typargs2>(args) { ... }
            //
            // is translated to (where X is a fresh name and typarams is the
            // parameter list of the super constructor):
            //
            //   new <typeargs1>X(<*nullchk*>E, args) where
            //     X extends C<typargs2> {
            //       <typarams> X(ET e, args) {
            //         e.<typeargs1>super(args)
            //       }
            //       ...
            //     }
            InferenceContext inferenceContext = resultInfo.checkContext.inferenceContext();
            final boolean isDiamond = TreeInfo.isDiamond(tree);
            if (isDiamond
                    && ((tree.constructorType != null && inferenceContext.free(tree.constructorType))
                    || (tree.clazz.type != null && inferenceContext.free(tree.clazz.type)))) {
                final ResultInfo resultInfoForClassDefinition = this.resultInfo;
                inferenceContext.addFreeTypeListener(List.of(tree.constructorType, tree.clazz.type),
                        instantiatedContext -> {
                            tree.constructorType = instantiatedContext.asInstType(tree.constructorType);
                            tree.clazz.type = clazz.type = instantiatedContext.asInstType(clazz.type);
                            ResultInfo prevResult = this.resultInfo;
                            try {
                                this.resultInfo = resultInfoForClassDefinition;
                                visitAnonymousClassDefinition(tree, clazz, clazz.type, cdef,
                                                            localEnv, argtypes, typeargtypes, pkind);
                            } finally {
                                this.resultInfo = prevResult;
                            }
                        });
            } else {
                if (isDiamond && clazztype.hasTag(CLASS)) {
                    List<Type> invalidDiamondArgs = chk.checkDiamondDenotable((ClassType)clazztype);
                    if (!clazztype.isErroneous() && invalidDiamondArgs.nonEmpty()) {
                        // One or more types inferred in the previous steps is non-denotable.
                        Fragment fragment = Diamond(clazztype.tsym);
                        log.error(tree.clazz.pos(),
                                Errors.CantApplyDiamond1(
                                        fragment,
                                        invalidDiamondArgs.size() > 1 ?
                                                DiamondInvalidArgs(invalidDiamondArgs, fragment) :
                                                DiamondInvalidArg(invalidDiamondArgs, fragment)));
                    }
                    // For <>(){}, inferred types must also be accessible.
                    for (Type t : clazztype.getTypeArguments()) {
                        rs.checkAccessibleType(env, t);
                    }
                }

                // If we already errored, be careful to avoid a further avalanche. ErrorType answers
                // false for isInterface call even when the original type is an interface.
                boolean implementing = clazztype.tsym.isInterface() ||
                        clazztype.isErroneous() && !clazztype.getOriginalType().hasTag(NONE) &&
                        clazztype.getOriginalType().tsym.isInterface();

                if (implementing) {
                    cdef.implementing = List.of(clazz);
                } else {
                    cdef.extending = clazz;
                }

                if (resultInfo.checkContext.deferredAttrContext().mode == DeferredAttr.AttrMode.CHECK &&
                    isSerializable(clazztype)) {
                    localEnv.info.isSerializable = true;
                }

                attribStat(cdef, localEnv);

                List<Type> finalargtypes;
                // If an outer instance is given,
                // prefix it to the constructor arguments
                // and delete it from the new expression
                if (tree.encl != null && !clazztype.tsym.isInterface()) {
                    finalargtypes = argtypes.prepend(tree.encl.type);
                } else {
                    finalargtypes = argtypes;
                }

                // Reassign clazztype and recompute constructor. As this necessarily involves
                // another attribution pass for deferred types in the case of <>, replicate
                // them. Original arguments have right decorations already.
                if (isDiamond && pkind.contains(KindSelector.POLY)) {
                    finalargtypes = finalargtypes.map(deferredAttr.deferredCopier);
                }

                clazztype = clazztype.hasTag(ERROR) ? types.createErrorType(cdef.sym.type)
                                                    : cdef.sym.type;
                Symbol sym = tree.constructor = rs.resolveConstructor(
                        tree.pos(), localEnv, clazztype, finalargtypes, typeargtypes);
                Assert.check(!sym.kind.isResolutionError());
                tree.constructor = sym;
                tree.constructorType = checkId(tree,
                        clazztype,
                        tree.constructor,
                        localEnv,
                        new ResultInfo(pkind, newMethodTemplate(syms.voidType, finalargtypes, typeargtypes), CheckMode.NO_TREE_UPDATE));
            }
            Type owntype = (tree.constructor != null && tree.constructor.kind == MTH) ?
                                clazztype : types.createErrorType(tree.type);
            result = check(tree, owntype, KindSelector.VAL, resultInfo.dup(CheckMode.NO_INFERENCE_HOOK));
            chk.validate(tree.typeargs, localEnv);
        }

        CheckContext diamondContext(JCNewClass clazz, TypeSymbol tsym, CheckContext checkContext) {
            return new Check.NestedCheckContext(checkContext) {
                @Override
                public void report(DiagnosticPosition _unused, JCDiagnostic details) {
                    enclosingContext.report(clazz.clazz,
                            diags.fragment(Fragments.CantApplyDiamond1(Fragments.Diamond(tsym), details)));
                }
            };
        }

    /** Make an attributed null check tree.
     */
    public JCExpression makeNullCheck(JCExpression arg) {
        // optimization: new Outer() can never be null; skip null check
        if (arg.getTag() == NEWCLASS)
            return arg;
        // optimization: X.this is never null; skip null check
        Name name = TreeInfo.name(arg);
        if (name == names._this || name == names._super) return arg;

        JCTree.Tag optag = NULLCHK;
        JCUnary tree = make.at(arg.pos).Unary(optag, arg);
        tree.operator = operators.resolveUnary(arg, optag, arg.type);
        tree.type = arg.type;
        return tree;
    }

    public void visitNewArray(JCNewArray tree) {
        Type owntype = types.createErrorType(tree.type);
        Env<AttrContext> localEnv = env.dup(tree);
        Type elemtype;
        if (tree.elemtype != null) {
            elemtype = attribType(tree.elemtype, localEnv);
            chk.validate(tree.elemtype, localEnv);
            owntype = elemtype;
            for (List<JCExpression> l = tree.dims; l.nonEmpty(); l = l.tail) {
                attribExpr(l.head, localEnv, syms.intType);
                owntype = new ArrayType(owntype, syms.arrayClass);
            }
        } else {
            // we are seeing an untyped aggregate { ... }
            // this is allowed only if the prototype is an array
            if (pt().hasTag(ARRAY)) {
                elemtype = types.elemtype(pt());
            } else {
                if (!pt().hasTag(ERROR) &&
                        (env.info.enclVar == null || !env.info.enclVar.type.isErroneous())) {
                    log.error(tree.pos(),
                              Errors.IllegalInitializerForType(pt()));
                }
                elemtype = types.createErrorType(pt());
            }
        }
        if (tree.elems != null) {
            attribExprs(tree.elems, localEnv, elemtype);
            owntype = new ArrayType(elemtype, syms.arrayClass);
        }
        if (!types.isReifiable(elemtype))
            log.error(tree.pos(), Errors.GenericArrayCreation);
        result = check(tree, owntype, KindSelector.VAL, resultInfo);
    }

    /*
     * A lambda expression can only be attributed when a target-type is available.
     * In addition, if the target-type is that of a functional interface whose
     * descriptor contains inference variables in argument position the lambda expression
     * is 'stuck' (see DeferredAttr).
     */
    @Override
    public void visitLambda(final JCLambda that) {
        boolean wrongContext = false;
        if (pt().isErroneous() || (pt().hasTag(NONE) && pt() != Type.recoveryType)) {
            if (pt().hasTag(NONE) && (env.info.enclVar == null || !env.info.enclVar.type.isErroneous())) {
                //lambda only allowed in assignment or method invocation/cast context
                log.error(that.pos(), Errors.UnexpectedLambda);
            }
            resultInfo = recoveryInfo;
            wrongContext = true;
        }
        //create an environment for attribution of the lambda expression
        final Env<AttrContext> localEnv = lambdaEnv(that, env);
        boolean needsRecovery =
                resultInfo.checkContext.deferredAttrContext().mode == DeferredAttr.AttrMode.CHECK;
        try {
            if (needsRecovery && isSerializable(pt())) {
                localEnv.info.isSerializable = true;
                localEnv.info.isSerializableLambda = true;
            }
            List<Type> explicitParamTypes = null;
            if (that.paramKind == JCLambda.ParameterKind.EXPLICIT) {
                //attribute lambda parameters
                attribStats(that.params, localEnv);
                explicitParamTypes = TreeInfo.types(that.params);
            }

            TargetInfo targetInfo = getTargetInfo(that, resultInfo, explicitParamTypes);
            Type currentTarget = targetInfo.target;
            Type lambdaType = targetInfo.descriptor;

            if (currentTarget.isErroneous()) {
                result = that.type = currentTarget;
                return;
            }

            setFunctionalInfo(localEnv, that, pt(), lambdaType, currentTarget, resultInfo.checkContext);

            if (lambdaType.hasTag(FORALL)) {
                //lambda expression target desc cannot be a generic method
                Fragment msg = Fragments.InvalidGenericLambdaTarget(lambdaType,
                                                                    kindName(currentTarget.tsym),
                                                                    currentTarget.tsym);
                resultInfo.checkContext.report(that, diags.fragment(msg));
                result = that.type = types.createErrorType(pt());
                return;
            }

            if (that.paramKind == JCLambda.ParameterKind.IMPLICIT) {
                //add param type info in the AST
                List<Type> actuals = lambdaType.getParameterTypes();
                List<JCVariableDecl> params = that.params;

                boolean arityMismatch = false;

                while (params.nonEmpty()) {
                    if (actuals.isEmpty()) {
                        //not enough actuals to perform lambda parameter inference
                        arityMismatch = true;
                    }
                    //reset previously set info
                    Type argType = arityMismatch ?
                            syms.errType :
                            actuals.head;
                    if (params.head.isImplicitlyTyped()) {
                        setSyntheticVariableType(params.head, argType);
                    }
                    params.head.sym = null;
                    actuals = actuals.isEmpty() ?
                            actuals :
                            actuals.tail;
                    params = params.tail;
                }

                //attribute lambda parameters
                attribStats(that.params, localEnv);

                if (arityMismatch) {
                    resultInfo.checkContext.report(that, diags.fragment(Fragments.IncompatibleArgTypesInLambda));
                        result = that.type = types.createErrorType(currentTarget);
                        return;
                }
            }

            //from this point on, no recovery is needed; if we are in assignment context
            //we will be able to attribute the whole lambda body, regardless of errors;
            //if we are in a 'check' method context, and the lambda is not compatible
            //with the target-type, it will be recovered anyway in Attr.checkId
            needsRecovery = false;

            ResultInfo bodyResultInfo = localEnv.info.returnResult =
                    lambdaBodyResult(that, lambdaType, resultInfo);

            if (that.getBodyKind() == JCLambda.BodyKind.EXPRESSION) {
                attribTree(that.getBody(), localEnv, bodyResultInfo);
            } else {
                JCBlock body = (JCBlock)that.body;
                if (body == breakTree &&
                        resultInfo.checkContext.deferredAttrContext().mode == AttrMode.CHECK) {
                    breakTreeFound(copyEnv(localEnv));
                }
                attribStats(body.stats, localEnv);
            }

            result = check(that, currentTarget, KindSelector.VAL, resultInfo);

            boolean isSpeculativeRound =
                    resultInfo.checkContext.deferredAttrContext().mode == DeferredAttr.AttrMode.SPECULATIVE;

            preFlow(that);
            flow.analyzeLambda(env, that, make, isSpeculativeRound);

            that.type = currentTarget; //avoids recovery at this stage
            checkLambdaCompatible(that, lambdaType, resultInfo.checkContext);

            if (!isSpeculativeRound) {
                //add thrown types as bounds to the thrown types free variables if needed:
                if (resultInfo.checkContext.inferenceContext().free(lambdaType.getThrownTypes())) {
                    List<Type> inferredThrownTypes = flow.analyzeLambdaThrownTypes(env, that, make);
                    if(!checkExConstraints(inferredThrownTypes, lambdaType.getThrownTypes(), resultInfo.checkContext.inferenceContext())) {
                        log.error(that, Errors.IncompatibleThrownTypesInMref(lambdaType.getThrownTypes()));
                    }
                }

                checkAccessibleTypes(that, localEnv, resultInfo.checkContext.inferenceContext(), lambdaType, currentTarget);
            }
            result = wrongContext ? that.type = types.createErrorType(pt())
                                  : check(that, currentTarget, KindSelector.VAL, resultInfo);
        } catch (Types.FunctionDescriptorLookupError ex) {
            JCDiagnostic cause = ex.getDiagnostic();
            resultInfo.checkContext.report(that, cause);
            result = that.type = types.createErrorType(pt());
            return;
        } catch (CompletionFailure cf) {
            chk.completionError(that.pos(), cf);
        } catch (Throwable t) {
            //when an unexpected exception happens, avoid attempts to attribute the same tree again
            //as that would likely cause the same exception again.
            needsRecovery = false;
            throw t;
        } finally {
            localEnv.info.scope.leave();
            if (needsRecovery) {
                Type prevResult = result;
                try {
                    attribTree(that, env, recoveryInfo);
                } finally {
                    if (result == Type.recoveryType) {
                        result = prevResult;
                    }
                }
            }
        }
    }
    //where
        class TargetInfo {
            Type target;
            Type descriptor;

            public TargetInfo(Type target, Type descriptor) {
                this.target = target;
                this.descriptor = descriptor;
            }
        }

        TargetInfo getTargetInfo(JCPolyExpression that, ResultInfo resultInfo, List<Type> explicitParamTypes) {
            Type lambdaType;
            Type currentTarget = resultInfo.pt;
            if (resultInfo.pt != Type.recoveryType) {
                /* We need to adjust the target. If the target is an
                 * intersection type, for example: SAM & I1 & I2 ...
                 * the target will be updated to SAM
                 */
                currentTarget = targetChecker.visit(currentTarget, that);
                if (!currentTarget.isIntersection()) {
                    if (explicitParamTypes != null) {
                        currentTarget = infer.instantiateFunctionalInterface(that,
                                currentTarget, explicitParamTypes, resultInfo.checkContext);
                    }
                    currentTarget = types.removeWildcards(currentTarget);
                    lambdaType = types.findDescriptorType(currentTarget);
                } else {
                    IntersectionClassType ict = (IntersectionClassType)currentTarget;
                    ListBuffer<Type> components = new ListBuffer<>();
                    for (Type bound : ict.getExplicitComponents()) {
                        if (explicitParamTypes != null) {
                            try {
                                bound = infer.instantiateFunctionalInterface(that,
                                        bound, explicitParamTypes, resultInfo.checkContext);
                            } catch (FunctionDescriptorLookupError t) {
                                // do nothing
                            }
                        }
                        bound = types.removeWildcards(bound);
                        components.add(bound);
                    }
                    currentTarget = types.makeIntersectionType(components.toList());
                    currentTarget.tsym.flags_field |= INTERFACE;
                    lambdaType = types.findDescriptorType(currentTarget);
                }

            } else {
                currentTarget = Type.recoveryType;
                lambdaType = fallbackDescriptorType(that);
            }
            if (that.hasTag(LAMBDA) && lambdaType.hasTag(FORALL)) {
                //lambda expression target desc cannot be a generic method
                Fragment msg = Fragments.InvalidGenericLambdaTarget(lambdaType,
                                                                    kindName(currentTarget.tsym),
                                                                    currentTarget.tsym);
                resultInfo.checkContext.report(that, diags.fragment(msg));
                currentTarget = types.createErrorType(pt());
            }
            return new TargetInfo(currentTarget, lambdaType);
        }

        void preFlow(JCLambda tree) {
            attrRecover.doRecovery();
            new PostAttrAnalyzer() {
                @Override
                public void scan(JCTree tree) {
                    if (tree == null ||
                            (tree.type != null &&
                            tree.type == Type.stuckType)) {
                        //don't touch stuck expressions!
                        return;
                    }
                    super.scan(tree);
                }

                @Override
                public void visitClassDef(JCClassDecl that) {
                    // or class declaration trees!
                }

                public void visitLambda(JCLambda that) {
                    // or lambda expressions!
                }
            }.scan(tree.body);
        }

        Types.MapVisitor<DiagnosticPosition> targetChecker = new Types.MapVisitor<DiagnosticPosition>() {

            @Override
            public Type visitClassType(ClassType t, DiagnosticPosition pos) {
                return t.isIntersection() ?
                        visitIntersectionClassType((IntersectionClassType)t, pos) : t;
            }

            public Type visitIntersectionClassType(IntersectionClassType ict, DiagnosticPosition pos) {
                types.findDescriptorSymbol(makeNotionalInterface(ict, pos));
                return ict;
            }

            private TypeSymbol makeNotionalInterface(IntersectionClassType ict, DiagnosticPosition pos) {
                ListBuffer<Type> targs = new ListBuffer<>();
                ListBuffer<Type> supertypes = new ListBuffer<>();
                for (Type i : ict.interfaces_field) {
                    if (i.isParameterized()) {
                        targs.appendList(i.tsym.type.allparams());
                    }
                    supertypes.append(i.tsym.type);
                }
                IntersectionClassType notionalIntf = types.makeIntersectionType(supertypes.toList());
                notionalIntf.allparams_field = targs.toList();
                notionalIntf.tsym.flags_field |= INTERFACE;
                return notionalIntf.tsym;
            }
        };

        private Type fallbackDescriptorType(JCExpression tree) {
            switch (tree.getTag()) {
                case LAMBDA:
                    JCLambda lambda = (JCLambda)tree;
                    List<Type> argtypes = List.nil();
                    for (JCVariableDecl param : lambda.params) {
                        argtypes = param.vartype != null && param.vartype.type != null ?
                                argtypes.append(param.vartype.type) :
                                argtypes.append(syms.errType);
                    }
                    return new MethodType(argtypes, Type.recoveryType,
                            List.of(syms.throwableType), syms.methodClass);
                case REFERENCE:
                    return new MethodType(List.nil(), Type.recoveryType,
                            List.of(syms.throwableType), syms.methodClass);
                default:
                    Assert.error("Cannot get here!");
            }
            return null;
        }

        private void checkAccessibleTypes(final DiagnosticPosition pos, final Env<AttrContext> env,
                final InferenceContext inferenceContext, final Type... ts) {
            checkAccessibleTypes(pos, env, inferenceContext, List.from(ts));
        }

        private void checkAccessibleTypes(final DiagnosticPosition pos, final Env<AttrContext> env,
                final InferenceContext inferenceContext, final List<Type> ts) {
            if (inferenceContext.free(ts)) {
                inferenceContext.addFreeTypeListener(ts,
                        solvedContext -> checkAccessibleTypes(pos, env, solvedContext, solvedContext.asInstTypes(ts)));
            } else {
                for (Type t : ts) {
                    rs.checkAccessibleType(env, t);
                }
            }
        }

        /**
         * Lambda/method reference have a special check context that ensures
         * that i.e. a lambda return type is compatible with the expected
         * type according to both the inherited context and the assignment
         * context.
         */
        class FunctionalReturnContext extends Check.NestedCheckContext {

            FunctionalReturnContext(CheckContext enclosingContext) {
                super(enclosingContext);
            }

            @Override
            public boolean compatible(Type found, Type req, Warner warn) {
                //return type must be compatible in both current context and assignment context
                return chk.basicHandler.compatible(inferenceContext().asUndetVar(found), inferenceContext().asUndetVar(req), warn);
            }

            @Override
            public void report(DiagnosticPosition pos, JCDiagnostic details) {
                enclosingContext.report(pos, diags.fragment(Fragments.IncompatibleRetTypeInLambda(details)));
            }
        }

        class ExpressionLambdaReturnContext extends FunctionalReturnContext {

            JCExpression expr;
            boolean expStmtExpected;

            ExpressionLambdaReturnContext(JCExpression expr, CheckContext enclosingContext) {
                super(enclosingContext);
                this.expr = expr;
            }

            @Override
            public void report(DiagnosticPosition pos, JCDiagnostic details) {
                if (expStmtExpected) {
                    enclosingContext.report(pos, diags.fragment(Fragments.StatExprExpected));
                } else {
                    super.report(pos, details);
                }
            }

            @Override
            public boolean compatible(Type found, Type req, Warner warn) {
                //a void return is compatible with an expression statement lambda
                if (req.hasTag(VOID)) {
                    expStmtExpected = true;
                    return TreeInfo.isExpressionStatement(expr);
                } else {
                    return super.compatible(found, req, warn);
                }
            }
        }

        ResultInfo lambdaBodyResult(JCLambda that, Type descriptor, ResultInfo resultInfo) {
            FunctionalReturnContext funcContext = that.getBodyKind() == JCLambda.BodyKind.EXPRESSION ?
                    new ExpressionLambdaReturnContext((JCExpression)that.getBody(), resultInfo.checkContext) :
                    new FunctionalReturnContext(resultInfo.checkContext);

            return descriptor.getReturnType() == Type.recoveryType ?
                    recoveryInfo :
                    new ResultInfo(KindSelector.VAL,
                            descriptor.getReturnType(), funcContext);
        }

        /**
        * Lambda compatibility. Check that given return types, thrown types, parameter types
        * are compatible with the expected functional interface descriptor. This means that:
        * (i) parameter types must be identical to those of the target descriptor; (ii) return
        * types must be compatible with the return type of the expected descriptor.
        */
        void checkLambdaCompatible(JCLambda tree, Type descriptor, CheckContext checkContext) {
            Type returnType = checkContext.inferenceContext().asUndetVar(descriptor.getReturnType());

            //return values have already been checked - but if lambda has no return
            //values, we must ensure that void/value compatibility is correct;
            //this amounts at checking that, if a lambda body can complete normally,
            //the descriptor's return type must be void
            if (tree.getBodyKind() == JCLambda.BodyKind.STATEMENT && tree.canCompleteNormally &&
                    !returnType.hasTag(VOID) && returnType != Type.recoveryType) {
                Fragment msg =
                        Fragments.IncompatibleRetTypeInLambda(Fragments.MissingRetVal(returnType));
                checkContext.report(tree,
                                    diags.fragment(msg));
            }

            List<Type> argTypes = checkContext.inferenceContext().asUndetVars(descriptor.getParameterTypes());
            if (!types.isSameTypes(argTypes, TreeInfo.types(tree.params))) {
                checkContext.report(tree, diags.fragment(Fragments.IncompatibleArgTypesInLambda));
            }
        }

        /* Map to hold 'fake' clinit methods. If a lambda is used to initialize a
         * static field and that lambda has type annotations, these annotations will
         * also be stored at these fake clinit methods.
         *
         * LambdaToMethod also use fake clinit methods so they can be reused.
         * Also as LTM is a phase subsequent to attribution, the methods from
         * clinits can be safely removed by LTM to save memory.
         */
        private Map<ClassSymbol, MethodSymbol> clinits = new HashMap<>();

        public MethodSymbol removeClinit(ClassSymbol sym) {
            return clinits.remove(sym);
        }

        /* This method returns an environment to be used to attribute a lambda
         * expression.
         *
         * The owner of this environment is a method symbol. If the current owner
         * is not a method, for example if the lambda is used to initialize
         * a field, then if the field is:
         *
         * - an instance field, we use the first constructor.
         * - a static field, we create a fake clinit method.
         */
        public Env<AttrContext> lambdaEnv(JCLambda that, Env<AttrContext> env) {
            Env<AttrContext> lambdaEnv;
            Symbol owner = env.info.scope.owner;
            if (owner.kind == VAR && owner.owner.kind == TYP) {
                //field initializer
                ClassSymbol enclClass = owner.enclClass();
                Symbol newScopeOwner = env.info.scope.owner;
                /* if the field isn't static, then we can get the first constructor
                 * and use it as the owner of the environment. This is what
                 * LTM code is doing to look for type annotations so we are fine.
                 */
                if ((owner.flags() & STATIC) == 0) {
                    for (Symbol s : enclClass.members_field.getSymbolsByName(names.init)) {
                        newScopeOwner = s;
                        break;
                    }
                } else {
                    /* if the field is static then we need to create a fake clinit
                     * method, this method can later be reused by LTM.
                     */
                    MethodSymbol clinit = clinits.get(enclClass);
                    if (clinit == null) {
                        Type clinitType = new MethodType(List.nil(),
                                syms.voidType, List.nil(), syms.methodClass);
                        clinit = new MethodSymbol(STATIC | SYNTHETIC | PRIVATE,
                                names.clinit, clinitType, enclClass);
                        clinit.params = List.nil();
                        clinits.put(enclClass, clinit);
                    }
                    newScopeOwner = clinit;
                }
                lambdaEnv = env.dup(that, env.info.dup(env.info.scope.dupUnshared(newScopeOwner)));
            } else {
                lambdaEnv = env.dup(that, env.info.dup(env.info.scope.dup()));
            }
            lambdaEnv.info.yieldResult = null;
            lambdaEnv.info.isLambda = true;
            return lambdaEnv;
        }

    @Override
    public void visitReference(final JCMemberReference that) {
        if (pt().isErroneous() || (pt().hasTag(NONE) && pt() != Type.recoveryType)) {
            if (pt().hasTag(NONE) && (env.info.enclVar == null || !env.info.enclVar.type.isErroneous())) {
                //method reference only allowed in assignment or method invocation/cast context
                log.error(that.pos(), Errors.UnexpectedMref);
            }
            result = that.type = types.createErrorType(pt());
            return;
        }
        final Env<AttrContext> localEnv = env.dup(that);
        try {
            //attribute member reference qualifier - if this is a constructor
            //reference, the expected kind must be a type
            Type exprType = attribTree(that.expr, env, memberReferenceQualifierResult(that));

            if (that.getMode() == JCMemberReference.ReferenceMode.NEW) {
                exprType = chk.checkConstructorRefType(that.expr, exprType);
                if (!exprType.isErroneous() &&
                    exprType.isRaw() &&
                    that.typeargs != null) {
                    log.error(that.expr.pos(),
                              Errors.InvalidMref(Kinds.kindName(that.getMode()),
                                                 Fragments.MrefInferAndExplicitParams));
                    exprType = types.createErrorType(exprType);
                }
            }

            if (exprType.isErroneous()) {
                //if the qualifier expression contains problems,
                //give up attribution of method reference
                result = that.type = exprType;
                return;
            }

            if (TreeInfo.isStaticSelector(that.expr, names)) {
                //if the qualifier is a type, validate it; raw warning check is
                //omitted as we don't know at this stage as to whether this is a
                //raw selector (because of inference)
                chk.validate(that.expr, env, false);
            } else {
                Symbol lhsSym = TreeInfo.symbol(that.expr);
                localEnv.info.selectSuper = lhsSym != null && lhsSym.name == names._super;
            }
            //attrib type-arguments
            List<Type> typeargtypes = List.nil();
            if (that.typeargs != null) {
                typeargtypes = attribTypes(that.typeargs, localEnv);
            }

            boolean isTargetSerializable =
                    resultInfo.checkContext.deferredAttrContext().mode == DeferredAttr.AttrMode.CHECK &&
                    isSerializable(pt());
            TargetInfo targetInfo = getTargetInfo(that, resultInfo, null);
            Type currentTarget = targetInfo.target;
            Type desc = targetInfo.descriptor;

            setFunctionalInfo(localEnv, that, pt(), desc, currentTarget, resultInfo.checkContext);
            List<Type> argtypes = desc.getParameterTypes();
            Resolve.MethodCheck referenceCheck = rs.resolveMethodCheck;

            if (resultInfo.checkContext.inferenceContext().free(argtypes)) {
                referenceCheck = rs.new MethodReferenceCheck(resultInfo.checkContext.inferenceContext());
            }

            Pair<Symbol, Resolve.ReferenceLookupHelper> refResult = null;
            List<Type> saved_undet = resultInfo.checkContext.inferenceContext().save();
            try {
                refResult = rs.resolveMemberReference(localEnv, that, that.expr.type,
                        that.name, argtypes, typeargtypes, targetInfo.descriptor, referenceCheck,
                        resultInfo.checkContext.inferenceContext(), rs.basicReferenceChooser);
            } finally {
                resultInfo.checkContext.inferenceContext().rollback(saved_undet);
            }

            Symbol refSym = refResult.fst;
            Resolve.ReferenceLookupHelper lookupHelper = refResult.snd;

            /** this switch will need to go away and be replaced by the new RESOLUTION_TARGET testing
             *  JDK-8075541
             */
            if (refSym.kind != MTH) {
                boolean targetError;
                switch (refSym.kind) {
                    case ABSENT_MTH:
                    case MISSING_ENCL:
                        targetError = false;
                        break;
                    case WRONG_MTH:
                    case WRONG_MTHS:
                    case AMBIGUOUS:
                    case HIDDEN:
                    case STATICERR:
                        targetError = true;
                        break;
                    default:
                        Assert.error("unexpected result kind " + refSym.kind);
                        targetError = false;
                }

                JCDiagnostic detailsDiag = ((Resolve.ResolveError)refSym.baseSymbol())
                        .getDiagnostic(JCDiagnostic.DiagnosticType.FRAGMENT,
                                that, exprType.tsym, exprType, that.name, argtypes, typeargtypes);

                JCDiagnostic diag = diags.create(log.currentSource(), that,
                        targetError ?
                            Fragments.InvalidMref(Kinds.kindName(that.getMode()), detailsDiag) :
                            Errors.InvalidMref(Kinds.kindName(that.getMode()), detailsDiag));

                if (targetError && currentTarget == Type.recoveryType) {
                    //a target error doesn't make sense during recovery stage
                    //as we don't know what actual parameter types are
                    result = that.type = currentTarget;
                    return;
                } else {
                    if (targetError) {
                        resultInfo.checkContext.report(that, diag);
                    } else {
                        log.report(diag);
                    }
                    result = that.type = types.createErrorType(currentTarget);
                    return;
                }
            }

            that.sym = refSym.isConstructor() ? refSym.baseSymbol() : refSym;
            that.kind = lookupHelper.referenceKind(that.sym);
            that.ownerAccessible = rs.isAccessible(localEnv, that.sym.enclClass());

            if (desc.getReturnType() == Type.recoveryType) {
                // stop here
                result = that.type = currentTarget;
                return;
            }

            if (!env.info.attributionMode.isSpeculative && that.getMode() == JCMemberReference.ReferenceMode.NEW) {
                Type enclosingType = exprType.getEnclosingType();
                if (enclosingType != null && enclosingType.hasTag(CLASS)) {
                    // Check for the existence of an appropriate outer instance
                    rs.resolveImplicitThis(that.pos(), env, exprType);
                }
            }

            if (resultInfo.checkContext.deferredAttrContext().mode == AttrMode.CHECK) {

                if (that.getMode() == ReferenceMode.INVOKE &&
                        TreeInfo.isStaticSelector(that.expr, names) &&
                        that.kind.isUnbound() &&
                        lookupHelper.site.isRaw()) {
                    chk.checkRaw(that.expr, localEnv);
                }

                if (that.sym.isStatic() && TreeInfo.isStaticSelector(that.expr, names) &&
                        exprType.getTypeArguments().nonEmpty()) {
                    //static ref with class type-args
                    log.error(that.expr.pos(),
                              Errors.InvalidMref(Kinds.kindName(that.getMode()),
                                                 Fragments.StaticMrefWithTargs));
                    result = that.type = types.createErrorType(currentTarget);
                    return;
                }

                if (!refSym.isStatic() && that.kind == JCMemberReference.ReferenceKind.SUPER) {
                    // Check that super-qualified symbols are not abstract (JLS)
                    rs.checkNonAbstract(that.pos(), that.sym);
                }

                if (isTargetSerializable) {
                    chk.checkAccessFromSerializableElement(that, true);
                }
            }

            ResultInfo checkInfo =
                    resultInfo.dup(newMethodTemplate(
                        desc.getReturnType().hasTag(VOID) ? Type.noType : desc.getReturnType(),
                        that.kind.isUnbound() ? argtypes.tail : argtypes, typeargtypes),
                        new FunctionalReturnContext(resultInfo.checkContext), CheckMode.NO_TREE_UPDATE);

            Type refType = checkId(that, lookupHelper.site, refSym, localEnv, checkInfo);

            if (that.kind.isUnbound() &&
                    resultInfo.checkContext.inferenceContext().free(argtypes.head)) {
                //re-generate inference constraints for unbound receiver
                if (!types.isSubtype(resultInfo.checkContext.inferenceContext().asUndetVar(argtypes.head), exprType)) {
                    //cannot happen as this has already been checked - we just need
                    //to regenerate the inference constraints, as that has been lost
                    //as a result of the call to inferenceContext.save()
                    Assert.error("Can't get here");
                }
            }

            if (!refType.isErroneous()) {
                refType = types.createMethodTypeWithReturn(refType,
                        adjustMethodReturnType(refSym, lookupHelper.site, that.name, checkInfo.pt.getParameterTypes(), refType.getReturnType()));
            }

            //go ahead with standard method reference compatibility check - note that param check
            //is a no-op (as this has been taken care during method applicability)
            boolean isSpeculativeRound =
                    resultInfo.checkContext.deferredAttrContext().mode == DeferredAttr.AttrMode.SPECULATIVE;

            that.type = currentTarget; //avoids recovery at this stage
            checkReferenceCompatible(that, desc, refType, resultInfo.checkContext, isSpeculativeRound);
            if (!isSpeculativeRound) {
                checkAccessibleTypes(that, localEnv, resultInfo.checkContext.inferenceContext(), desc, currentTarget);
            }
            result = check(that, currentTarget, KindSelector.VAL, resultInfo);
        } catch (Types.FunctionDescriptorLookupError ex) {
            JCDiagnostic cause = ex.getDiagnostic();
            resultInfo.checkContext.report(that, cause);
            result = that.type = types.createErrorType(pt());
            return;
        }
    }
    //where
        ResultInfo memberReferenceQualifierResult(JCMemberReference tree) {
            //if this is a constructor reference, the expected kind must be a type
            return new ResultInfo(tree.getMode() == ReferenceMode.INVOKE ?
                                  KindSelector.VAL_TYP : KindSelector.TYP,
                                  Type.noType);
        }


    @SuppressWarnings("fallthrough")
    void checkReferenceCompatible(JCMemberReference tree, Type descriptor, Type refType, CheckContext checkContext, boolean speculativeAttr) {
        InferenceContext inferenceContext = checkContext.inferenceContext();
        Type returnType = inferenceContext.asUndetVar(descriptor.getReturnType());

        Type resType;
        switch (tree.getMode()) {
            case NEW:
                if (!tree.expr.type.isRaw()) {
                    resType = tree.expr.type;
                    break;
                }
            default:
                resType = refType.getReturnType();
        }

        Type incompatibleReturnType = resType;

        if (returnType.hasTag(VOID)) {
            incompatibleReturnType = null;
        }

        if (!returnType.hasTag(VOID) && !resType.hasTag(VOID)) {
            if (resType.isErroneous() ||
                    new FunctionalReturnContext(checkContext).compatible(resType, returnType,
                            checkContext.checkWarner(tree, resType, returnType))) {
                incompatibleReturnType = null;
            }
        }

        if (incompatibleReturnType != null) {
            Fragment msg =
                    Fragments.IncompatibleRetTypeInMref(Fragments.InconvertibleTypes(resType, descriptor.getReturnType()));
            checkContext.report(tree, diags.fragment(msg));
        } else {
            if (inferenceContext.free(refType)) {
                // we need to wait for inference to finish and then replace inference vars in the referent type
                inferenceContext.addFreeTypeListener(List.of(refType),
                        instantiatedContext -> {
                            tree.referentType = instantiatedContext.asInstType(refType);
                        });
            } else {
                tree.referentType = refType;
            }
        }

        if (!speculativeAttr) {
            if (!checkExConstraints(refType.getThrownTypes(), descriptor.getThrownTypes(), inferenceContext)) {
                log.error(tree, Errors.IncompatibleThrownTypesInMref(refType.getThrownTypes()));
            }
        }
    }

    boolean checkExConstraints(
            List<Type> thrownByFuncExpr,
            List<Type> thrownAtFuncType,
            InferenceContext inferenceContext) {
        /** 18.2.5: Otherwise, let E1, ..., En be the types in the function type's throws clause that
         *  are not proper types
         */
        List<Type> nonProperList = thrownAtFuncType.stream()
                .filter(e -> inferenceContext.free(e)).collect(List.collector());
        List<Type> properList = thrownAtFuncType.diff(nonProperList);

        /** Let X1,...,Xm be the checked exception types that the lambda body can throw or
         *  in the throws clause of the invocation type of the method reference's compile-time
         *  declaration
         */
        List<Type> checkedList = thrownByFuncExpr.stream()
                .filter(e -> chk.isChecked(e)).collect(List.collector());

        /** If n = 0 (the function type's throws clause consists only of proper types), then
         *  if there exists some i (1 <= i <= m) such that Xi is not a subtype of any proper type
         *  in the throws clause, the constraint reduces to false; otherwise, the constraint
         *  reduces to true
         */
        ListBuffer<Type> uncaughtByProperTypes = new ListBuffer<>();
        for (Type checked : checkedList) {
            boolean isSubtype = false;
            for (Type proper : properList) {
                if (types.isSubtype(checked, proper)) {
                    isSubtype = true;
                    break;
                }
            }
            if (!isSubtype) {
                uncaughtByProperTypes.add(checked);
            }
        }

        if (nonProperList.isEmpty() && !uncaughtByProperTypes.isEmpty()) {
            return false;
        }

        /** If n > 0, the constraint reduces to a set of subtyping constraints:
         *  for all i (1 <= i <= m), if Xi is not a subtype of any proper type in the
         *  throws clause, then the constraints include, for all j (1 <= j <= n), <Xi <: Ej>
         */
        List<Type> nonProperAsUndet = inferenceContext.asUndetVars(nonProperList);
        uncaughtByProperTypes.forEach(checkedEx -> {
            nonProperAsUndet.forEach(nonProper -> {
                types.isSubtype(checkedEx, nonProper);
            });
        });

        /** In addition, for all j (1 <= j <= n), the constraint reduces to the bound throws Ej
         */
        nonProperAsUndet.stream()
                .filter(t -> t.hasTag(UNDETVAR))
                .forEach(t -> ((UndetVar)t).setThrow());
        return true;
    }

    /**
     * Set functional type info on the underlying AST. Note: as the target descriptor
     * might contain inference variables, we might need to register an hook in the
     * current inference context.
     */
    private void setFunctionalInfo(final Env<AttrContext> env, final JCFunctionalExpression fExpr,
            final Type pt, final Type descriptorType, final Type primaryTarget, final CheckContext checkContext) {
        if (checkContext.inferenceContext().free(descriptorType)) {
            checkContext.inferenceContext().addFreeTypeListener(List.of(pt, descriptorType),
                    inferenceContext -> setFunctionalInfo(env, fExpr, pt, inferenceContext.asInstType(descriptorType),
                    inferenceContext.asInstType(primaryTarget), checkContext));
        } else {
            if (pt.hasTag(CLASS)) {
                fExpr.target = primaryTarget;
            }
            if (checkContext.deferredAttrContext().mode == DeferredAttr.AttrMode.CHECK &&
                    pt != Type.recoveryType) {
                //check that functional interface class is well-formed
                try {
                    /* Types.makeFunctionalInterfaceClass() may throw an exception
                     * when it's executed post-inference. See the listener code
                     * above.
                     */
                    ClassSymbol csym = types.makeFunctionalInterfaceClass(env,
                            names.empty, fExpr.target, ABSTRACT);
                    if (csym != null) {
                        chk.checkImplementations(env.tree, csym, csym);
                        try {
                            //perform an additional functional interface check on the synthetic class,
                            //as there may be spurious errors for raw targets - because of existing issues
                            //with membership and inheritance (see JDK-8074570).
                            csym.flags_field |= INTERFACE;
                            types.findDescriptorType(csym.type);
                        } catch (FunctionDescriptorLookupError err) {
                            resultInfo.checkContext.report(fExpr,
                                    diags.fragment(Fragments.NoSuitableFunctionalIntfInst(fExpr.target)));
                        }
                    }
                } catch (Types.FunctionDescriptorLookupError ex) {
                    JCDiagnostic cause = ex.getDiagnostic();
                    resultInfo.checkContext.report(env.tree, cause);
                }
            }
        }
    }

    public void visitParens(JCParens tree) {
        Type owntype = attribTree(tree.expr, env, resultInfo);
        result = check(tree, owntype, pkind(), resultInfo);
        Symbol sym = TreeInfo.symbol(tree);
        if (sym != null && sym.kind.matches(KindSelector.TYP_PCK) && sym.kind != Kind.ERR)
            log.error(tree.pos(), Errors.IllegalParenthesizedExpression);
    }

    public void visitAssign(JCAssign tree) {
        Type owntype = attribTree(tree.lhs, env.dup(tree), varAssignmentInfo);
        Type capturedType = capture(owntype);
        attribExpr(tree.rhs, env, owntype);
        result = check(tree, capturedType, KindSelector.VAL, resultInfo);
    }

    public void visitAssignop(JCAssignOp tree) {
        // Attribute arguments.
        Type owntype = attribTree(tree.lhs, env, varAssignmentInfo);
        Type operand = attribExpr(tree.rhs, env);
        // Find operator.
        Symbol operator = tree.operator = operators.resolveBinary(tree, tree.getTag().noAssignOp(), owntype, operand);
        if (operator != operators.noOpSymbol &&
                !owntype.isErroneous() &&
                !operand.isErroneous()) {
            chk.checkDivZero(tree.rhs.pos(), operator, operand);
            chk.checkCastable(tree.rhs.pos(),
                              operator.type.getReturnType(),
                              owntype);
        }
        result = check(tree, owntype, KindSelector.VAL, resultInfo);
    }

    public void visitUnary(JCUnary tree) {
        // Attribute arguments.
        Type argtype = (tree.getTag().isIncOrDecUnaryOp())
            ? attribTree(tree.arg, env, varAssignmentInfo)
            : chk.checkNonVoid(tree.arg.pos(), attribExpr(tree.arg, env));

        // Find operator.
        Symbol operator = tree.operator = operators.resolveUnary(tree, tree.getTag(), argtype);
        Type owntype = types.createErrorType(tree.type);
        if (operator != operators.noOpSymbol &&
                !argtype.isErroneous()) {
            owntype = (tree.getTag().isIncOrDecUnaryOp())
                ? tree.arg.type
                : operator.type.getReturnType();
            int opc = ((OperatorSymbol)operator).opcode;

            // If the argument is constant, fold it.
            if (argtype.constValue() != null) {
                Type ctype = cfolder.fold1(opc, argtype);
                if (ctype != null) {
                    owntype = cfolder.coerce(ctype, owntype);
                }
            }
        }
        result = check(tree, owntype, KindSelector.VAL, resultInfo);
        matchBindings = matchBindingsComputer.unary(tree, matchBindings);
    }

    public void visitBinary(JCBinary tree) {
        // Attribute arguments.
        Type left = chk.checkNonVoid(tree.lhs.pos(), attribExpr(tree.lhs, env));
        // x && y
        // include x's bindings when true in y

        // x || y
        // include x's bindings when false in y

        MatchBindings lhsBindings = matchBindings;
        List<BindingSymbol> propagatedBindings;
        switch (tree.getTag()) {
            case AND:
                propagatedBindings = lhsBindings.bindingsWhenTrue;
                break;
            case OR:
                propagatedBindings = lhsBindings.bindingsWhenFalse;
                break;
            default:
                propagatedBindings = List.nil();
                break;
        }
        Env<AttrContext> rhsEnv = bindingEnv(env, propagatedBindings);
        Type right;
        try {
            right = chk.checkNonVoid(tree.rhs.pos(), attribExpr(tree.rhs, rhsEnv));
        } finally {
            rhsEnv.info.scope.leave();
        }

        matchBindings = matchBindingsComputer.binary(tree, lhsBindings, matchBindings);

        // Find operator.
        Symbol operator = tree.operator = operators.resolveBinary(tree, tree.getTag(), left, right);
        Type owntype = types.createErrorType(tree.type);
        if (operator != operators.noOpSymbol &&
                !left.isErroneous() &&
                !right.isErroneous()) {
            owntype = operator.type.getReturnType();
            int opc = ((OperatorSymbol)operator).opcode;
            // If both arguments are constants, fold them.
            if (left.constValue() != null && right.constValue() != null) {
                Type ctype = cfolder.fold2(opc, left, right);
                if (ctype != null) {
                    owntype = cfolder.coerce(ctype, owntype);
                }
            }

            // Check that argument types of a reference ==, != are
            // castable to each other, (JLS 15.21).  Note: unboxing
            // comparisons will not have an acmp* opc at this point.
            if ((opc == ByteCodes.if_acmpeq || opc == ByteCodes.if_acmpne)) {
                if (!types.isCastable(left, right, new Warner(tree.pos()))) {
                    log.error(tree.pos(), Errors.IncomparableTypes(left, right));
                }
            }

            chk.checkDivZero(tree.rhs.pos(), operator, right);
        }
        result = check(tree, owntype, KindSelector.VAL, resultInfo);
    }

    public void visitTypeCast(final JCTypeCast tree) {
        Type clazztype = attribType(tree.clazz, env);
        chk.validate(tree.clazz, env, false);
        //a fresh environment is required for 292 inference to work properly ---
        //see Infer.instantiatePolymorphicSignatureInstance()
        Env<AttrContext> localEnv = env.dup(tree);
        //should we propagate the target type?
        final ResultInfo castInfo;
        JCExpression expr = TreeInfo.skipParens(tree.expr);
        boolean isPoly = allowPoly && (expr.hasTag(LAMBDA) || expr.hasTag(REFERENCE));
        if (isPoly) {
            //expression is a poly - we need to propagate target type info
            castInfo = new ResultInfo(KindSelector.VAL, clazztype,
                                      new Check.NestedCheckContext(resultInfo.checkContext) {
                @Override
                public boolean compatible(Type found, Type req, Warner warn) {
                    return types.isCastable(found, req, warn);
                }
            });
        } else {
            //standalone cast - target-type info is not propagated
            castInfo = unknownExprInfo;
        }
        Type exprtype = attribTree(tree.expr, localEnv, castInfo);
        Type owntype = isPoly ? clazztype : chk.checkCastable(tree.expr.pos(), exprtype, clazztype);
        if (exprtype.constValue() != null)
            owntype = cfolder.coerce(exprtype, owntype);
        result = check(tree, capture(owntype), KindSelector.VAL, resultInfo);
        if (!isPoly)
            chk.checkRedundantCast(localEnv, tree);
    }

    public void visitTypeTest(JCInstanceOf tree) {
        Type exprtype = chk.checkNullOrRefType(
                tree.expr.pos(), attribExpr(tree.expr, env));
        Type clazztype;
        JCTree typeTree;
        if (tree.pattern.getTag() == BINDINGPATTERN ||
           tree.pattern.getTag() == PARENTHESIZEDPATTERN) {
            attribTree(tree.pattern, env, unknownExprInfo);
            clazztype = tree.pattern.type;
            if (types.isSubtype(exprtype, clazztype) &&
                !exprtype.isErroneous() && !clazztype.isErroneous()) {
                log.error(tree.pos(), Errors.InstanceofPatternNoSubtype(exprtype, clazztype));
            }
            typeTree = TreeInfo.primaryPatternTree((JCPattern) tree.pattern).var.vartype;
        } else {
            clazztype = attribType(tree.pattern, env);
            typeTree = tree.pattern;
            chk.validate(typeTree, env, false);
        }
        if (!clazztype.hasTag(TYPEVAR)) {
            clazztype = chk.checkClassOrArrayType(typeTree.pos(), clazztype);
        }
        if (!clazztype.isErroneous() && !types.isReifiable(clazztype)) {
            boolean valid = false;
            if (allowReifiableTypesInInstanceof) {
<<<<<<< HEAD
                if (preview.isPreview(Feature.REIFIABLE_TYPES_INSTANCEOF)) {
                    preview.warnPreview(tree.expr.pos(), Feature.REIFIABLE_TYPES_INSTANCEOF);
                }
                valid = verifyCastable(tree.expr.pos(), exprtype, clazztype);
=======
                valid = checkCastablePattern(tree.expr.pos(), exprtype, clazztype);
>>>>>>> c8add223
            } else {
                log.error(DiagnosticFlag.SOURCE_LEVEL, tree.pos(),
                          Feature.REIFIABLE_TYPES_INSTANCEOF.error(this.sourceName));
                allowReifiableTypesInInstanceof = true;
            }
            if (!valid) {
                clazztype = types.createErrorType(clazztype);
            }
        }
        chk.checkCastable(tree.expr.pos(), exprtype, clazztype);
        result = check(tree, syms.booleanType, KindSelector.VAL, resultInfo);
    }

    private boolean checkCastablePattern(DiagnosticPosition pos,
                                         Type exprType,
                                         Type pattType) {
        Warner warner = new Warner();
        if (!types.isCastable(exprType, pattType, warner)) {
            chk.basicHandler.report(pos,
                    diags.fragment(Fragments.InconvertibleTypes(exprType, pattType)));
            return false;
        } else if (warner.hasLint(LintCategory.UNCHECKED)) {
            log.error(pos,
                    Errors.InstanceofReifiableNotSafe(exprType, pattType));
            return false;
        } else {
            return true;
        }
    }

    public void visitBindingPattern(JCBindingPattern tree) {
        Type type;
        if (tree.var.vartype != null) {
            ResultInfo varInfo = new ResultInfo(KindSelector.TYP, resultInfo.pt, resultInfo.checkContext);
            type = attribTree(tree.var.vartype, env, varInfo);
        } else {
            type = resultInfo.pt;
        }
        tree.type = tree.var.type = type;
        BindingSymbol v = new BindingSymbol(tree.var.mods.flags, tree.var.name, type, env.info.scope.owner);
        v.pos = tree.pos;
        tree.var.sym = v;
        if (chk.checkUnique(tree.var.pos(), v, env.info.scope)) {
            chk.checkTransparentVar(tree.var.pos(), v, env.info.scope);
        }
<<<<<<< HEAD
        if (tree.var.vartype != null) {
            annotate.annotateLater(tree.var.mods.annotations, env, v, tree.pos());
            annotate.queueScanTreeAndTypeAnnotate(tree.var.vartype, env, v, tree.var.pos());
            annotate.flush();
        }
=======
        annotate.annotateLater(tree.var.mods.annotations, env, v, tree.pos());
        annotate.queueScanTreeAndTypeAnnotate(tree.var.vartype, env, v, tree.var.pos());
        annotate.flush();
        chk.validate(tree.var.vartype, env, true);
>>>>>>> c8add223
        result = tree.type;
        matchBindings = new MatchBindings(List.of(v), List.nil());
    }

    @Override
<<<<<<< HEAD
    public void visitDeconstructionPattern(JCDeconstructionPattern tree) {
        tree.type = attribType(tree.deconstructor, env);
        Type site = types.removeWildcards(tree.type);
        List<Type> expectedRecordTypes;
        if (site.tsym.kind == Kind.TYP && ((ClassSymbol) site.tsym).isRecord()) {
            ClassSymbol record = (ClassSymbol) site.tsym;
            expectedRecordTypes = record.getRecordComponents().stream().map(rc -> types.memberType(site, rc)).collect(List.collector());
            tree.record = record;
        } else {
            log.error(tree.pos(), Errors.DeconstructionPatternOnlyRecords(site.tsym));
            expectedRecordTypes = Stream.generate(() -> Type.noType)
                                .limit(tree.nested.size())
                                .collect(List.collector());
        }
        ListBuffer<BindingSymbol> outBindings = new ListBuffer<>();
        List<Type> recordTypes = expectedRecordTypes;
        List<JCPattern> nestedPatterns = tree.nested;
        while (recordTypes.nonEmpty() && nestedPatterns.nonEmpty()) {
            boolean nestedIsVarPattern = false;
            nestedIsVarPattern |= nestedPatterns.head.hasTag(BINDINGPATTERN) &&
                                  ((JCBindingPattern) nestedPatterns.head).var.vartype == null;
            nestedIsVarPattern |= nestedPatterns.head.hasTag(ARRAYPATTERN) &&
                                  ((JCArrayPattern) nestedPatterns.head).patternType == null;
            attribExpr(nestedPatterns.head, env, nestedIsVarPattern ? recordTypes.head : Type.noType);
            verifyCastable(nestedPatterns.head.pos(), recordTypes.head, nestedPatterns.head.type);
            outBindings.addAll(matchBindings.bindingsWhenTrue);
            nestedPatterns = nestedPatterns.tail;
            recordTypes = recordTypes.tail;
        }
        if (recordTypes.nonEmpty() || nestedPatterns.nonEmpty()) {
            while (nestedPatterns.nonEmpty()) {
                attribExpr(nestedPatterns.head, env, Type.noType);
                nestedPatterns = nestedPatterns.tail;
            }
            List<Type> nestedTypes =
                    tree.nested.stream().map(p -> p.type).collect(List.collector());
            log.error(tree.pos(),
                      Errors.IncorrectNumberOfNestedPatterns(expectedRecordTypes,
                                                             nestedTypes));
        }
        result = tree.type;
        matchBindings = new MatchBindings(outBindings.toList(), List.nil());
    }

    @Override
    public void visitArrayPattern(JCArrayPattern tree) {
        //XXX: validate resultInfo.pt reasonable, use error otherwise:
        tree.type = tree.patternType == null ? resultInfo.pt
                                              : attribType(tree.patternType, env);
        Type site = types.removeWildcards(tree.type);//TODO?
        Type expectedElementType;
        if (site.tsym.kind == Kind.TYP && tree.type.hasTag(ARRAY)) {
            expectedElementType = types.elemtype(tree.type);
        } else {
            if (!tree.type.hasTag(ERROR)) {
                log.error(tree.pos(), Errors.ArrayPatternNotArray(site.tsym));
            }
            expectedElementType = Type.noType;
        }
        ListBuffer<BindingSymbol> outBindings = new ListBuffer<>();
        List<JCPattern> nestedPatterns = tree.nested;
        while (nestedPatterns.nonEmpty()) {
            boolean nestedIsVarPattern = nestedPatterns.head.hasTag(BINDINGPATTERN) &&
                                         ((JCBindingPattern) nestedPatterns.head).var.vartype == null;
            attribExpr(nestedPatterns.head, env, nestedIsVarPattern ? expectedElementType : Type.noType);
            verifyCastable(nestedPatterns.head.pos(), expectedElementType, nestedPatterns.head.type);
            outBindings.addAll(matchBindings.bindingsWhenTrue);
            nestedPatterns = nestedPatterns.tail;
        }
        result = tree.type;
        matchBindings = new MatchBindings(outBindings.toList(), List.nil());
    }

    private boolean verifyCastable(DiagnosticPosition pos, Type exprtype, Type clazztype) {
        Warner warner = new Warner();
        if (!chk.checkCastable(pos, exprtype, clazztype, chk.basicHandler, warner)) {
            return false;
        } else if (warner.hasLint(LintCategory.UNCHECKED)) {
            log.error(pos,
                      Errors.InstanceofReifiableNotSafe(exprtype, clazztype));
            return false;
        } else {
            return true;
        }
=======
    public void visitParenthesizedPattern(JCParenthesizedPattern tree) {
        attribExpr(tree.pattern, env);
        result = tree.type = tree.pattern.type;
    }

    @Override
    public void visitGuardPattern(JCGuardPattern tree) {
        attribExpr(tree.patt, env);
        MatchBindings afterPattern = matchBindings;
        Env<AttrContext> bodyEnv = bindingEnv(env, matchBindings.bindingsWhenTrue);
        try {
            attribExpr(tree.expr, bodyEnv, syms.booleanType);
        } finally {
            bodyEnv.info.scope.leave();
        }
        result = tree.type = tree.patt.type;
        matchBindings = matchBindingsComputer.guardedPattern(tree, afterPattern, matchBindings);
>>>>>>> c8add223
    }

    public void visitIndexed(JCArrayAccess tree) {
        Type owntype = types.createErrorType(tree.type);
        Type atype = attribExpr(tree.indexed, env);
        attribExpr(tree.index, env, syms.intType);
        if (types.isArray(atype))
            owntype = types.elemtype(atype);
        else if (!atype.hasTag(ERROR))
            log.error(tree.pos(), Errors.ArrayReqButFound(atype));
        if (!pkind().contains(KindSelector.VAL))
            owntype = capture(owntype);
        result = check(tree, owntype, KindSelector.VAR, resultInfo);
    }

    public void visitIdent(JCIdent tree) {
        Symbol sym;

        // Find symbol
        if (pt().hasTag(METHOD) || pt().hasTag(FORALL)) {
            // If we are looking for a method, the prototype `pt' will be a
            // method type with the type of the call's arguments as parameters.
            env.info.pendingResolutionPhase = null;
            sym = rs.resolveMethod(tree.pos(), env, tree.name, pt().getParameterTypes(), pt().getTypeArguments());
        } else if (tree.sym != null && tree.sym.kind != VAR) {
            sym = tree.sym;
        } else {
            sym = rs.resolveIdent(tree.pos(), env, tree.name, pkind());
        }
        tree.sym = sym;

        // (1) Also find the environment current for the class where
        //     sym is defined (`symEnv').
        // Only for pre-tiger versions (1.4 and earlier):
        // (2) Also determine whether we access symbol out of an anonymous
        //     class in a this or super call.  This is illegal for instance
        //     members since such classes don't carry a this$n link.
        //     (`noOuterThisPath').
        Env<AttrContext> symEnv = env;
        boolean noOuterThisPath = false;
        if (env.enclClass.sym.owner.kind != PCK && // we are in an inner class
            sym.kind.matches(KindSelector.VAL_MTH) &&
            sym.owner.kind == TYP &&
            tree.name != names._this && tree.name != names._super) {

            // Find environment in which identifier is defined.
            while (symEnv.outer != null &&
                   !sym.isMemberOf(symEnv.enclClass.sym, types)) {
                if ((symEnv.enclClass.sym.flags() & NOOUTERTHIS) != 0)
                    noOuterThisPath = false;
                symEnv = symEnv.outer;
            }
        }

        // If symbol is a variable, ...
        if (sym.kind == VAR) {
            VarSymbol v = (VarSymbol)sym;

            // ..., evaluate its initializer, if it has one, and check for
            // illegal forward reference.
            checkInit(tree, env, v, false);

            // If we are expecting a variable (as opposed to a value), check
            // that the variable is assignable in the current environment.
            if (KindSelector.ASG.subset(pkind()))
                checkAssignable(tree.pos(), v, null, env);
        }

        // In a constructor body,
        // if symbol is a field or instance method, check that it is
        // not accessed before the supertype constructor is called.
        if ((symEnv.info.isSelfCall || noOuterThisPath) &&
            sym.kind.matches(KindSelector.VAL_MTH) &&
            sym.owner.kind == TYP &&
            (sym.flags() & STATIC) == 0) {
            chk.earlyRefError(tree.pos(), sym.kind == VAR ?
                                          sym : thisSym(tree.pos(), env));
        }
        Env<AttrContext> env1 = env;
        if (sym.kind != ERR && sym.kind != TYP &&
            sym.owner != null && sym.owner != env1.enclClass.sym) {
            // If the found symbol is inaccessible, then it is
            // accessed through an enclosing instance.  Locate this
            // enclosing instance:
            while (env1.outer != null && !rs.isAccessible(env, env1.enclClass.sym.type, sym))
                env1 = env1.outer;
        }

        if (env.info.isSerializable) {
            chk.checkAccessFromSerializableElement(tree, env.info.isSerializableLambda);
        }

        result = checkId(tree, env1.enclClass.sym.type, sym, env, resultInfo);
    }

    public void visitSelect(JCFieldAccess tree) {
        // Determine the expected kind of the qualifier expression.
        KindSelector skind = KindSelector.NIL;
        if (tree.name == names._this || tree.name == names._super ||
                tree.name == names._class)
        {
            skind = KindSelector.TYP;
        } else {
            if (pkind().contains(KindSelector.PCK))
                skind = KindSelector.of(skind, KindSelector.PCK);
            if (pkind().contains(KindSelector.TYP))
                skind = KindSelector.of(skind, KindSelector.TYP, KindSelector.PCK);
            if (pkind().contains(KindSelector.VAL_MTH))
                skind = KindSelector.of(skind, KindSelector.VAL, KindSelector.TYP);
        }

        // Attribute the qualifier expression, and determine its symbol (if any).
        Type site = attribTree(tree.selected, env, new ResultInfo(skind, Type.noType));
        if (!pkind().contains(KindSelector.TYP_PCK))
            site = capture(site); // Capture field access

        // don't allow T.class T[].class, etc
        if (skind == KindSelector.TYP) {
            Type elt = site;
            while (elt.hasTag(ARRAY))
                elt = ((ArrayType)elt).elemtype;
            if (elt.hasTag(TYPEVAR)) {
                log.error(tree.pos(), Errors.TypeVarCantBeDeref);
                result = tree.type = types.createErrorType(tree.name, site.tsym, site);
                tree.sym = tree.type.tsym;
                return ;
            }
        }

        // If qualifier symbol is a type or `super', assert `selectSuper'
        // for the selection. This is relevant for determining whether
        // protected symbols are accessible.
        Symbol sitesym = TreeInfo.symbol(tree.selected);
        boolean selectSuperPrev = env.info.selectSuper;
        env.info.selectSuper =
            sitesym != null &&
            sitesym.name == names._super;

        // Determine the symbol represented by the selection.
        env.info.pendingResolutionPhase = null;
        Symbol sym = selectSym(tree, sitesym, site, env, resultInfo);
        if (sym.kind == VAR && sym.name != names._super && env.info.defaultSuperCallSite != null) {
            log.error(tree.selected.pos(), Errors.NotEnclClass(site.tsym));
            sym = syms.errSymbol;
        }
        if (sym.exists() && !isType(sym) && pkind().contains(KindSelector.TYP_PCK)) {
            site = capture(site);
            sym = selectSym(tree, sitesym, site, env, resultInfo);
        }
        boolean varArgs = env.info.lastResolveVarargs();
        tree.sym = sym;

        if (site.hasTag(TYPEVAR) && !isType(sym) && sym.kind != ERR) {
            site = types.skipTypeVars(site, true);
        }

        // If that symbol is a variable, ...
        if (sym.kind == VAR) {
            VarSymbol v = (VarSymbol)sym;

            // ..., evaluate its initializer, if it has one, and check for
            // illegal forward reference.
            checkInit(tree, env, v, true);

            // If we are expecting a variable (as opposed to a value), check
            // that the variable is assignable in the current environment.
            if (KindSelector.ASG.subset(pkind()))
                checkAssignable(tree.pos(), v, tree.selected, env);
        }

        if (sitesym != null &&
                sitesym.kind == VAR &&
                ((VarSymbol)sitesym).isResourceVariable() &&
                sym.kind == MTH &&
                sym.name.equals(names.close) &&
                sym.overrides(syms.autoCloseableClose, sitesym.type.tsym, types, true) &&
                env.info.lint.isEnabled(LintCategory.TRY)) {
            log.warning(LintCategory.TRY, tree, Warnings.TryExplicitCloseCall);
        }

        // Disallow selecting a type from an expression
        if (isType(sym) && (sitesym == null || !sitesym.kind.matches(KindSelector.TYP_PCK))) {
            tree.type = check(tree.selected, pt(),
                              sitesym == null ?
                                      KindSelector.VAL : sitesym.kind.toSelector(),
                              new ResultInfo(KindSelector.TYP_PCK, pt()));
        }

        if (isType(sitesym)) {
            if (sym.name == names._this || sym.name == names._super) {
                // If `C' is the currently compiled class, check that
                // `C.this' does not appear in an explicit call to a constructor
                // also make sure that `super` is not used in constructor invocations
                if (env.info.isSelfCall &&
                        ((sym.name == names._this &&
                        site.tsym == env.enclClass.sym) ||
                        sym.name == names._super)) {
                    chk.earlyRefError(tree.pos(), sym);
                }
            } else {
                // Check if type-qualified fields or methods are static (JLS)
                if ((sym.flags() & STATIC) == 0 &&
                    sym.name != names._super &&
                    (sym.kind == VAR || sym.kind == MTH)) {
                    rs.accessBase(rs.new StaticError(sym),
                              tree.pos(), site, sym.name, true);
                }
            }
            if (!allowStaticInterfaceMethods && sitesym.isInterface() &&
                    sym.isStatic() && sym.kind == MTH) {
                log.error(DiagnosticFlag.SOURCE_LEVEL, tree.pos(), Feature.STATIC_INTERFACE_METHODS_INVOKE.error(sourceName));
            }
        } else if (sym.kind != ERR &&
                   (sym.flags() & STATIC) != 0 &&
                   sym.name != names._class) {
            // If the qualified item is not a type and the selected item is static, report
            // a warning. Make allowance for the class of an array type e.g. Object[].class)
            chk.warnStatic(tree, Warnings.StaticNotQualifiedByType(sym.kind.kindName(), sym.owner));
        }

        // If we are selecting an instance member via a `super', ...
        if (env.info.selectSuper && (sym.flags() & STATIC) == 0) {

            // Check that super-qualified symbols are not abstract (JLS)
            rs.checkNonAbstract(tree.pos(), sym);

            if (site.isRaw()) {
                // Determine argument types for site.
                Type site1 = types.asSuper(env.enclClass.sym.type, site.tsym);
                if (site1 != null) site = site1;
            }
        }

        if (env.info.isSerializable) {
            chk.checkAccessFromSerializableElement(tree, env.info.isSerializableLambda);
        }

        env.info.selectSuper = selectSuperPrev;
        result = checkId(tree, site, sym, env, resultInfo);
    }
    //where
        /** Determine symbol referenced by a Select expression,
         *
         *  @param tree   The select tree.
         *  @param site   The type of the selected expression,
         *  @param env    The current environment.
         *  @param resultInfo The current result.
         */
        private Symbol selectSym(JCFieldAccess tree,
                                 Symbol location,
                                 Type site,
                                 Env<AttrContext> env,
                                 ResultInfo resultInfo) {
            DiagnosticPosition pos = tree.pos();
            Name name = tree.name;
            switch (site.getTag()) {
            case PACKAGE:
                return rs.accessBase(
                    rs.findIdentInPackage(pos, env, site.tsym, name, resultInfo.pkind),
                    pos, location, site, name, true);
            case ARRAY:
            case CLASS:
                if (resultInfo.pt.hasTag(METHOD) || resultInfo.pt.hasTag(FORALL)) {
                    return rs.resolveQualifiedMethod(
                        pos, env, location, site, name, resultInfo.pt.getParameterTypes(), resultInfo.pt.getTypeArguments());
                } else if (name == names._this || name == names._super) {
                    return rs.resolveSelf(pos, env, site.tsym, name);
                } else if (name == names._class) {
                    // In this case, we have already made sure in
                    // visitSelect that qualifier expression is a type.
                    return syms.getClassField(site, types);
                } else {
                    // We are seeing a plain identifier as selector.
                    Symbol sym = rs.findIdentInType(pos, env, site, name, resultInfo.pkind);
                        sym = rs.accessBase(sym, pos, location, site, name, true);
                    return sym;
                }
            case WILDCARD:
                throw new AssertionError(tree);
            case TYPEVAR:
                // Normally, site.getUpperBound() shouldn't be null.
                // It should only happen during memberEnter/attribBase
                // when determining the super type which *must* be
                // done before attributing the type variables.  In
                // other words, we are seeing this illegal program:
                // class B<T> extends A<T.foo> {}
                Symbol sym = (site.getUpperBound() != null)
                    ? selectSym(tree, location, capture(site.getUpperBound()), env, resultInfo)
                    : null;
                if (sym == null) {
                    log.error(pos, Errors.TypeVarCantBeDeref);
                    return syms.errSymbol;
                } else {
                    Symbol sym2 = (sym.flags() & Flags.PRIVATE) != 0 ?
                        rs.new AccessError(env, site, sym) :
                                sym;
                    rs.accessBase(sym2, pos, location, site, name, true);
                    return sym;
                }
            case ERROR:
                // preserve identifier names through errors
                return types.createErrorType(name, site.tsym, site).tsym;
            default:
                // The qualifier expression is of a primitive type -- only
                // .class is allowed for these.
                if (name == names._class) {
                    // In this case, we have already made sure in Select that
                    // qualifier expression is a type.
                    return syms.getClassField(site, types);
                } else {
                    log.error(pos, Errors.CantDeref(site));
                    return syms.errSymbol;
                }
            }
        }

        /** Determine type of identifier or select expression and check that
         *  (1) the referenced symbol is not deprecated
         *  (2) the symbol's type is safe (@see checkSafe)
         *  (3) if symbol is a variable, check that its type and kind are
         *      compatible with the prototype and protokind.
         *  (4) if symbol is an instance field of a raw type,
         *      which is being assigned to, issue an unchecked warning if its
         *      type changes under erasure.
         *  (5) if symbol is an instance method of a raw type, issue an
         *      unchecked warning if its argument types change under erasure.
         *  If checks succeed:
         *    If symbol is a constant, return its constant type
         *    else if symbol is a method, return its result type
         *    otherwise return its type.
         *  Otherwise return errType.
         *
         *  @param tree       The syntax tree representing the identifier
         *  @param site       If this is a select, the type of the selected
         *                    expression, otherwise the type of the current class.
         *  @param sym        The symbol representing the identifier.
         *  @param env        The current environment.
         *  @param resultInfo    The expected result
         */
        Type checkId(JCTree tree,
                     Type site,
                     Symbol sym,
                     Env<AttrContext> env,
                     ResultInfo resultInfo) {
            return (resultInfo.pt.hasTag(FORALL) || resultInfo.pt.hasTag(METHOD)) ?
                    checkMethodIdInternal(tree, site, sym, env, resultInfo) :
                    checkIdInternal(tree, site, sym, resultInfo.pt, env, resultInfo);
        }

        Type checkMethodIdInternal(JCTree tree,
                     Type site,
                     Symbol sym,
                     Env<AttrContext> env,
                     ResultInfo resultInfo) {
            if (resultInfo.pkind.contains(KindSelector.POLY)) {
                return attrRecover.recoverMethodInvocation(tree, site, sym, env, resultInfo);
            } else {
                return checkIdInternal(tree, site, sym, resultInfo.pt, env, resultInfo);
            }
        }

        Type checkIdInternal(JCTree tree,
                     Type site,
                     Symbol sym,
                     Type pt,
                     Env<AttrContext> env,
                     ResultInfo resultInfo) {
            if (pt.isErroneous()) {
                return types.createErrorType(site);
            }
            Type owntype; // The computed type of this identifier occurrence.
            switch (sym.kind) {
            case TYP:
                // For types, the computed type equals the symbol's type,
                // except for two situations:
                owntype = sym.type;
                if (owntype.hasTag(CLASS)) {
                    chk.checkForBadAuxiliaryClassAccess(tree.pos(), env, (ClassSymbol)sym);
                    Type ownOuter = owntype.getEnclosingType();

                    // (a) If the symbol's type is parameterized, erase it
                    // because no type parameters were given.
                    // We recover generic outer type later in visitTypeApply.
                    if (owntype.tsym.type.getTypeArguments().nonEmpty()) {
                        owntype = types.erasure(owntype);
                    }

                    // (b) If the symbol's type is an inner class, then
                    // we have to interpret its outer type as a superclass
                    // of the site type. Example:
                    //
                    // class Tree<A> { class Visitor { ... } }
                    // class PointTree extends Tree<Point> { ... }
                    // ...PointTree.Visitor...
                    //
                    // Then the type of the last expression above is
                    // Tree<Point>.Visitor.
                    else if (ownOuter.hasTag(CLASS) && site != ownOuter) {
                        Type normOuter = site;
                        if (normOuter.hasTag(CLASS)) {
                            normOuter = types.asEnclosingSuper(site, ownOuter.tsym);
                        }
                        if (normOuter == null) // perhaps from an import
                            normOuter = types.erasure(ownOuter);
                        if (normOuter != ownOuter)
                            owntype = new ClassType(
                                normOuter, List.nil(), owntype.tsym,
                                owntype.getMetadata());
                    }
                }
                break;
            case VAR:
                VarSymbol v = (VarSymbol)sym;

                if (env.info.enclVar != null
                        && v.type.hasTag(NONE)) {
                    //self reference to implicitly typed variable declaration
                    log.error(TreeInfo.positionFor(v, env.enclClass), Errors.CantInferLocalVarType(v.name, Fragments.LocalSelfRef));
                    return v.type = types.createErrorType(v.type);
                }

                // Test (4): if symbol is an instance field of a raw type,
                // which is being assigned to, issue an unchecked warning if
                // its type changes under erasure.
                if (KindSelector.ASG.subset(pkind()) &&
                    v.owner.kind == TYP &&
                    (v.flags() & STATIC) == 0 &&
                    (site.hasTag(CLASS) || site.hasTag(TYPEVAR))) {
                    Type s = types.asOuterSuper(site, v.owner);
                    if (s != null &&
                        s.isRaw() &&
                        !types.isSameType(v.type, v.erasure(types))) {
                        chk.warnUnchecked(tree.pos(), Warnings.UncheckedAssignToVar(v, s));
                    }
                }
                // The computed type of a variable is the type of the
                // variable symbol, taken as a member of the site type.
                owntype = (sym.owner.kind == TYP &&
                           sym.name != names._this && sym.name != names._super)
                    ? types.memberType(site, sym)
                    : sym.type;

                // If the variable is a constant, record constant value in
                // computed type.
                if (v.getConstValue() != null && isStaticReference(tree))
                    owntype = owntype.constType(v.getConstValue());

                if (resultInfo.pkind == KindSelector.VAL) {
                    owntype = capture(owntype); // capture "names as expressions"
                }
                break;
            case MTH: {
                owntype = checkMethod(site, sym,
                        new ResultInfo(resultInfo.pkind, resultInfo.pt.getReturnType(), resultInfo.checkContext, resultInfo.checkMode),
                        env, TreeInfo.args(env.tree), resultInfo.pt.getParameterTypes(),
                        resultInfo.pt.getTypeArguments());
                break;
            }
            case PCK: case ERR:
                owntype = sym.type;
                break;
            default:
                throw new AssertionError("unexpected kind: " + sym.kind +
                                         " in tree " + tree);
            }

            // Emit a `deprecation' warning if symbol is deprecated.
            // (for constructors (but not for constructor references), the error
            // was given when the constructor was resolved)

            if (sym.name != names.init || tree.hasTag(REFERENCE)) {
                chk.checkDeprecated(tree.pos(), env.info.scope.owner, sym);
                chk.checkSunAPI(tree.pos(), sym);
                chk.checkProfile(tree.pos(), sym);
                chk.checkPreview(tree.pos(), env.info.scope.owner, sym);
            }

            // If symbol is a variable, check that its type and
            // kind are compatible with the prototype and protokind.
            return check(tree, owntype, sym.kind.toSelector(), resultInfo);
        }

        /** Check that variable is initialized and evaluate the variable's
         *  initializer, if not yet done. Also check that variable is not
         *  referenced before it is defined.
         *  @param tree    The tree making up the variable reference.
         *  @param env     The current environment.
         *  @param v       The variable's symbol.
         */
        private void checkInit(JCTree tree,
                               Env<AttrContext> env,
                               VarSymbol v,
                               boolean onlyWarning) {
            // A forward reference is diagnosed if the declaration position
            // of the variable is greater than the current tree position
            // and the tree and variable definition occur in the same class
            // definition.  Note that writes don't count as references.
            // This check applies only to class and instance
            // variables.  Local variables follow different scope rules,
            // and are subject to definite assignment checking.
            Env<AttrContext> initEnv = enclosingInitEnv(env);
            if (initEnv != null &&
                (initEnv.info.enclVar == v || v.pos > tree.pos) &&
                v.owner.kind == TYP &&
                v.owner == env.info.scope.owner.enclClass() &&
                ((v.flags() & STATIC) != 0) == Resolve.isStatic(env) &&
                (!env.tree.hasTag(ASSIGN) ||
                 TreeInfo.skipParens(((JCAssign) env.tree).lhs) != tree)) {
                if (!onlyWarning || isStaticEnumField(v)) {
                    Error errkey = (initEnv.info.enclVar == v) ?
                                Errors.IllegalSelfRef : Errors.IllegalForwardRef;
                    log.error(tree.pos(), errkey);
                } else if (useBeforeDeclarationWarning) {
                    Warning warnkey = (initEnv.info.enclVar == v) ?
                                Warnings.SelfRef(v) : Warnings.ForwardRef(v);
                    log.warning(tree.pos(), warnkey);
                }
            }

            v.getConstValue(); // ensure initializer is evaluated

            checkEnumInitializer(tree, env, v);
        }

        /**
         * Returns the enclosing init environment associated with this env (if any). An init env
         * can be either a field declaration env or a static/instance initializer env.
         */
        Env<AttrContext> enclosingInitEnv(Env<AttrContext> env) {
            while (true) {
                switch (env.tree.getTag()) {
                    case VARDEF:
                        JCVariableDecl vdecl = (JCVariableDecl)env.tree;
                        if (vdecl.sym.owner.kind == TYP) {
                            //field
                            return env;
                        }
                        break;
                    case BLOCK:
                        if (env.next.tree.hasTag(CLASSDEF)) {
                            //instance/static initializer
                            return env;
                        }
                        break;
                    case METHODDEF:
                    case CLASSDEF:
                    case TOPLEVEL:
                        return null;
                }
                Assert.checkNonNull(env.next);
                env = env.next;
            }
        }

        /**
         * Check for illegal references to static members of enum.  In
         * an enum type, constructors and initializers may not
         * reference its static members unless they are constant.
         *
         * @param tree    The tree making up the variable reference.
         * @param env     The current environment.
         * @param v       The variable's symbol.
         * @jls 8.9 Enum Types
         */
        private void checkEnumInitializer(JCTree tree, Env<AttrContext> env, VarSymbol v) {
            // JLS:
            //
            // "It is a compile-time error to reference a static field
            // of an enum type that is not a compile-time constant
            // (15.28) from constructors, instance initializer blocks,
            // or instance variable initializer expressions of that
            // type. It is a compile-time error for the constructors,
            // instance initializer blocks, or instance variable
            // initializer expressions of an enum constant e to refer
            // to itself or to an enum constant of the same type that
            // is declared to the right of e."
            if (isStaticEnumField(v)) {
                ClassSymbol enclClass = env.info.scope.owner.enclClass();

                if (enclClass == null || enclClass.owner == null)
                    return;

                // See if the enclosing class is the enum (or a
                // subclass thereof) declaring v.  If not, this
                // reference is OK.
                if (v.owner != enclClass && !types.isSubtype(enclClass.type, v.owner.type))
                    return;

                // If the reference isn't from an initializer, then
                // the reference is OK.
                if (!Resolve.isInitializer(env))
                    return;

                log.error(tree.pos(), Errors.IllegalEnumStaticRef);
            }
        }

        /** Is the given symbol a static, non-constant field of an Enum?
         *  Note: enum literals should not be regarded as such
         */
        private boolean isStaticEnumField(VarSymbol v) {
            return Flags.isEnum(v.owner) &&
                   Flags.isStatic(v) &&
                   !Flags.isConstant(v) &&
                   v.name != names._class;
        }

    /**
     * Check that method arguments conform to its instantiation.
     **/
    public Type checkMethod(Type site,
                            final Symbol sym,
                            ResultInfo resultInfo,
                            Env<AttrContext> env,
                            final List<JCExpression> argtrees,
                            List<Type> argtypes,
                            List<Type> typeargtypes) {
        // Test (5): if symbol is an instance method of a raw type, issue
        // an unchecked warning if its argument types change under erasure.
        if ((sym.flags() & STATIC) == 0 &&
            (site.hasTag(CLASS) || site.hasTag(TYPEVAR))) {
            Type s = types.asOuterSuper(site, sym.owner);
            if (s != null && s.isRaw() &&
                !types.isSameTypes(sym.type.getParameterTypes(),
                                   sym.erasure(types).getParameterTypes())) {
                chk.warnUnchecked(env.tree.pos(), Warnings.UncheckedCallMbrOfRawType(sym, s));
            }
        }

        if (env.info.defaultSuperCallSite != null) {
            for (Type sup : types.interfaces(env.enclClass.type).prepend(types.supertype((env.enclClass.type)))) {
                if (!sup.tsym.isSubClass(sym.enclClass(), types) ||
                        types.isSameType(sup, env.info.defaultSuperCallSite)) continue;
                List<MethodSymbol> icand_sup =
                        types.interfaceCandidates(sup, (MethodSymbol)sym);
                if (icand_sup.nonEmpty() &&
                        icand_sup.head != sym &&
                        icand_sup.head.overrides(sym, icand_sup.head.enclClass(), types, true)) {
                    log.error(env.tree.pos(),
                              Errors.IllegalDefaultSuperCall(env.info.defaultSuperCallSite, Fragments.OverriddenDefault(sym, sup)));
                    break;
                }
            }
            env.info.defaultSuperCallSite = null;
        }

        if (sym.isStatic() && site.isInterface() && env.tree.hasTag(APPLY)) {
            JCMethodInvocation app = (JCMethodInvocation)env.tree;
            if (app.meth.hasTag(SELECT) &&
                    !TreeInfo.isStaticSelector(((JCFieldAccess)app.meth).selected, names)) {
                log.error(env.tree.pos(), Errors.IllegalStaticIntfMethCall(site));
            }
        }

        // Compute the identifier's instantiated type.
        // For methods, we need to compute the instance type by
        // Resolve.instantiate from the symbol's type as well as
        // any type arguments and value arguments.
        Warner noteWarner = new Warner();
        try {
            Type owntype = rs.checkMethod(
                    env,
                    site,
                    sym,
                    resultInfo,
                    argtypes,
                    typeargtypes,
                    noteWarner);

            DeferredAttr.DeferredTypeMap<Void> checkDeferredMap =
                deferredAttr.new DeferredTypeMap<>(DeferredAttr.AttrMode.CHECK, sym, env.info.pendingResolutionPhase);

            argtypes = argtypes.map(checkDeferredMap);

            if (noteWarner.hasNonSilentLint(LintCategory.UNCHECKED)) {
                chk.warnUnchecked(env.tree.pos(), Warnings.UncheckedMethInvocationApplied(kindName(sym),
                        sym.name,
                        rs.methodArguments(sym.type.getParameterTypes()),
                        rs.methodArguments(argtypes.map(checkDeferredMap)),
                        kindName(sym.location()),
                        sym.location()));
                if (resultInfo.pt != Infer.anyPoly ||
                        !owntype.hasTag(METHOD) ||
                        !owntype.isPartial()) {
                    //if this is not a partially inferred method type, erase return type. Otherwise,
                    //erasure is carried out in PartiallyInferredMethodType.check().
                    owntype = new MethodType(owntype.getParameterTypes(),
                            types.erasure(owntype.getReturnType()),
                            types.erasure(owntype.getThrownTypes()),
                            syms.methodClass);
                }
            }

            PolyKind pkind = (sym.type.hasTag(FORALL) &&
                 sym.type.getReturnType().containsAny(((ForAll)sym.type).tvars)) ?
                 PolyKind.POLY : PolyKind.STANDALONE;
            TreeInfo.setPolyKind(env.tree, pkind);

            return (resultInfo.pt == Infer.anyPoly) ?
                    owntype :
                    chk.checkMethod(owntype, sym, env, argtrees, argtypes, env.info.lastResolveVarargs(),
                            resultInfo.checkContext.inferenceContext());
        } catch (Infer.InferenceException ex) {
            //invalid target type - propagate exception outwards or report error
            //depending on the current check context
            resultInfo.checkContext.report(env.tree.pos(), ex.getDiagnostic());
            return types.createErrorType(site);
        } catch (Resolve.InapplicableMethodException ex) {
            final JCDiagnostic diag = ex.getDiagnostic();
            Resolve.InapplicableSymbolError errSym = rs.new InapplicableSymbolError(null) {
                @Override
                protected Pair<Symbol, JCDiagnostic> errCandidate() {
                    return new Pair<>(sym, diag);
                }
            };
            List<Type> argtypes2 = argtypes.map(
                    rs.new ResolveDeferredRecoveryMap(AttrMode.CHECK, sym, env.info.pendingResolutionPhase));
            JCDiagnostic errDiag = errSym.getDiagnostic(JCDiagnostic.DiagnosticType.ERROR,
                    env.tree, sym, site, sym.name, argtypes2, typeargtypes);
            log.report(errDiag);
            return types.createErrorType(site);
        }
    }

    public void visitLiteral(JCLiteral tree) {
        result = check(tree, litType(tree.typetag).constType(tree.value),
                KindSelector.VAL, resultInfo);
    }
    //where
    /** Return the type of a literal with given type tag.
     */
    Type litType(TypeTag tag) {
        return (tag == CLASS) ? syms.stringType : syms.typeOfTag[tag.ordinal()];
    }

    public void visitTypeIdent(JCPrimitiveTypeTree tree) {
        result = check(tree, syms.typeOfTag[tree.typetag.ordinal()], KindSelector.TYP, resultInfo);
    }

    public void visitTypeArray(JCArrayTypeTree tree) {
        Type etype = attribType(tree.elemtype, env);
        Type type = new ArrayType(etype, syms.arrayClass);
        result = check(tree, type, KindSelector.TYP, resultInfo);
    }

    /** Visitor method for parameterized types.
     *  Bound checking is left until later, since types are attributed
     *  before supertype structure is completely known
     */
    public void visitTypeApply(JCTypeApply tree) {
        Type owntype = types.createErrorType(tree.type);

        // Attribute functor part of application and make sure it's a class.
        Type clazztype = chk.checkClassType(tree.clazz.pos(), attribType(tree.clazz, env));

        // Attribute type parameters
        List<Type> actuals = attribTypes(tree.arguments, env);

        if (clazztype.hasTag(CLASS)) {
            List<Type> formals = clazztype.tsym.type.getTypeArguments();
            if (actuals.isEmpty()) //diamond
                actuals = formals;

            if (actuals.length() == formals.length()) {
                List<Type> a = actuals;
                List<Type> f = formals;
                while (a.nonEmpty()) {
                    a.head = a.head.withTypeVar(f.head);
                    a = a.tail;
                    f = f.tail;
                }
                // Compute the proper generic outer
                Type clazzOuter = clazztype.getEnclosingType();
                if (clazzOuter.hasTag(CLASS)) {
                    Type site;
                    JCExpression clazz = TreeInfo.typeIn(tree.clazz);
                    if (clazz.hasTag(IDENT)) {
                        site = env.enclClass.sym.type;
                    } else if (clazz.hasTag(SELECT)) {
                        site = ((JCFieldAccess) clazz).selected.type;
                    } else throw new AssertionError(""+tree);
                    if (clazzOuter.hasTag(CLASS) && site != clazzOuter) {
                        if (site.hasTag(CLASS))
                            site = types.asOuterSuper(site, clazzOuter.tsym);
                        if (site == null)
                            site = types.erasure(clazzOuter);
                        clazzOuter = site;
                    }
                }
                owntype = new ClassType(clazzOuter, actuals, clazztype.tsym,
                                        clazztype.getMetadata());
            } else {
                if (formals.length() != 0) {
                    log.error(tree.pos(),
                              Errors.WrongNumberTypeArgs(Integer.toString(formals.length())));
                } else {
                    log.error(tree.pos(), Errors.TypeDoesntTakeParams(clazztype.tsym));
                }
                owntype = types.createErrorType(tree.type);
            }
        }
        result = check(tree, owntype, KindSelector.TYP, resultInfo);
    }

    public void visitTypeUnion(JCTypeUnion tree) {
        ListBuffer<Type> multicatchTypes = new ListBuffer<>();
        ListBuffer<Type> all_multicatchTypes = null; // lazy, only if needed
        for (JCExpression typeTree : tree.alternatives) {
            Type ctype = attribType(typeTree, env);
            ctype = chk.checkType(typeTree.pos(),
                          chk.checkClassType(typeTree.pos(), ctype),
                          syms.throwableType);
            if (!ctype.isErroneous()) {
                //check that alternatives of a union type are pairwise
                //unrelated w.r.t. subtyping
                if (chk.intersects(ctype,  multicatchTypes.toList())) {
                    for (Type t : multicatchTypes) {
                        boolean sub = types.isSubtype(ctype, t);
                        boolean sup = types.isSubtype(t, ctype);
                        if (sub || sup) {
                            //assume 'a' <: 'b'
                            Type a = sub ? ctype : t;
                            Type b = sub ? t : ctype;
                            log.error(typeTree.pos(), Errors.MulticatchTypesMustBeDisjoint(a, b));
                        }
                    }
                }
                multicatchTypes.append(ctype);
                if (all_multicatchTypes != null)
                    all_multicatchTypes.append(ctype);
            } else {
                if (all_multicatchTypes == null) {
                    all_multicatchTypes = new ListBuffer<>();
                    all_multicatchTypes.appendList(multicatchTypes);
                }
                all_multicatchTypes.append(ctype);
            }
        }
        Type t = check(tree, types.lub(multicatchTypes.toList()),
                KindSelector.TYP, resultInfo.dup(CheckMode.NO_TREE_UPDATE));
        if (t.hasTag(CLASS)) {
            List<Type> alternatives =
                ((all_multicatchTypes == null) ? multicatchTypes : all_multicatchTypes).toList();
            t = new UnionClassType((ClassType) t, alternatives);
        }
        tree.type = result = t;
    }

    public void visitTypeIntersection(JCTypeIntersection tree) {
        attribTypes(tree.bounds, env);
        tree.type = result = checkIntersection(tree, tree.bounds);
    }

    public void visitTypeParameter(JCTypeParameter tree) {
        TypeVar typeVar = (TypeVar) tree.type;

        if (tree.annotations != null && tree.annotations.nonEmpty()) {
            annotate.annotateTypeParameterSecondStage(tree, tree.annotations);
        }

        if (!typeVar.getUpperBound().isErroneous()) {
            //fixup type-parameter bound computed in 'attribTypeVariables'
            typeVar.setUpperBound(checkIntersection(tree, tree.bounds));
        }
    }

    Type checkIntersection(JCTree tree, List<JCExpression> bounds) {
        Set<Type> boundSet = new HashSet<>();
        if (bounds.nonEmpty()) {
            // accept class or interface or typevar as first bound.
            bounds.head.type = checkBase(bounds.head.type, bounds.head, env, false, false, false);
            boundSet.add(types.erasure(bounds.head.type));
            if (bounds.head.type.isErroneous()) {
                return bounds.head.type;
            }
            else if (bounds.head.type.hasTag(TYPEVAR)) {
                // if first bound was a typevar, do not accept further bounds.
                if (bounds.tail.nonEmpty()) {
                    log.error(bounds.tail.head.pos(),
                              Errors.TypeVarMayNotBeFollowedByOtherBounds);
                    return bounds.head.type;
                }
            } else {
                // if first bound was a class or interface, accept only interfaces
                // as further bounds.
                for (JCExpression bound : bounds.tail) {
                    bound.type = checkBase(bound.type, bound, env, false, true, false);
                    if (bound.type.isErroneous()) {
                        bounds = List.of(bound);
                    }
                    else if (bound.type.hasTag(CLASS)) {
                        chk.checkNotRepeated(bound.pos(), types.erasure(bound.type), boundSet);
                    }
                }
            }
        }

        if (bounds.length() == 0) {
            return syms.objectType;
        } else if (bounds.length() == 1) {
            return bounds.head.type;
        } else {
            Type owntype = types.makeIntersectionType(TreeInfo.types(bounds));
            // ... the variable's bound is a class type flagged COMPOUND
            // (see comment for TypeVar.bound).
            // In this case, generate a class tree that represents the
            // bound class, ...
            JCExpression extending;
            List<JCExpression> implementing;
            if (!bounds.head.type.isInterface()) {
                extending = bounds.head;
                implementing = bounds.tail;
            } else {
                extending = null;
                implementing = bounds;
            }
            JCClassDecl cd = make.at(tree).ClassDef(
                make.Modifiers(PUBLIC | ABSTRACT),
                names.empty, List.nil(),
                extending, implementing, List.nil());

            ClassSymbol c = (ClassSymbol)owntype.tsym;
            Assert.check((c.flags() & COMPOUND) != 0);
            cd.sym = c;
            c.sourcefile = env.toplevel.sourcefile;

            // ... and attribute the bound class
            c.flags_field |= UNATTRIBUTED;
            Env<AttrContext> cenv = enter.classEnv(cd, env);
            typeEnvs.put(c, cenv);
            attribClass(c);
            return owntype;
        }
    }

    public void visitWildcard(JCWildcard tree) {
        //- System.err.println("visitWildcard("+tree+");");//DEBUG
        Type type = (tree.kind.kind == BoundKind.UNBOUND)
            ? syms.objectType
            : attribType(tree.inner, env);
        result = check(tree, new WildcardType(chk.checkRefType(tree.pos(), type),
                                              tree.kind.kind,
                                              syms.boundClass),
                KindSelector.TYP, resultInfo);
    }

    public void visitAnnotation(JCAnnotation tree) {
        Assert.error("should be handled in annotate");
    }

    public void visitAnnotatedType(JCAnnotatedType tree) {
        attribAnnotationTypes(tree.annotations, env);
        Type underlyingType = attribType(tree.underlyingType, env);
        Type annotatedType = underlyingType.annotatedType(Annotations.TO_BE_SET);

        if (!env.info.isNewClass)
            annotate.annotateTypeSecondStage(tree, tree.annotations, annotatedType);
        result = tree.type = annotatedType;
    }

    public void visitErroneous(JCErroneous tree) {
        if (tree.errs != null) {
            Env<AttrContext> errEnv = env.dup(env.tree);
            errEnv.info.returnResult = unknownExprInfo;
            for (JCTree err : tree.errs)
                attribTree(err, errEnv, new ResultInfo(KindSelector.ERR, pt()));
        }
        result = tree.type = syms.errType;
    }

    /** Default visitor method for all other trees.
     */
    public void visitTree(JCTree tree) {
        throw new AssertionError();
    }

    /**
     * Attribute an env for either a top level tree or class or module declaration.
     */
    public void attrib(Env<AttrContext> env) {
        switch (env.tree.getTag()) {
            case MODULEDEF:
                attribModule(env.tree.pos(), ((JCModuleDecl)env.tree).sym);
                break;
            case TOPLEVEL:
                attribTopLevel(env);
                break;
            case PACKAGEDEF:
                attribPackage(env.tree.pos(), ((JCPackageDecl) env.tree).packge);
                break;
            default:
                attribClass(env.tree.pos(), env.enclClass.sym);
        }
    }

    /**
     * Attribute a top level tree. These trees are encountered when the
     * package declaration has annotations.
     */
    public void attribTopLevel(Env<AttrContext> env) {
        JCCompilationUnit toplevel = env.toplevel;
        try {
            annotate.flush();
        } catch (CompletionFailure ex) {
            chk.completionError(toplevel.pos(), ex);
        }
    }

    public void attribPackage(DiagnosticPosition pos, PackageSymbol p) {
        try {
            annotate.flush();
            attribPackage(p);
        } catch (CompletionFailure ex) {
            chk.completionError(pos, ex);
        }
    }

    void attribPackage(PackageSymbol p) {
        Env<AttrContext> env = typeEnvs.get(p);
        chk.checkDeprecatedAnnotation(((JCPackageDecl) env.tree).pid.pos(), p);
    }

    public void attribModule(DiagnosticPosition pos, ModuleSymbol m) {
        try {
            annotate.flush();
            attribModule(m);
        } catch (CompletionFailure ex) {
            chk.completionError(pos, ex);
        }
    }

    void attribModule(ModuleSymbol m) {
        // Get environment current at the point of module definition.
        Env<AttrContext> env = enter.typeEnvs.get(m);
        attribStat(env.tree, env);
    }

    /** Main method: attribute class definition associated with given class symbol.
     *  reporting completion failures at the given position.
     *  @param pos The source position at which completion errors are to be
     *             reported.
     *  @param c   The class symbol whose definition will be attributed.
     */
    public void attribClass(DiagnosticPosition pos, ClassSymbol c) {
        try {
            annotate.flush();
            attribClass(c);
        } catch (CompletionFailure ex) {
            chk.completionError(pos, ex);
        }
    }

    /** Attribute class definition associated with given class symbol.
     *  @param c   The class symbol whose definition will be attributed.
     */
    void attribClass(ClassSymbol c) throws CompletionFailure {
        if (c.type.hasTag(ERROR)) return;

        // Check for cycles in the inheritance graph, which can arise from
        // ill-formed class files.
        chk.checkNonCyclic(null, c.type);

        Type st = types.supertype(c.type);
        if ((c.flags_field & Flags.COMPOUND) == 0 &&
            (c.flags_field & Flags.SUPER_OWNER_ATTRIBUTED) == 0) {
            // First, attribute superclass.
            if (st.hasTag(CLASS))
                attribClass((ClassSymbol)st.tsym);

            // Next attribute owner, if it is a class.
            if (c.owner.kind == TYP && c.owner.type.hasTag(CLASS))
                attribClass((ClassSymbol)c.owner);

            c.flags_field |= Flags.SUPER_OWNER_ATTRIBUTED;
        }

        // The previous operations might have attributed the current class
        // if there was a cycle. So we test first whether the class is still
        // UNATTRIBUTED.
        if ((c.flags_field & UNATTRIBUTED) != 0) {
            c.flags_field &= ~UNATTRIBUTED;

            // Get environment current at the point of class definition.
            Env<AttrContext> env = typeEnvs.get(c);

            if (c.isSealed() &&
                    !c.isEnum() &&
                    !c.isPermittedExplicit &&
                    c.permitted.isEmpty()) {
                log.error(TreeInfo.diagnosticPositionFor(c, env.tree), Errors.SealedClassMustHaveSubclasses);
            }

            if (c.isSealed()) {
                Set<Symbol> permittedTypes = new HashSet<>();
                boolean sealedInUnnamed = c.packge().modle == syms.unnamedModule || c.packge().modle == syms.noModule;
                for (Symbol subTypeSym : c.permitted) {
                    boolean isTypeVar = false;
                    if (subTypeSym.type.getTag() == TYPEVAR) {
                        isTypeVar = true; //error recovery
                        log.error(TreeInfo.diagnosticPositionFor(subTypeSym, env.tree),
                                Errors.InvalidPermitsClause(Fragments.IsATypeVariable(subTypeSym.type)));
                    }
                    if (subTypeSym.isAnonymous() && !c.isEnum()) {
                        log.error(TreeInfo.diagnosticPositionFor(subTypeSym, env.tree),  Errors.LocalClassesCantExtendSealed(Fragments.Anonymous));
                    }
                    if (permittedTypes.contains(subTypeSym)) {
                        DiagnosticPosition pos =
                                env.enclClass.permitting.stream()
                                        .filter(permittedExpr -> TreeInfo.diagnosticPositionFor(subTypeSym, permittedExpr, true) != null)
                                        .limit(2).collect(List.collector()).get(1);
                        log.error(pos, Errors.InvalidPermitsClause(Fragments.IsDuplicated(subTypeSym.type)));
                    } else {
                        permittedTypes.add(subTypeSym);
                    }
                    if (sealedInUnnamed) {
                        if (subTypeSym.packge() != c.packge()) {
                            log.error(TreeInfo.diagnosticPositionFor(subTypeSym, env.tree),
                                    Errors.ClassInUnnamedModuleCantExtendSealedInDiffPackage(c)
                            );
                        }
                    } else if (subTypeSym.packge().modle != c.packge().modle) {
                        log.error(TreeInfo.diagnosticPositionFor(subTypeSym, env.tree),
                                Errors.ClassInModuleCantExtendSealedInDiffModule(c, c.packge().modle)
                        );
                    }
                    if (subTypeSym == c.type.tsym || types.isSuperType(subTypeSym.type, c.type)) {
                        log.error(TreeInfo.diagnosticPositionFor(subTypeSym, ((JCClassDecl)env.tree).permitting),
                                Errors.InvalidPermitsClause(
                                        subTypeSym == c.type.tsym ?
                                                Fragments.MustNotBeSameClass :
                                                Fragments.MustNotBeSupertype(subTypeSym.type)
                                )
                        );
                    } else if (!isTypeVar) {
                        boolean thisIsASuper = types.directSupertypes(subTypeSym.type)
                                                    .stream()
                                                    .anyMatch(d -> d.tsym == c);
                        if (!thisIsASuper) {
                            log.error(TreeInfo.diagnosticPositionFor(subTypeSym, env.tree),
                                    Errors.InvalidPermitsClause(Fragments.DoesntExtendSealed(subTypeSym.type)));
                        }
                    }
                }
            }

            List<ClassSymbol> sealedSupers = types.directSupertypes(c.type)
                                                  .stream()
                                                  .filter(s -> s.tsym.isSealed())
                                                  .map(s -> (ClassSymbol) s.tsym)
                                                  .collect(List.collector());

            if (sealedSupers.isEmpty()) {
                if ((c.flags_field & Flags.NON_SEALED) != 0) {
                    boolean hasErrorSuper = types.directSupertypes(c.type)
                                                 .stream()
                                                 .anyMatch(s -> s.tsym.kind == Kind.ERR);
                    if (!hasErrorSuper) {
                        log.error(TreeInfo.diagnosticPositionFor(c, env.tree), Errors.NonSealedWithNoSealedSupertype(c));
                    }
                }
            } else {
                if (c.isDirectlyOrIndirectlyLocal() && !c.isEnum()) {
                    log.error(TreeInfo.diagnosticPositionFor(c, env.tree), Errors.LocalClassesCantExtendSealed(c.isAnonymous() ? Fragments.Anonymous : Fragments.Local));
                }

                if (!c.type.isCompound()) {
                    for (ClassSymbol supertypeSym : sealedSupers) {
                        if (!supertypeSym.permitted.contains(c.type.tsym)) {
                            log.error(TreeInfo.diagnosticPositionFor(c.type.tsym, env.tree), Errors.CantInheritFromSealed(supertypeSym));
                        }
                    }
                    if (!c.isNonSealed() && !c.isFinal() && !c.isSealed()) {
                        log.error(TreeInfo.diagnosticPositionFor(c, env.tree),
                                c.isInterface() ?
                                        Errors.NonSealedOrSealedExpected :
                                        Errors.NonSealedSealedOrFinalExpected);
                    }
                }
            }

            // The info.lint field in the envs stored in typeEnvs is deliberately uninitialized,
            // because the annotations were not available at the time the env was created. Therefore,
            // we look up the environment chain for the first enclosing environment for which the
            // lint value is set. Typically, this is the parent env, but might be further if there
            // are any envs created as a result of TypeParameter nodes.
            Env<AttrContext> lintEnv = env;
            while (lintEnv.info.lint == null)
                lintEnv = lintEnv.next;

            // Having found the enclosing lint value, we can initialize the lint value for this class
            env.info.lint = lintEnv.info.lint.augment(c);

            Lint prevLint = chk.setLint(env.info.lint);
            JavaFileObject prev = log.useSource(c.sourcefile);
            ResultInfo prevReturnRes = env.info.returnResult;

            try {
                deferredLintHandler.flush(env.tree);
                env.info.returnResult = null;
                // java.lang.Enum may not be subclassed by a non-enum
                if (st.tsym == syms.enumSym &&
                    ((c.flags_field & (Flags.ENUM|Flags.COMPOUND)) == 0))
                    log.error(env.tree.pos(), Errors.EnumNoSubclassing);

                // Enums may not be extended by source-level classes
                if (st.tsym != null &&
                    ((st.tsym.flags_field & Flags.ENUM) != 0) &&
                    ((c.flags_field & (Flags.ENUM | Flags.COMPOUND)) == 0)) {
                    log.error(env.tree.pos(), Errors.EnumTypesNotExtensible);
                }

                if (isSerializable(c.type)) {
                    env.info.isSerializable = true;
                }

                attribClassBody(env, c);

                chk.checkDeprecatedAnnotation(env.tree.pos(), c);
                chk.checkClassOverrideEqualsAndHashIfNeeded(env.tree.pos(), c);
                chk.checkFunctionalInterface((JCClassDecl) env.tree, c);
                chk.checkLeaksNotAccessible(env, (JCClassDecl) env.tree);
            } finally {
                env.info.returnResult = prevReturnRes;
                log.useSource(prev);
                chk.setLint(prevLint);
            }

        }
    }

    public void visitImport(JCImport tree) {
        // nothing to do
    }

    public void visitModuleDef(JCModuleDecl tree) {
        tree.sym.completeUsesProvides();
        ModuleSymbol msym = tree.sym;
        Lint lint = env.outer.info.lint = env.outer.info.lint.augment(msym);
        Lint prevLint = chk.setLint(lint);
        chk.checkModuleName(tree);
        chk.checkDeprecatedAnnotation(tree, msym);

        try {
            deferredLintHandler.flush(tree.pos());
        } finally {
            chk.setLint(prevLint);
        }
    }

    /** Finish the attribution of a class. */
    private void attribClassBody(Env<AttrContext> env, ClassSymbol c) {
        JCClassDecl tree = (JCClassDecl)env.tree;
        Assert.check(c == tree.sym);

        // Validate type parameters, supertype and interfaces.
        attribStats(tree.typarams, env);
        if (!c.isAnonymous()) {
            //already checked if anonymous
            chk.validate(tree.typarams, env);
            chk.validate(tree.extending, env);
            chk.validate(tree.implementing, env);
        }

        c.markAbstractIfNeeded(types);

        // If this is a non-abstract class, check that it has no abstract
        // methods or unimplemented methods of an implemented interface.
        if ((c.flags() & (ABSTRACT | INTERFACE)) == 0) {
            chk.checkAllDefined(tree.pos(), c);
        }

        if ((c.flags() & ANNOTATION) != 0) {
            if (tree.implementing.nonEmpty())
                log.error(tree.implementing.head.pos(),
                          Errors.CantExtendIntfAnnotation);
            if (tree.typarams.nonEmpty()) {
                log.error(tree.typarams.head.pos(),
                          Errors.IntfAnnotationCantHaveTypeParams(c));
            }

            // If this annotation type has a @Repeatable, validate
            Attribute.Compound repeatable = c.getAnnotationTypeMetadata().getRepeatable();
            // If this annotation type has a @Repeatable, validate
            if (repeatable != null) {
                // get diagnostic position for error reporting
                DiagnosticPosition cbPos = getDiagnosticPosition(tree, repeatable.type);
                Assert.checkNonNull(cbPos);

                chk.validateRepeatable(c, repeatable, cbPos);
            }
        } else {
            // Check that all extended classes and interfaces
            // are compatible (i.e. no two define methods with same arguments
            // yet different return types).  (JLS 8.4.6.3)
            chk.checkCompatibleSupertypes(tree.pos(), c.type);
            if (allowDefaultMethods) {
                chk.checkDefaultMethodClashes(tree.pos(), c.type);
            }
        }

        // Check that class does not import the same parameterized interface
        // with two different argument lists.
        chk.checkClassBounds(tree.pos(), c.type);

        tree.type = c.type;

        for (List<JCTypeParameter> l = tree.typarams;
             l.nonEmpty(); l = l.tail) {
             Assert.checkNonNull(env.info.scope.findFirst(l.head.name));
        }

        // Check that a generic class doesn't extend Throwable
        if (!c.type.allparams().isEmpty() && types.isSubtype(c.type, syms.throwableType))
            log.error(tree.extending.pos(), Errors.GenericThrowable);

        // Check that all methods which implement some
        // method conform to the method they implement.
        chk.checkImplementations(tree);

        //check that a resource implementing AutoCloseable cannot throw InterruptedException
        checkAutoCloseable(tree.pos(), env, c.type);

        for (List<JCTree> l = tree.defs; l.nonEmpty(); l = l.tail) {
            // Attribute declaration
            attribStat(l.head, env);
            // Check that declarations in inner classes are not static (JLS 8.1.2)
            // Make an exception for static constants.
            if (!allowRecords &&
                    c.owner.kind != PCK &&
                    ((c.flags() & STATIC) == 0 || c.name == names.empty) &&
                    (TreeInfo.flags(l.head) & (STATIC | INTERFACE)) != 0) {
                Symbol sym = null;
                if (l.head.hasTag(VARDEF)) sym = ((JCVariableDecl) l.head).sym;
                if (sym == null ||
                        sym.kind != VAR ||
                        ((VarSymbol) sym).getConstValue() == null)
                    log.error(l.head.pos(), Errors.IclsCantHaveStaticDecl(c));
            }
        }

        // Check for cycles among non-initial constructors.
        chk.checkCyclicConstructors(tree);

        // Check for cycles among annotation elements.
        chk.checkNonCyclicElements(tree);

        // Check for proper use of serialVersionUID
        if (env.info.lint.isEnabled(LintCategory.SERIAL)
                && isSerializable(c.type)
                && (c.flags() & (Flags.ENUM | Flags.INTERFACE)) == 0
                && !c.isAnonymous()) {
            checkSerialVersionUID(tree, c, env);
        }
        if (allowTypeAnnos) {
            // Correctly organize the positions of the type annotations
            typeAnnotations.organizeTypeAnnotationsBodies(tree);

            // Check type annotations applicability rules
            validateTypeAnnotations(tree, false);
        }
    }
        // where
        /** get a diagnostic position for an attribute of Type t, or null if attribute missing */
        private DiagnosticPosition getDiagnosticPosition(JCClassDecl tree, Type t) {
            for(List<JCAnnotation> al = tree.mods.annotations; !al.isEmpty(); al = al.tail) {
                if (types.isSameType(al.head.annotationType.type, t))
                    return al.head.pos();
            }

            return null;
        }

        /** check if a type is a subtype of Serializable, if that is available. */
        boolean isSerializable(Type t) {
            try {
                syms.serializableType.complete();
            }
            catch (CompletionFailure e) {
                return false;
            }
            return types.isSubtype(t, syms.serializableType);
        }

        /** Check that an appropriate serialVersionUID member is defined. */
        private void checkSerialVersionUID(JCClassDecl tree, ClassSymbol c, Env<AttrContext> env) {

            // check for presence of serialVersionUID
            VarSymbol svuid = null;
            for (Symbol sym : c.members().getSymbolsByName(names.serialVersionUID)) {
                if (sym.kind == VAR) {
                    svuid = (VarSymbol)sym;
                    break;
                }
            }

            if (svuid == null) {
                if (!c.isRecord())
                    log.warning(LintCategory.SERIAL, tree.pos(), Warnings.MissingSVUID(c));
                return;
            }

            // Check if @SuppressWarnings("serial") is an annotation of serialVersionUID.
            // See JDK-8231622 for more information.
            Lint lint = env.info.lint.augment(svuid);
            if (lint.isSuppressed(LintCategory.SERIAL)) {
                return;
            }

            // check that it is static final
            if ((svuid.flags() & (STATIC | FINAL)) !=
                (STATIC | FINAL))
                log.warning(LintCategory.SERIAL,
                        TreeInfo.diagnosticPositionFor(svuid, tree), Warnings.ImproperSVUID(c));

            // check that it is long
            else if (!svuid.type.hasTag(LONG))
                log.warning(LintCategory.SERIAL,
                        TreeInfo.diagnosticPositionFor(svuid, tree), Warnings.LongSVUID(c));

            // check constant
            else if (svuid.getConstValue() == null)
                log.warning(LintCategory.SERIAL,
                        TreeInfo.diagnosticPositionFor(svuid, tree), Warnings.ConstantSVUID(c));
        }

    private Type capture(Type type) {
        return types.capture(type);
    }

    private void setSyntheticVariableType(JCVariableDecl tree, Type type) {
        if (type.isErroneous()) {
            tree.vartype = make.at(Position.NOPOS).Erroneous();
        } else {
            tree.vartype = make.at(Position.NOPOS).Type(type);
        }
    }

    public void validateTypeAnnotations(JCTree tree, boolean sigOnly) {
        tree.accept(new TypeAnnotationsValidator(sigOnly));
    }
    //where
    private final class TypeAnnotationsValidator extends TreeScanner {

        private final boolean sigOnly;
        public TypeAnnotationsValidator(boolean sigOnly) {
            this.sigOnly = sigOnly;
        }

        public void visitAnnotation(JCAnnotation tree) {
            chk.validateTypeAnnotation(tree, false);
            super.visitAnnotation(tree);
        }
        public void visitAnnotatedType(JCAnnotatedType tree) {
            if (!tree.underlyingType.type.isErroneous()) {
                super.visitAnnotatedType(tree);
            }
        }
        public void visitTypeParameter(JCTypeParameter tree) {
            chk.validateTypeAnnotations(tree.annotations, true);
            scan(tree.bounds);
            // Don't call super.
            // This is needed because above we call validateTypeAnnotation with
            // false, which would forbid annotations on type parameters.
            // super.visitTypeParameter(tree);
        }
        public void visitMethodDef(JCMethodDecl tree) {
            if (tree.recvparam != null &&
                    !tree.recvparam.vartype.type.isErroneous()) {
                checkForDeclarationAnnotations(tree.recvparam.mods.annotations, tree.recvparam.sym);
            }
            if (tree.restype != null && tree.restype.type != null) {
                validateAnnotatedType(tree.restype, tree.restype.type);
            }
            if (sigOnly) {
                scan(tree.mods);
                scan(tree.restype);
                scan(tree.typarams);
                scan(tree.recvparam);
                scan(tree.params);
                scan(tree.thrown);
            } else {
                scan(tree.defaultValue);
                scan(tree.body);
            }
        }
        public void visitVarDef(final JCVariableDecl tree) {
            //System.err.println("validateTypeAnnotations.visitVarDef " + tree);
            if (tree.sym != null && tree.sym.type != null && !tree.isImplicitlyTyped())
                validateAnnotatedType(tree.vartype, tree.sym.type);
            scan(tree.mods);
            scan(tree.vartype);
            if (!sigOnly) {
                scan(tree.init);
            }
        }
        public void visitTypeCast(JCTypeCast tree) {
            if (tree.clazz != null && tree.clazz.type != null)
                validateAnnotatedType(tree.clazz, tree.clazz.type);
            super.visitTypeCast(tree);
        }
        public void visitTypeTest(JCInstanceOf tree) {
            if (tree.pattern != null && !(tree.pattern instanceof JCPattern) && tree.pattern.type != null)
                validateAnnotatedType(tree.pattern, tree.pattern.type);
            super.visitTypeTest(tree);
        }
        public void visitNewClass(JCNewClass tree) {
            if (tree.clazz != null && tree.clazz.type != null) {
                if (tree.clazz.hasTag(ANNOTATED_TYPE)) {
                    checkForDeclarationAnnotations(((JCAnnotatedType) tree.clazz).annotations,
                            tree.clazz.type.tsym);
                }
                if (tree.def != null) {
                    checkForDeclarationAnnotations(tree.def.mods.annotations, tree.clazz.type.tsym);
                }

                validateAnnotatedType(tree.clazz, tree.clazz.type);
            }
            super.visitNewClass(tree);
        }
        public void visitNewArray(JCNewArray tree) {
            if (tree.elemtype != null && tree.elemtype.type != null) {
                if (tree.elemtype.hasTag(ANNOTATED_TYPE)) {
                    checkForDeclarationAnnotations(((JCAnnotatedType) tree.elemtype).annotations,
                            tree.elemtype.type.tsym);
                }
                validateAnnotatedType(tree.elemtype, tree.elemtype.type);
            }
            super.visitNewArray(tree);
        }
        public void visitClassDef(JCClassDecl tree) {
            //System.err.println("validateTypeAnnotations.visitClassDef " + tree);
            if (sigOnly) {
                scan(tree.mods);
                scan(tree.typarams);
                scan(tree.extending);
                scan(tree.implementing);
            }
            for (JCTree member : tree.defs) {
                if (member.hasTag(Tag.CLASSDEF)) {
                    continue;
                }
                scan(member);
            }
        }
        public void visitBlock(JCBlock tree) {
            if (!sigOnly) {
                scan(tree.stats);
            }
        }

        /* I would want to model this after
         * com.sun.tools.javac.comp.Check.Validator.visitSelectInternal(JCFieldAccess)
         * and override visitSelect and visitTypeApply.
         * However, we only set the annotated type in the top-level type
         * of the symbol.
         * Therefore, we need to override each individual location where a type
         * can occur.
         */
        private void validateAnnotatedType(final JCTree errtree, final Type type) {
            //System.err.println("Attr.validateAnnotatedType: " + errtree + " type: " + type);

            if (type.isPrimitiveOrVoid()) {
                return;
            }

            JCTree enclTr = errtree;
            Type enclTy = type;

            boolean repeat = true;
            while (repeat) {
                if (enclTr.hasTag(TYPEAPPLY)) {
                    List<Type> tyargs = enclTy.getTypeArguments();
                    List<JCExpression> trargs = ((JCTypeApply)enclTr).getTypeArguments();
                    if (trargs.length() > 0) {
                        // Nothing to do for diamonds
                        if (tyargs.length() == trargs.length()) {
                            for (int i = 0; i < tyargs.length(); ++i) {
                                validateAnnotatedType(trargs.get(i), tyargs.get(i));
                            }
                        }
                        // If the lengths don't match, it's either a diamond
                        // or some nested type that redundantly provides
                        // type arguments in the tree.
                    }

                    // Look at the clazz part of a generic type
                    enclTr = ((JCTree.JCTypeApply)enclTr).clazz;
                }

                if (enclTr.hasTag(SELECT)) {
                    enclTr = ((JCTree.JCFieldAccess)enclTr).getExpression();
                    if (enclTy != null &&
                            !enclTy.hasTag(NONE)) {
                        enclTy = enclTy.getEnclosingType();
                    }
                } else if (enclTr.hasTag(ANNOTATED_TYPE)) {
                    JCAnnotatedType at = (JCTree.JCAnnotatedType) enclTr;
                    if (enclTy == null || enclTy.hasTag(NONE)) {
                        if (at.getAnnotations().size() == 1) {
                            log.error(at.underlyingType.pos(), Errors.CantTypeAnnotateScoping1(at.getAnnotations().head.attribute));
                        } else {
                            ListBuffer<Attribute.Compound> comps = new ListBuffer<>();
                            for (JCAnnotation an : at.getAnnotations()) {
                                comps.add(an.attribute);
                            }
                            log.error(at.underlyingType.pos(), Errors.CantTypeAnnotateScoping(comps.toList()));
                        }
                        repeat = false;
                    }
                    enclTr = at.underlyingType;
                    // enclTy doesn't need to be changed
                } else if (enclTr.hasTag(IDENT)) {
                    repeat = false;
                } else if (enclTr.hasTag(JCTree.Tag.WILDCARD)) {
                    JCWildcard wc = (JCWildcard) enclTr;
                    if (wc.getKind() == JCTree.Kind.EXTENDS_WILDCARD ||
                            wc.getKind() == JCTree.Kind.SUPER_WILDCARD) {
                        validateAnnotatedType(wc.getBound(), wc.getBound().type);
                    } else {
                        // Nothing to do for UNBOUND
                    }
                    repeat = false;
                } else if (enclTr.hasTag(TYPEARRAY)) {
                    JCArrayTypeTree art = (JCArrayTypeTree) enclTr;
                    validateAnnotatedType(art.getType(), art.elemtype.type);
                    repeat = false;
                } else if (enclTr.hasTag(TYPEUNION)) {
                    JCTypeUnion ut = (JCTypeUnion) enclTr;
                    for (JCTree t : ut.getTypeAlternatives()) {
                        validateAnnotatedType(t, t.type);
                    }
                    repeat = false;
                } else if (enclTr.hasTag(TYPEINTERSECTION)) {
                    JCTypeIntersection it = (JCTypeIntersection) enclTr;
                    for (JCTree t : it.getBounds()) {
                        validateAnnotatedType(t, t.type);
                    }
                    repeat = false;
                } else if (enclTr.getKind() == JCTree.Kind.PRIMITIVE_TYPE ||
                           enclTr.getKind() == JCTree.Kind.ERRONEOUS) {
                    repeat = false;
                } else {
                    Assert.error("Unexpected tree: " + enclTr + " with kind: " + enclTr.getKind() +
                            " within: "+ errtree + " with kind: " + errtree.getKind());
                }
            }
        }

        private void checkForDeclarationAnnotations(List<? extends JCAnnotation> annotations,
                Symbol sym) {
            // Ensure that no declaration annotations are present.
            // Note that a tree type might be an AnnotatedType with
            // empty annotations, if only declaration annotations were given.
            // This method will raise an error for such a type.
            for (JCAnnotation ai : annotations) {
                if (!ai.type.isErroneous() &&
                        typeAnnotations.annotationTargetType(ai.attribute, sym) == TypeAnnotations.AnnotationType.DECLARATION) {
                    log.error(ai.pos(), Errors.AnnotationTypeNotApplicableToType(ai.type));
                }
            }
        }
    }

    // <editor-fold desc="post-attribution visitor">

    /**
     * Handle missing types/symbols in an AST. This routine is useful when
     * the compiler has encountered some errors (which might have ended up
     * terminating attribution abruptly); if the compiler is used in fail-over
     * mode (e.g. by an IDE) and the AST contains semantic errors, this routine
     * prevents NPE to be propagated during subsequent compilation steps.
     */
    public void postAttr(JCTree tree) {
        new PostAttrAnalyzer().scan(tree);
    }

    class PostAttrAnalyzer extends TreeScanner {

        private void initTypeIfNeeded(JCTree that) {
            if (that.type == null) {
                if (that.hasTag(METHODDEF)) {
                    that.type = dummyMethodType((JCMethodDecl)that);
                } else {
                    that.type = syms.unknownType;
                }
            }
        }

        /* Construct a dummy method type. If we have a method declaration,
         * and the declared return type is void, then use that return type
         * instead of UNKNOWN to avoid spurious error messages in lambda
         * bodies (see:JDK-8041704).
         */
        private Type dummyMethodType(JCMethodDecl md) {
            Type restype = syms.unknownType;
            if (md != null && md.restype != null && md.restype.hasTag(TYPEIDENT)) {
                JCPrimitiveTypeTree prim = (JCPrimitiveTypeTree)md.restype;
                if (prim.typetag == VOID)
                    restype = syms.voidType;
            }
            return new MethodType(List.nil(), restype,
                                  List.nil(), syms.methodClass);
        }
        private Type dummyMethodType() {
            return dummyMethodType(null);
        }

        @Override
        public void scan(JCTree tree) {
            if (tree == null) return;
            if (tree instanceof JCExpression) {
                initTypeIfNeeded(tree);
            }
            super.scan(tree);
        }

        @Override
        public void visitIdent(JCIdent that) {
            if (that.sym == null) {
                that.sym = syms.unknownSymbol;
            }
        }

        @Override
        public void visitSelect(JCFieldAccess that) {
            if (that.sym == null) {
                that.sym = syms.unknownSymbol;
            }
            super.visitSelect(that);
        }

        @Override
        public void visitClassDef(JCClassDecl that) {
            initTypeIfNeeded(that);
            if (that.sym == null) {
                that.sym = new ClassSymbol(0, that.name, that.type, syms.noSymbol);
            }
            super.visitClassDef(that);
        }

        @Override
        public void visitMethodDef(JCMethodDecl that) {
            initTypeIfNeeded(that);
            if (that.sym == null) {
                that.sym = new MethodSymbol(0, that.name, that.type, syms.noSymbol);
            }
            super.visitMethodDef(that);
        }

        @Override
        public void visitVarDef(JCVariableDecl that) {
            initTypeIfNeeded(that);
            if (that.sym == null) {
                that.sym = new VarSymbol(0, that.name, that.type, syms.noSymbol);
                that.sym.adr = 0;
            }
            if (that.vartype == null) {
                that.vartype = make.at(Position.NOPOS).Erroneous();
            }
            super.visitVarDef(that);
        }

        @Override
        public void visitBindingPattern(JCBindingPattern that) {
            if (that.var.sym == null) {
                that.var.sym = new BindingSymbol(0, that.var.name, that.var.type, syms.noSymbol);
                that.var.sym.adr = 0;
            }
            super.visitBindingPattern(that);
        }

        @Override
        public void visitNewClass(JCNewClass that) {
            if (that.constructor == null) {
                that.constructor = new MethodSymbol(0, names.init,
                        dummyMethodType(), syms.noSymbol);
            }
            if (that.constructorType == null) {
                that.constructorType = syms.unknownType;
            }
            super.visitNewClass(that);
        }

        @Override
        public void visitAssignop(JCAssignOp that) {
            if (that.operator == null) {
                that.operator = new OperatorSymbol(names.empty, dummyMethodType(),
                        -1, syms.noSymbol);
            }
            super.visitAssignop(that);
        }

        @Override
        public void visitBinary(JCBinary that) {
            if (that.operator == null) {
                that.operator = new OperatorSymbol(names.empty, dummyMethodType(),
                        -1, syms.noSymbol);
            }
            super.visitBinary(that);
        }

        @Override
        public void visitUnary(JCUnary that) {
            if (that.operator == null) {
                that.operator = new OperatorSymbol(names.empty, dummyMethodType(),
                        -1, syms.noSymbol);
            }
            super.visitUnary(that);
        }

        @Override
        public void visitReference(JCMemberReference that) {
            super.visitReference(that);
            if (that.sym == null) {
                that.sym = new MethodSymbol(0, names.empty, dummyMethodType(),
                        syms.noSymbol);
            }
        }
    }
    // </editor-fold>

    public void setPackageSymbols(JCExpression pid, Symbol pkg) {
        new TreeScanner() {
            Symbol packge = pkg;
            @Override
            public void visitIdent(JCIdent that) {
                that.sym = packge;
            }

            @Override
            public void visitSelect(JCFieldAccess that) {
                that.sym = packge;
                packge = packge.owner;
                super.visitSelect(that);
            }
        }.scan(pid);
    }

}<|MERGE_RESOLUTION|>--- conflicted
+++ resolved
@@ -27,10 +27,7 @@
 
 import java.util.*;
 import java.util.function.BiConsumer;
-<<<<<<< HEAD
 import java.util.stream.Stream;
-=======
->>>>>>> c8add223
 
 import javax.lang.model.element.ElementKind;
 import javax.tools.JavaFileObject;
@@ -4088,14 +4085,7 @@
         if (!clazztype.isErroneous() && !types.isReifiable(clazztype)) {
             boolean valid = false;
             if (allowReifiableTypesInInstanceof) {
-<<<<<<< HEAD
-                if (preview.isPreview(Feature.REIFIABLE_TYPES_INSTANCEOF)) {
-                    preview.warnPreview(tree.expr.pos(), Feature.REIFIABLE_TYPES_INSTANCEOF);
-                }
-                valid = verifyCastable(tree.expr.pos(), exprtype, clazztype);
-=======
                 valid = checkCastablePattern(tree.expr.pos(), exprtype, clazztype);
->>>>>>> c8add223
             } else {
                 log.error(DiagnosticFlag.SOURCE_LEVEL, tree.pos(),
                           Feature.REIFIABLE_TYPES_INSTANCEOF.error(this.sourceName));
@@ -4141,24 +4131,17 @@
         if (chk.checkUnique(tree.var.pos(), v, env.info.scope)) {
             chk.checkTransparentVar(tree.var.pos(), v, env.info.scope);
         }
-<<<<<<< HEAD
         if (tree.var.vartype != null) {
             annotate.annotateLater(tree.var.mods.annotations, env, v, tree.pos());
             annotate.queueScanTreeAndTypeAnnotate(tree.var.vartype, env, v, tree.var.pos());
             annotate.flush();
         }
-=======
-        annotate.annotateLater(tree.var.mods.annotations, env, v, tree.pos());
-        annotate.queueScanTreeAndTypeAnnotate(tree.var.vartype, env, v, tree.var.pos());
-        annotate.flush();
         chk.validate(tree.var.vartype, env, true);
->>>>>>> c8add223
         result = tree.type;
         matchBindings = new MatchBindings(List.of(v), List.nil());
     }
 
     @Override
-<<<<<<< HEAD
     public void visitDeconstructionPattern(JCDeconstructionPattern tree) {
         tree.type = attribType(tree.deconstructor, env);
         Type site = types.removeWildcards(tree.type);
@@ -4183,7 +4166,7 @@
             nestedIsVarPattern |= nestedPatterns.head.hasTag(ARRAYPATTERN) &&
                                   ((JCArrayPattern) nestedPatterns.head).patternType == null;
             attribExpr(nestedPatterns.head, env, nestedIsVarPattern ? recordTypes.head : Type.noType);
-            verifyCastable(nestedPatterns.head.pos(), recordTypes.head, nestedPatterns.head.type);
+            checkCastablePattern(nestedPatterns.head.pos(), recordTypes.head, nestedPatterns.head.type);
             outBindings.addAll(matchBindings.bindingsWhenTrue);
             nestedPatterns = nestedPatterns.tail;
             recordTypes = recordTypes.tail;
@@ -4224,7 +4207,7 @@
             boolean nestedIsVarPattern = nestedPatterns.head.hasTag(BINDINGPATTERN) &&
                                          ((JCBindingPattern) nestedPatterns.head).var.vartype == null;
             attribExpr(nestedPatterns.head, env, nestedIsVarPattern ? expectedElementType : Type.noType);
-            verifyCastable(nestedPatterns.head.pos(), expectedElementType, nestedPatterns.head.type);
+            checkCastablePattern(nestedPatterns.head.pos(), expectedElementType, nestedPatterns.head.type);
             outBindings.addAll(matchBindings.bindingsWhenTrue);
             nestedPatterns = nestedPatterns.tail;
         }
@@ -4232,18 +4215,6 @@
         matchBindings = new MatchBindings(outBindings.toList(), List.nil());
     }
 
-    private boolean verifyCastable(DiagnosticPosition pos, Type exprtype, Type clazztype) {
-        Warner warner = new Warner();
-        if (!chk.checkCastable(pos, exprtype, clazztype, chk.basicHandler, warner)) {
-            return false;
-        } else if (warner.hasLint(LintCategory.UNCHECKED)) {
-            log.error(pos,
-                      Errors.InstanceofReifiableNotSafe(exprtype, clazztype));
-            return false;
-        } else {
-            return true;
-        }
-=======
     public void visitParenthesizedPattern(JCParenthesizedPattern tree) {
         attribExpr(tree.pattern, env);
         result = tree.type = tree.pattern.type;
@@ -4261,7 +4232,6 @@
         }
         result = tree.type = tree.patt.type;
         matchBindings = matchBindingsComputer.guardedPattern(tree, afterPattern, matchBindings);
->>>>>>> c8add223
     }
 
     public void visitIndexed(JCArrayAccess tree) {
