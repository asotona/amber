/*
 * Copyright (c) 2003, 2019, Oracle and/or its affiliates. All rights reserved.
 * DO NOT ALTER OR REMOVE COPYRIGHT NOTICES OR THIS FILE HEADER.
 *
 * This code is free software; you can redistribute it and/or modify it
 * under the terms of the GNU General Public License version 2 only, as
 * published by the Free Software Foundation.  Oracle designates this
 * particular file as subject to the "Classpath" exception as provided
 * by Oracle in the LICENSE file that accompanied this code.
 *
 * This code is distributed in the hope that it will be useful, but WITHOUT
 * ANY WARRANTY; without even the implied warranty of MERCHANTABILITY or
 * FITNESS FOR A PARTICULAR PURPOSE.  See the GNU General Public License
 * version 2 for more details (a copy is included in the LICENSE file that
 * accompanied this code).
 *
 * You should have received a copy of the GNU General Public License version
 * 2 along with this work; if not, write to the Free Software Foundation,
 * Inc., 51 Franklin St, Fifth Floor, Boston, MA 02110-1301 USA.
 *
 * Please contact Oracle, 500 Oracle Parkway, Redwood Shores, CA 94065 USA
 * or visit www.oracle.com if you need additional information or have any
 * questions.
 */

package com.sun.tools.javac.comp;

import java.util.HashSet;
import java.util.Set;
import java.util.function.BiConsumer;

import javax.tools.JavaFileObject;

import com.sun.tools.javac.code.*;
import com.sun.tools.javac.code.Lint.LintCategory;
import com.sun.tools.javac.code.Scope.ImportFilter;
import com.sun.tools.javac.code.Scope.NamedImportScope;
import com.sun.tools.javac.code.Scope.StarImportScope;
import com.sun.tools.javac.code.Scope.WriteableScope;
import com.sun.tools.javac.code.Source.Feature;
import com.sun.tools.javac.comp.Annotate.AnnotationTypeMetadata;
import com.sun.tools.javac.tree.*;
import com.sun.tools.javac.util.*;
import com.sun.tools.javac.util.DefinedBy.Api;

import com.sun.tools.javac.code.Symbol.*;
import com.sun.tools.javac.code.Type.*;
import com.sun.tools.javac.resources.CompilerProperties.Errors;
import com.sun.tools.javac.tree.JCTree.*;

import static com.sun.tools.javac.code.Flags.*;
import static com.sun.tools.javac.code.Flags.ANNOTATION;
import static com.sun.tools.javac.code.Scope.LookupKind.NON_RECURSIVE;
import static com.sun.tools.javac.code.Kinds.Kind.*;
import static com.sun.tools.javac.code.TypeTag.CLASS;
import static com.sun.tools.javac.code.TypeTag.ERROR;
import com.sun.tools.javac.resources.CompilerProperties.Fragments;

import static com.sun.tools.javac.code.TypeTag.*;
import static com.sun.tools.javac.code.TypeTag.BOT;
import static com.sun.tools.javac.tree.JCTree.Tag.*;

import com.sun.tools.javac.util.Dependencies.CompletionCause;
import com.sun.tools.javac.util.JCDiagnostic.DiagnosticFlag;
import com.sun.tools.javac.util.JCDiagnostic.DiagnosticPosition;

/** This is the second phase of Enter, in which classes are completed
 *  by resolving their headers and entering their members in the into
 *  the class scope. See Enter for an overall overview.
 *
 *  This class uses internal phases to process the classes. When a phase
 *  processes classes, the lower phases are not invoked until all classes
 *  pass through the current phase. Note that it is possible that upper phases
 *  are run due to recursive completion. The internal phases are:
 *  - ImportPhase: shallow pass through imports, adds information about imports
 *                 the NamedImportScope and StarImportScope, but avoids queries
 *                 about class hierarchy.
 *  - HierarchyPhase: resolves the supertypes of the given class. Does not handle
 *                    type parameters of the class or type argument of the supertypes.
 *  - HeaderPhase: finishes analysis of the header of the given class by resolving
 *                 type parameters, attributing supertypes including type arguments
 *                 and scheduling full annotation attribution. This phase also adds
 *                 a synthetic default constructor if needed and synthetic "this" field.
 *  - MembersPhase: resolves headers for fields, methods and constructors in the given class.
 *                  Also generates synthetic enum members.
 *
 *  <p><b>This is NOT part of any supported API.
 *  If you write code that depends on this, you do so at your own risk.
 *  This code and its internal interfaces are subject to change or
 *  deletion without notice.</b>
 */
public class TypeEnter implements Completer {
    protected static final Context.Key<TypeEnter> typeEnterKey = new Context.Key<>();

    /** A switch to determine whether we check for package/class conflicts
     */
    final static boolean checkClash = true;

    private final Names names;
    private final Enter enter;
    private final MemberEnter memberEnter;
    private final Log log;
    private final Check chk;
    private final Attr attr;
    private final Symtab syms;
    private final TreeMaker make;
    private final Todo todo;
    private final Annotate annotate;
    private final TypeAnnotations typeAnnotations;
    private final Types types;
    private final JCDiagnostic.Factory diags;
    private final DeferredLintHandler deferredLintHandler;
    private final Lint lint;
    private final TypeEnvs typeEnvs;
    private final Dependencies dependencies;
    private final EnumTypeStrategy enumTypeStrategy;

    public static TypeEnter instance(Context context) {
        TypeEnter instance = context.get(typeEnterKey);
        if (instance == null)
            instance = new TypeEnter(context);
        return instance;
    }

    protected TypeEnter(Context context) {
        context.put(typeEnterKey, this);
        names = Names.instance(context);
        enter = Enter.instance(context);
        memberEnter = MemberEnter.instance(context);
        log = Log.instance(context);
        chk = Check.instance(context);
        attr = Attr.instance(context);
        syms = Symtab.instance(context);
        make = TreeMaker.instance(context);
        todo = Todo.instance(context);
        annotate = Annotate.instance(context);
        typeAnnotations = TypeAnnotations.instance(context);
        types = Types.instance(context);
        diags = JCDiagnostic.Factory.instance(context);
        deferredLintHandler = DeferredLintHandler.instance(context);
        lint = Lint.instance(context);
        typeEnvs = TypeEnvs.instance(context);
        dependencies = Dependencies.instance(context);
        Source source = Source.instance(context);
        allowTypeAnnos = Feature.TYPE_ANNOTATIONS.allowedInSource(source);
        allowDeprecationOnImport = Feature.DEPRECATION_ON_IMPORT.allowedInSource(source);
        enumTypeStrategy = EnumTypeStrategy.from(Options.instance(context).get("enumTypeStrategy"));
    }

    /** Switch: support type annotations.
     */
    boolean allowTypeAnnos;

    /**
     * Switch: should deprecation warnings be issued on import
     */
    boolean allowDeprecationOnImport;

    /** A flag to disable completion from time to time during member
     *  enter, as we only need to look up types.  This avoids
     *  unnecessarily deep recursion.
     */
    boolean completionEnabled = true;

    /* Verify Imports:
     */
    protected void ensureImportsChecked(List<JCCompilationUnit> trees) {
        // if there remain any unimported toplevels (these must have
        // no classes at all), process their import statements as well.
        for (JCCompilationUnit tree : trees) {
            if (!tree.starImportScope.isFilled()) {
                Env<AttrContext> topEnv = enter.topLevelEnv(tree);
                finishImports(tree, () -> { completeClass.resolveImports(tree, topEnv); });
            }
        }
    }

/* ********************************************************************
 * Source completer
 *********************************************************************/

    /** Complete entering a class.
     *  @param sym         The symbol of the class to be completed.
     */
    @Override
    public void complete(Symbol sym) throws CompletionFailure {
        // Suppress some (recursive) MemberEnter invocations
        if (!completionEnabled) {
            // Re-install same completer for next time around and return.
            Assert.check((sym.flags() & Flags.COMPOUND) == 0);
            sym.completer = this;
            return;
        }

        try {
            annotate.blockAnnotations();
            sym.flags_field |= UNATTRIBUTED;

            List<Env<AttrContext>> queue;

            dependencies.push((ClassSymbol) sym, CompletionCause.MEMBER_ENTER);
            try {
                queue = completeClass.completeEnvs(List.of(typeEnvs.get((ClassSymbol) sym)));
            } finally {
                dependencies.pop();
            }

            if (!queue.isEmpty()) {
                Set<JCCompilationUnit> seen = new HashSet<>();

                for (Env<AttrContext> env : queue) {
                    if (env.toplevel.defs.contains(env.enclClass) && seen.add(env.toplevel)) {
                        finishImports(env.toplevel, () -> {});
                    }
                }
            }
        } finally {
            annotate.unblockAnnotations();
        }
    }

    void finishImports(JCCompilationUnit toplevel, Runnable resolve) {
        JavaFileObject prev = log.useSource(toplevel.sourcefile);
        try {
            resolve.run();
            chk.checkImportsUnique(toplevel);
            chk.checkImportsResolvable(toplevel);
            chk.checkImportedPackagesObservable(toplevel);
            toplevel.namedImportScope.finalizeScope();
            toplevel.starImportScope.finalizeScope();
        } catch (CompletionFailure cf) {
            chk.completionError(toplevel.pos(), cf);
        } finally {
            log.useSource(prev);
        }
    }

    abstract class Phase {
        private final ListBuffer<Env<AttrContext>> queue = new ListBuffer<>();
        private final Phase next;
        private final CompletionCause phaseName;

        Phase(CompletionCause phaseName, Phase next) {
            this.phaseName = phaseName;
            this.next = next;
        }

        public final List<Env<AttrContext>> completeEnvs(List<Env<AttrContext>> envs) {
            boolean firstToComplete = queue.isEmpty();

            Phase prevTopLevelPhase = topLevelPhase;
            boolean success = false;

            try {
                topLevelPhase = this;
                doCompleteEnvs(envs);
                success = true;
            } finally {
                topLevelPhase = prevTopLevelPhase;
                if (!success && firstToComplete) {
                    //an exception was thrown, e.g. BreakAttr:
                    //the queue would become stale, clear it:
                    queue.clear();
                }
            }

            if (firstToComplete) {
                List<Env<AttrContext>> out = queue.toList();

                queue.clear();
                return next != null ? next.completeEnvs(out) : out;
            } else {
                return List.nil();
            }
        }

        protected void doCompleteEnvs(List<Env<AttrContext>> envs) {
            for (Env<AttrContext> env : envs) {
                JCClassDecl tree = (JCClassDecl)env.tree;

                queue.add(env);

                JavaFileObject prev = log.useSource(env.toplevel.sourcefile);
                DiagnosticPosition prevLintPos = deferredLintHandler.setPos(tree.pos());
                try {
                    dependencies.push(env.enclClass.sym, phaseName);
                    runPhase(env);
                } catch (CompletionFailure ex) {
                    chk.completionError(tree.pos(), ex);
                } finally {
                    dependencies.pop();
                    deferredLintHandler.setPos(prevLintPos);
                    log.useSource(prev);
                }
            }
        }

        protected abstract void runPhase(Env<AttrContext> env);
    }

    private final ImportsPhase completeClass = new ImportsPhase();
    private Phase topLevelPhase;

    /**Analyze import clauses.
     */
    private final class ImportsPhase extends Phase {

        public ImportsPhase() {
            super(CompletionCause.IMPORTS_PHASE, new HierarchyPhase());
        }

        Env<AttrContext> env;
        ImportFilter staticImportFilter;
        ImportFilter typeImportFilter;
        BiConsumer<JCImport, CompletionFailure> cfHandler =
                (imp, cf) -> chk.completionError(imp.pos(), cf);

        @Override
        protected void runPhase(Env<AttrContext> env) {
            JCClassDecl tree = env.enclClass;
            ClassSymbol sym = tree.sym;

            // If sym is a toplevel-class, make sure any import
            // clauses in its source file have been seen.
            if (sym.owner.kind == PCK) {
                resolveImports(env.toplevel, env.enclosing(TOPLEVEL));
                todo.append(env);
            }

            if (sym.owner.kind == TYP)
                sym.owner.complete();
        }

        private void resolveImports(JCCompilationUnit tree, Env<AttrContext> env) {
            if (tree.starImportScope.isFilled()) {
                // we must have already processed this toplevel
                return;
            }

            ImportFilter prevStaticImportFilter = staticImportFilter;
            ImportFilter prevTypeImportFilter = typeImportFilter;
            DiagnosticPosition prevLintPos = deferredLintHandler.immediate();
            Lint prevLint = chk.setLint(lint);
            Env<AttrContext> prevEnv = this.env;
            try {
                this.env = env;
                final PackageSymbol packge = env.toplevel.packge;
                this.staticImportFilter =
                        (origin, sym) -> sym.isStatic() &&
                                         chk.importAccessible(sym, packge) &&
                                         sym.isMemberOf((TypeSymbol) origin.owner, types);
                this.typeImportFilter =
                        (origin, sym) -> sym.kind == TYP &&
                                         chk.importAccessible(sym, packge);

                // Import-on-demand java.lang.
                PackageSymbol javaLang = syms.enterPackage(syms.java_base, names.java_lang);
                if (javaLang.members().isEmpty() && !javaLang.exists())
                    throw new FatalError(diags.fragment(Fragments.FatalErrNoJavaLang));
                importAll(make.at(tree.pos()).Import(make.QualIdent(javaLang), false), javaLang, env);

                JCModuleDecl decl = tree.getModuleDecl();

                // Process the package def and all import clauses.
                if (tree.getPackage() != null && decl == null)
                    checkClassPackageClash(tree.getPackage());

                for (JCImport imp : tree.getImports()) {
                    doImport(imp);
                }

                if (decl != null) {
                    //check @Deprecated:
                    markDeprecated(decl.sym, decl.mods.annotations, env);
                    // process module annotations
                    annotate.annotateLater(decl.mods.annotations, env, env.toplevel.modle, null);
                }
            } finally {
                this.env = prevEnv;
                chk.setLint(prevLint);
                deferredLintHandler.setPos(prevLintPos);
                this.staticImportFilter = prevStaticImportFilter;
                this.typeImportFilter = prevTypeImportFilter;
            }
        }

        private void checkClassPackageClash(JCPackageDecl tree) {
            // check that no class exists with same fully qualified name as
            // toplevel package
            if (checkClash && tree.pid != null) {
                Symbol p = env.toplevel.packge;
                while (p.owner != syms.rootPackage) {
                    p.owner.complete(); // enter all class members of p
                    //need to lookup the owning module/package:
                    PackageSymbol pack = syms.lookupPackage(env.toplevel.modle, p.owner.getQualifiedName());
                    if (syms.getClass(pack.modle, p.getQualifiedName()) != null) {
                        log.error(tree.pos,
                                  Errors.PkgClashesWithClassOfSameName(p));
                    }
                    p = p.owner;
                }
            }
            // process package annotations
            annotate.annotateLater(tree.annotations, env, env.toplevel.packge, null);
        }

        private void doImport(JCImport tree) {
            JCFieldAccess imp = (JCFieldAccess)tree.qualid;
            Name name = TreeInfo.name(imp);

            // Create a local environment pointing to this tree to disable
            // effects of other imports in Resolve.findGlobalType
            Env<AttrContext> localEnv = env.dup(tree);

            TypeSymbol p = attr.attribImportQualifier(tree, localEnv).tsym;
            if (name == names.asterisk) {
                // Import on demand.
                chk.checkCanonical(imp.selected);
                if (tree.staticImport)
                    importStaticAll(tree, p, env);
                else
                    importAll(tree, p, env);
            } else {
                // Named type import.
                if (tree.staticImport) {
                    importNamedStatic(tree, p, name, localEnv);
                    chk.checkCanonical(imp.selected);
                } else {
                    Type importedType = attribImportType(imp, localEnv);
                    Type originalType = importedType.getOriginalType();
                    TypeSymbol c = originalType.hasTag(CLASS) ? originalType.tsym : importedType.tsym;
                    chk.checkCanonical(imp);
                    importNamed(tree.pos(), c, env, tree);
                }
            }
        }

        Type attribImportType(JCTree tree, Env<AttrContext> env) {
            Assert.check(completionEnabled);
            Lint prevLint = chk.setLint(allowDeprecationOnImport ?
                    lint : lint.suppress(LintCategory.DEPRECATION, LintCategory.REMOVAL, LintCategory.PREVIEW));
            try {
                // To prevent deep recursion, suppress completion of some
                // types.
                completionEnabled = false;
                return attr.attribType(tree, env);
            } finally {
                completionEnabled = true;
                chk.setLint(prevLint);
            }
        }

        /** Import all classes of a class or package on demand.
         *  @param imp           The import that is being handled.
         *  @param tsym          The class or package the members of which are imported.
         *  @param env           The env in which the imported classes will be entered.
         */
        private void importAll(JCImport imp,
                               final TypeSymbol tsym,
                               Env<AttrContext> env) {
            env.toplevel.starImportScope.importAll(types, tsym.members(), typeImportFilter, imp, cfHandler);
        }

        /** Import all static members of a class or package on demand.
         *  @param imp           The import that is being handled.
         *  @param tsym          The class or package the members of which are imported.
         *  @param env           The env in which the imported classes will be entered.
         */
        private void importStaticAll(JCImport imp,
                                     final TypeSymbol tsym,
                                     Env<AttrContext> env) {
            final StarImportScope toScope = env.toplevel.starImportScope;
            final TypeSymbol origin = tsym;

            toScope.importAll(types, origin.members(), staticImportFilter, imp, cfHandler);
        }

        /** Import statics types of a given name.  Non-types are handled in Attr.
         *  @param imp           The import that is being handled.
         *  @param tsym          The class from which the name is imported.
         *  @param name          The (simple) name being imported.
         *  @param env           The environment containing the named import
         *                  scope to add to.
         */
        private void importNamedStatic(final JCImport imp,
                                       final TypeSymbol tsym,
                                       final Name name,
                                       final Env<AttrContext> env) {
            if (tsym.kind != TYP) {
                log.error(DiagnosticFlag.RECOVERABLE, imp.pos(), Errors.StaticImpOnlyClassesAndInterfaces);
                return;
            }

            final NamedImportScope toScope = env.toplevel.namedImportScope;
            final Scope originMembers = tsym.members();

            imp.importScope = toScope.importByName(types, originMembers, name, staticImportFilter, imp, cfHandler);
        }

        /** Import given class.
         *  @param pos           Position to be used for error reporting.
         *  @param tsym          The class to be imported.
         *  @param env           The environment containing the named import
         *                  scope to add to.
         */
        private void importNamed(DiagnosticPosition pos, final Symbol tsym, Env<AttrContext> env, JCImport imp) {
            if (tsym.kind == TYP)
                imp.importScope = env.toplevel.namedImportScope.importType(tsym.owner.members(), tsym.owner.members(), tsym);
        }

    }

    /**Defines common utility methods used by the HierarchyPhase and HeaderPhase.
     */
    private abstract class AbstractHeaderPhase extends Phase {

        public AbstractHeaderPhase(CompletionCause phaseName, Phase next) {
            super(phaseName, next);
        }

        protected Env<AttrContext> baseEnv(JCClassDecl tree, Env<AttrContext> env) {
            WriteableScope baseScope = WriteableScope.create(tree.sym);
            //import already entered local classes into base scope
            for (Symbol sym : env.outer.info.scope.getSymbols(NON_RECURSIVE)) {
                if (sym.isLocal()) {
                    baseScope.enter(sym);
                }
            }
            //import current type-parameters into base scope
            if (tree.typarams != null)
                for (List<JCTypeParameter> typarams = tree.typarams;
                     typarams.nonEmpty();
                     typarams = typarams.tail)
                    baseScope.enter(typarams.head.type.tsym);
            Env<AttrContext> outer = env.outer; // the base clause can't see members of this class
            Env<AttrContext> localEnv = outer.dup(tree, outer.info.dup(baseScope));
            localEnv.baseClause = true;
            localEnv.outer = outer;
            localEnv.info.isSelfCall = false;
            return localEnv;
        }

        /** Generate a base clause for an enum type.
         *  @param pos              The position for trees and diagnostics, if any
         *  @param c                The class symbol of the enum
         */
        protected  JCExpression enumBase(int pos, ClassSymbol c) {
            JCExpression result = make.at(pos).
                TypeApply(make.QualIdent(syms.enumSym),
                          List.of(make.Type(enumTypeStrategy.adapt(TypeEnter.this, c.type.tsym))));
            return result;
        }

        protected Type modelMissingTypes(Env<AttrContext> env, Type t, final JCExpression tree, final boolean interfaceExpected) {
            if (!t.hasTag(ERROR))
                return t;

            return new ErrorType(t.getOriginalType(), t.tsym) {
                private Type modelType;

                @Override
                public Type getModelType() {
                    if (modelType == null)
                        modelType = new Synthesizer(env.toplevel.modle, getOriginalType(), interfaceExpected).visit(tree);
                    return modelType;
                }
            };
        }
            // where:
            private class Synthesizer extends JCTree.Visitor {
                ModuleSymbol msym;
                Type originalType;
                boolean interfaceExpected;
                List<ClassSymbol> synthesizedSymbols = List.nil();
                Type result;

                Synthesizer(ModuleSymbol msym, Type originalType, boolean interfaceExpected) {
                    this.msym = msym;
                    this.originalType = originalType;
                    this.interfaceExpected = interfaceExpected;
                }

                Type visit(JCTree tree) {
                    tree.accept(this);
                    return result;
                }

                List<Type> visit(List<? extends JCTree> trees) {
                    ListBuffer<Type> lb = new ListBuffer<>();
                    for (JCTree t: trees)
                        lb.append(visit(t));
                    return lb.toList();
                }

                @Override
                public void visitTree(JCTree tree) {
                    result = syms.errType;
                }

                @Override
                public void visitIdent(JCIdent tree) {
                    if (!tree.type.hasTag(ERROR)) {
                        result = tree.type;
                    } else {
                        result = synthesizeClass(tree.name, msym.unnamedPackage).type;
                    }
                }

                @Override
                public void visitSelect(JCFieldAccess tree) {
                    if (!tree.type.hasTag(ERROR)) {
                        result = tree.type;
                    } else {
                        Type selectedType;
                        boolean prev = interfaceExpected;
                        try {
                            interfaceExpected = false;
                            selectedType = visit(tree.selected);
                        } finally {
                            interfaceExpected = prev;
                        }
                        ClassSymbol c = synthesizeClass(tree.name, selectedType.tsym);
                        result = c.type;
                    }
                }

                @Override
                public void visitTypeApply(JCTypeApply tree) {
                    if (!tree.type.hasTag(ERROR)) {
                        result = tree.type;
                    } else {
                        ClassType clazzType = (ClassType) visit(tree.clazz);
                        if (synthesizedSymbols.contains(clazzType.tsym))
                            synthesizeTyparams((ClassSymbol) clazzType.tsym, tree.arguments.size());
                        final List<Type> actuals = visit(tree.arguments);
                        result = new ErrorType(tree.type, clazzType.tsym) {
                            @Override @DefinedBy(Api.LANGUAGE_MODEL)
                            public List<Type> getTypeArguments() {
                                return actuals;
                            }
                        };
                    }
                }

                ClassSymbol synthesizeClass(Name name, Symbol owner) {
                    int flags = interfaceExpected ? INTERFACE : 0;
                    ClassSymbol c = new ClassSymbol(flags, name, owner);
                    c.members_field = new Scope.ErrorScope(c);
                    c.type = new ErrorType(originalType, c) {
                        @Override @DefinedBy(Api.LANGUAGE_MODEL)
                        public List<Type> getTypeArguments() {
                            return typarams_field;
                        }
                    };
                    synthesizedSymbols = synthesizedSymbols.prepend(c);
                    return c;
                }

                void synthesizeTyparams(ClassSymbol sym, int n) {
                    ClassType ct = (ClassType) sym.type;
                    Assert.check(ct.typarams_field.isEmpty());
                    if (n == 1) {
                        TypeVar v = new TypeVar(names.fromString("T"), sym, syms.botType);
                        ct.typarams_field = ct.typarams_field.prepend(v);
                    } else {
                        for (int i = n; i > 0; i--) {
                            TypeVar v = new TypeVar(names.fromString("T" + i), sym,
                                                    syms.botType);
                            ct.typarams_field = ct.typarams_field.prepend(v);
                        }
                    }
                }
            }

        protected void attribSuperTypes(Env<AttrContext> env, Env<AttrContext> baseEnv) {
            JCClassDecl tree = env.enclClass;
            ClassSymbol sym = tree.sym;
            ClassType ct = (ClassType)sym.type;
            // Determine supertype.
            Type supertype;
            JCExpression extending;

            if (tree.extending != null) {
                extending = clearTypeParams(tree.extending);
                supertype = attr.attribBase(extending, baseEnv, true, false, true);
                if (supertype == syms.recordType) {
                    log.error(tree, Errors.InvalidSupertypeRecord(supertype.tsym));
                }
            } else {
                extending = null;
                supertype = ((tree.mods.flags & Flags.ENUM) != 0)
                ? attr.attribBase(enumBase(tree.pos, sym), baseEnv,
                                  true, false, false)
                : (sym.fullname == names.java_lang_Object)
                ? Type.noType
                : sym.isRecord() ? syms.recordType : syms.objectType;
            }
            ct.supertype_field = modelMissingTypes(baseEnv, supertype, extending, false);

            // Determine interfaces.
            ListBuffer<Type> interfaces = new ListBuffer<>();
            ListBuffer<Type> all_interfaces = null; // lazy init
            List<JCExpression> interfaceTrees = tree.implementing;
            for (JCExpression iface : interfaceTrees) {
                iface = clearTypeParams(iface);
                Type it = attr.attribBase(iface, baseEnv, false, true, true);
                if (it.hasTag(CLASS)) {
                    interfaces.append(it);
                    if (all_interfaces != null) all_interfaces.append(it);
                } else {
                    if (all_interfaces == null)
                        all_interfaces = new ListBuffer<Type>().appendList(interfaces);
                    all_interfaces.append(modelMissingTypes(baseEnv, it, iface, true));
                }
            }

            if ((sym.flags_field & ANNOTATION) != 0) {
                ct.interfaces_field = List.of(syms.annotationType);
                ct.all_interfaces_field = ct.interfaces_field;
            }  else {
                ct.interfaces_field = interfaces.toList();
                ct.all_interfaces_field = (all_interfaces == null)
                        ? ct.interfaces_field : all_interfaces.toList();
            }
        }
            //where:
            protected JCExpression clearTypeParams(JCExpression superType) {
                return superType;
            }
    }

    private final class HierarchyPhase extends AbstractHeaderPhase implements Completer {

        public HierarchyPhase() {
            super(CompletionCause.HIERARCHY_PHASE, new HeaderPhase());
        }

        @Override
        protected void doCompleteEnvs(List<Env<AttrContext>> envs) {
            //The ClassSymbols in the envs list may not be in the dependency order.
            //To get proper results, for every class or interface C, the supertypes of
            //C must be processed by the HierarchyPhase phase before C.
            //To achieve that, the HierarchyPhase is registered as the Completer for
            //all the classes first, and then all the classes are completed.
            for (Env<AttrContext> env : envs) {
                env.enclClass.sym.completer = this;
            }
            for (Env<AttrContext> env : envs) {
                env.enclClass.sym.complete();
            }
        }

        @Override
        protected void runPhase(Env<AttrContext> env) {
            JCClassDecl tree = env.enclClass;
            ClassSymbol sym = tree.sym;
            ClassType ct = (ClassType)sym.type;

            Env<AttrContext> baseEnv = baseEnv(tree, env);

            attribSuperTypes(env, baseEnv);

            if (sym.fullname == names.java_lang_Object) {
                if (tree.extending != null) {
                    chk.checkNonCyclic(tree.extending.pos(),
                                       ct.supertype_field);
                    ct.supertype_field = Type.noType;
                }
                else if (tree.implementing.nonEmpty()) {
                    chk.checkNonCyclic(tree.implementing.head.pos(),
                                       ct.interfaces_field.head);
                    ct.interfaces_field = List.nil();
                }
            }

            markDeprecated(sym, tree.mods.annotations, baseEnv);

            chk.checkNonCyclicDecl(tree);
        }
            //where:
            @Override
            protected JCExpression clearTypeParams(JCExpression superType) {
                switch (superType.getTag()) {
                    case TYPEAPPLY:
                        return ((JCTypeApply) superType).clazz;
                }

                return superType;
            }

        @Override
        public void complete(Symbol sym) throws CompletionFailure {
            Assert.check((topLevelPhase instanceof ImportsPhase) ||
                         (topLevelPhase == this));

            if (topLevelPhase != this) {
                //only do the processing based on dependencies in the HierarchyPhase:
                sym.completer = this;
                return ;
            }

            Env<AttrContext> env = typeEnvs.get((ClassSymbol) sym);

            super.doCompleteEnvs(List.of(env));
        }

    }

    private final class HeaderPhase extends AbstractHeaderPhase {

        public HeaderPhase() {
            super(CompletionCause.HEADER_PHASE, new RecordPhase());
        }

        @Override
        protected void runPhase(Env<AttrContext> env) {
            JCClassDecl tree = env.enclClass;
            ClassSymbol sym = tree.sym;
            ClassType ct = (ClassType)sym.type;

            // create an environment for evaluating the base clauses
            Env<AttrContext> baseEnv = baseEnv(tree, env);

            if (tree.extending != null)
                annotate.queueScanTreeAndTypeAnnotate(tree.extending, baseEnv, sym, tree.pos());
            for (JCExpression impl : tree.implementing)
                annotate.queueScanTreeAndTypeAnnotate(impl, baseEnv, sym, tree.pos());
            annotate.flush();

            attribSuperTypes(env, baseEnv);

            Set<Type> interfaceSet = new HashSet<>();

            for (JCExpression iface : tree.implementing) {
                Type it = iface.type;
                if (it.hasTag(CLASS))
                    chk.checkNotRepeated(iface.pos(), types.erasure(it), interfaceSet);
            }

            annotate.annotateLater(tree.mods.annotations, baseEnv,
                        sym, tree.pos());
            attr.attribTypeVariables(tree.typarams, baseEnv, false);

            for (JCTypeParameter tp : tree.typarams)
                annotate.queueScanTreeAndTypeAnnotate(tp, baseEnv, sym, tree.pos());

            // check that no package exists with same fully qualified name,
            // but admit classes in the unnamed package which have the same
            // name as a top-level package.
            if (checkClash &&
                sym.owner.kind == PCK && sym.owner != env.toplevel.modle.unnamedPackage &&
                syms.packageExists(env.toplevel.modle, sym.fullname)) {
                log.error(tree.pos, Errors.ClashWithPkgOfSameName(Kinds.kindName(sym),sym));
            }
            if (sym.owner.kind == PCK && (sym.flags_field & PUBLIC) == 0 &&
                !env.toplevel.sourcefile.isNameCompatible(sym.name.toString(),JavaFileObject.Kind.SOURCE)) {
                sym.flags_field |= AUXILIARY;
            }
        }
    }

    private abstract class AbstractMembersPhase extends Phase {

        public AbstractMembersPhase(CompletionCause completionCause, Phase next) {
            super(completionCause, next);
        }

        private boolean completing;
        private List<Env<AttrContext>> todo = List.nil();

        @Override
        protected void doCompleteEnvs(List<Env<AttrContext>> envs) {
            todo = todo.prependList(envs);
            if (completing) {
                return ; //the top-level invocation will handle all envs
            }
            boolean prevCompleting = completing;
            completing = true;
            try {
                while (todo.nonEmpty()) {
                    Env<AttrContext> head = todo.head;
                    todo = todo.tail;
                    super.doCompleteEnvs(List.of(head));
                }
            } finally {
                completing = prevCompleting;
            }
        }

        void enterThisAndSuper(ClassSymbol sym, Env<AttrContext> env) {
            ClassType ct = (ClassType)sym.type;
<<<<<<< HEAD

            // Add default constructor if needed.
            if ((sym.flags() & INTERFACE) == 0 &&
                !TreeInfo.hasConstructors(tree.defs)) {
                List<Type> argtypes = List.nil();
                List<Type> typarams = List.nil();
                List<Type> thrown = List.nil();
                long ctorFlags = 0;
                boolean based = false;
                boolean addConstructor = true;
                JCNewClass nc = null;
                if (sym.name.isEmpty() || (sym.flags() & ENUM_CONSTANT_CLASS) != 0) {
                    nc = (JCNewClass)env.next.tree;
                    if (nc.constructor != null) {
                        addConstructor = nc.constructor.kind != ERR;
                        Type superConstrType = types.memberType(sym.type,
                                                                nc.constructor);
                        argtypes = superConstrType.getParameterTypes();
                        typarams = superConstrType.getTypeArguments();
                        ctorFlags = nc.constructor.flags() & VARARGS;
                        if (nc.encl != null) {
                            argtypes = argtypes.prepend(nc.encl.type);
                            based = true;
                        }
                        thrown = superConstrType.getThrownTypes();
                    }
                }
                if (addConstructor) {
                    MethodSymbol basedConstructor = nc != null ?
                            (MethodSymbol)nc.constructor : null;
                    JCTree constrDef = DefaultConstructor(make.at(tree.pos), sym,
                                                        basedConstructor,
                                                        typarams, argtypes, thrown,
                                                        ctorFlags, based);
                    tree.defs = tree.defs.prepend(constrDef);
                }
            }

=======
>>>>>>> 14b9fe08
            // enter symbols for 'this' into current scope.
            VarSymbol thisSym =
                    new VarSymbol(FINAL | HASINIT, names._this, sym.type, sym);
            thisSym.pos = Position.FIRSTPOS;
            env.info.scope.enter(thisSym);
            // if this is a class, enter symbol for 'super' into current scope.
            if ((sym.flags_field & INTERFACE) == 0 &&
                    ct.supertype_field.hasTag(CLASS)) {
                VarSymbol superSym =
                        new VarSymbol(FINAL | HASINIT, names._super,
                                ct.supertype_field, sym);
                superSym.pos = Position.FIRSTPOS;
                env.info.scope.enter(superSym);
            }
        }
    }

    private final class RecordPhase extends AbstractMembersPhase {

        public RecordPhase() {
            super(CompletionCause.RECORD_PHASE, new MembersPhase());
        }

        @Override
        protected void runPhase(Env<AttrContext> env) {
            JCClassDecl tree = env.enclClass;
            ClassSymbol sym = tree.sym;
            if ((sym.flags_field & RECORD) != 0) {
                List<JCVariableDecl> fields = TreeInfo.recordFields(tree);
                memberEnter.memberEnter(fields, env);
                for (JCVariableDecl field : fields) {
                    sym.getRecordComponent(field.sym, true);
                }

                enterThisAndSuper(sym, env);

                // lets enter all constructors
                for (JCTree def : tree.defs) {
                    if (TreeInfo.isConstructor(def)) {
                        memberEnter.memberEnter(def, env);
                    }
                }
            }
        }
    }

    /** Enter member fields and methods of a class
     */
    private final class MembersPhase extends AbstractMembersPhase {

        public MembersPhase() {
            super(CompletionCause.MEMBERS_PHASE, null);
        }

        @Override
        protected void runPhase(Env<AttrContext> env) {
            JCClassDecl tree = env.enclClass;
            ClassSymbol sym = tree.sym;
            ClassType ct = (ClassType)sym.type;

            // Add default constructor if needed.
            DefaultConstructorHelper helper = getDefaultConstructorHelper(env);
            if (helper != null) {
                JCTree constrDef = defaultConstructor(make.at(tree.pos), helper);
                tree.defs = tree.defs.prepend(constrDef);
            }
            if (!sym.isRecord()) {
                enterThisAndSuper(sym, env);
            }

            if (!tree.typarams.isEmpty()) {
                for (JCTypeParameter tvar : tree.typarams) {
                    chk.checkNonCyclic(tvar, (TypeVar)tvar.type);
                }
            }

            finishClass(tree, env);

            if (allowTypeAnnos) {
                typeAnnotations.organizeTypeAnnotationsSignatures(env, (JCClassDecl)env.tree);
                typeAnnotations.validateTypeAnnotationsSignatures(env, (JCClassDecl)env.tree);
            }
        }

        DefaultConstructorHelper getDefaultConstructorHelper(Env<AttrContext> env) {
            JCClassDecl tree = env.enclClass;
            ClassSymbol sym = tree.sym;
            DefaultConstructorHelper helper = null;
            boolean isClassWithoutInit = (sym.flags() & INTERFACE) == 0 && !TreeInfo.hasConstructors(tree.defs);
            boolean isRecord = sym.isRecord();
            if (isClassWithoutInit && !isRecord) {
                helper = new BasicConstructorHelper(sym);
                if (sym.name.isEmpty()) {
                    JCNewClass nc = (JCNewClass)env.next.tree;
                    if (nc.constructor != null) {
                        if (nc.constructor.kind != ERR) {
                            helper = new AnonClassConstructorHelper(sym, (MethodSymbol)nc.constructor, nc.encl);
                        } else {
                            helper = null;
                        }
                    }
                }
            }
            if (isRecord) {
                JCMethodDecl canonicalInit = null;
                if (isClassWithoutInit || (canonicalInit = getCanonicalConstructorDecl(env.enclClass)) == null) {
                    helper = new RecordConstructorHelper(sym, TreeInfo.recordFields(tree));
                }
                if (canonicalInit != null) {
                    canonicalInit.sym.flags_field |= Flags.RECORD;
                }
            }
            return helper;
        }

        /** Enter members for a class.
         */
        void finishClass(JCClassDecl tree, Env<AttrContext> env) {
            if ((tree.mods.flags & Flags.ENUM) != 0 &&
                !tree.sym.type.hasTag(ERROR) &&
                (types.supertype(tree.sym.type).tsym.flags() & Flags.ENUM) == 0) {
                addEnumMembers(tree, env);
            }
            boolean isRecord = (tree.sym.flags_field & RECORD) != 0;
            List<JCTree> alreadyEntered = null;
            if (isRecord) {
                alreadyEntered = List.convert(JCTree.class, TreeInfo.recordFields(tree));
                alreadyEntered = alreadyEntered.prependList(tree.defs.stream()
                        .filter(t -> TreeInfo.isConstructor(t) &&
                                ((JCMethodDecl)t).sym != null &&
                                (((JCMethodDecl)t).sym.flags_field & Flags.GENERATEDCONSTR) == 0).collect(List.collector()));
            }
            List<JCTree> defsToEnter = isRecord ?
                    tree.defs.diff(alreadyEntered) : tree.defs;
            memberEnter.memberEnter(defsToEnter, env);
            List<JCTree> defsBeforeAddingNewMembers = tree.defs;
            if (isRecord) {
                addRecordMembersIfNeeded(tree, env);
            }
            if (tree.sym.isAnnotationType()) {
                Assert.check(tree.sym.isCompleted());
                tree.sym.setAnnotationTypeMetadata(new AnnotationTypeMetadata(tree.sym, annotate.annotationTypeSourceCompleter()));
            }
        }

        private void addAccessor(JCVariableDecl tree, Env<AttrContext> env) {
            MethodSymbol implSym = lookupMethod(env.enclClass.sym, tree.sym.name, List.nil());
            RecordComponent rec = ((ClassSymbol) tree.sym.owner).getRecordComponent(tree.sym, false);
            if (implSym == null || (implSym.flags_field & GENERATED_MEMBER) != 0) {
                /* here we are pushing the annotations present in the corresponding field down to the accessor
                 * it could be that some of those annotations are not applicable to the accessor, they will be striped
                 * away later at Check::validateAnnotation
                 */
                JCMethodDecl getter = make.at(tree.pos).MethodDef(make.Modifiers(Flags.PUBLIC | Flags.GENERATED_MEMBER, tree.mods.annotations),
                          tree.sym.name,
                          make.Type(tree.sym.type),
                          List.nil(),
                          List.nil(),
                          List.nil(), // thrown
                          null,
                          null);
                memberEnter.memberEnter(getter, env);
                rec.accessor = getter.sym;
            } else if (implSym != null) {
                rec.accessor = implSym;
            }
        }

        /** Add the implicit members for an enum type
         *  to the symbol table.
         */
        private void addEnumMembers(JCClassDecl tree, Env<AttrContext> env) {
            JCExpression valuesType = make.Type(new ArrayType(enumTypeStrategy.adapt(TypeEnter.this, tree.sym), syms.arrayClass));

            JCMethodDecl values = make.
                MethodDef(make.Modifiers(Flags.PUBLIC|Flags.STATIC),
                          names.values,
                          valuesType,
                          List.nil(),
                          List.nil(),
                          List.nil(),
                          null,
                          null);
            memberEnter.memberEnter(values, env);

            JCMethodDecl valueOf = make.
                MethodDef(make.Modifiers(Flags.PUBLIC|Flags.STATIC),
                          names.valueOf,
                          make.Type(enumTypeStrategy.adapt(TypeEnter.this, tree.sym)),
                          List.nil(),
                          List.of(make.VarDef(make.Modifiers(Flags.PARAMETER |
                                                             Flags.MANDATED),
                                                names.fromString("name"),
                                                make.Type(syms.stringType), null)),
                          List.nil(),
                          null,
                          null);
            memberEnter.memberEnter(valueOf, env);
        }

        JCMethodDecl getCanonicalConstructorDecl(JCClassDecl tree) {
            // let's check if there is a constructor with exactly the same arguments as the record components
            List<Type> recordComponentErasedTypes = types.erasure(TreeInfo.recordFields(tree).map(vd -> vd.sym.type));
            JCMethodDecl canonicalDecl = null;
            for (JCTree def : tree.defs) {
                if (TreeInfo.isConstructor(def)) {
                    JCMethodDecl mdecl = (JCMethodDecl)def;
                    if (types.isSameTypes(types.erasure(mdecl.params.stream().map(v -> v.sym.type).collect(List.collector())), recordComponentErasedTypes)) {
                        canonicalDecl = mdecl;
                        break;
                    }
                }
            }
            return canonicalDecl;
        }

        /** Add the implicit members for a record
         *  to the symbol table.
         */
        private void addRecordMembersIfNeeded(JCClassDecl tree, Env<AttrContext> env) {
            if (lookupMethod(tree.sym, names.toString, List.nil()) == null) {
                JCMethodDecl toString = make.
                    MethodDef(make.Modifiers(Flags.PUBLIC | Flags.RECORD | Flags.GENERATED_MEMBER),
                              names.toString,
                              make.Type(syms.stringType),
                              List.nil(),
                              List.nil(),
                              List.nil(),
                              null,
                              null);
                memberEnter.memberEnter(toString, env);
            }

            if (lookupMethod(tree.sym, names.hashCode, List.nil()) == null) {
                JCMethodDecl hashCode = make.
                    MethodDef(make.Modifiers(Flags.PUBLIC | Flags.RECORD | Flags.FINAL | Flags.GENERATED_MEMBER),
                              names.hashCode,
                              make.Type(syms.intType),
                              List.nil(),
                              List.nil(),
                              List.nil(),
                              null,
                              null);
                memberEnter.memberEnter(hashCode, env);
            }

            if (lookupMethod(tree.sym, names.equals, List.of(syms.objectType)) == null) {
                JCMethodDecl equals = make.
                    MethodDef(make.Modifiers(Flags.PUBLIC | Flags.RECORD | Flags.FINAL | Flags.GENERATED_MEMBER),
                              names.equals,
                              make.Type(syms.booleanType),
                              List.nil(),
                              List.of(make.VarDef(make.Modifiers(Flags.PARAMETER),
                                                names.fromString("o"),
                                                make.Type(syms.objectType), null)),
                              List.nil(),
                              null,
                              null);
                memberEnter.memberEnter(equals, env);
            }

            // fields can't be varargs, lets remove the flag
            List<JCVariableDecl> recordFields = TreeInfo.recordFields(tree);
            for (JCVariableDecl field: recordFields) {
                field.mods.flags &= ~Flags.VARARGS;
                field.sym.flags_field &= ~Flags.VARARGS;
            }
            // now lets add the accessors
            tree.defs.stream()
                    .filter(t -> t.hasTag(VARDEF))
                    .map(t -> (JCVariableDecl) t)
                    // lets stay clear of adding a forbidden name, javac will fail later anyway
                    .filter(vd -> (vd.sym.flags_field & RECORD) != 0 && lookupMethod(syms.objectType.tsym, vd.name, List.nil()) == null)
                    .forEach(vd -> addAccessor(vd, env));
        }
    }

    private MethodSymbol lookupMethod(TypeSymbol tsym, Name name, List<Type> argtypes) {
        for (Symbol s : tsym.members().getSymbolsByName(name, s -> s.kind == MTH)) {
            if (types.isSameTypes(s.type.getParameterTypes(), argtypes)) {
                return (MethodSymbol) s;
            }
        }
        return null;
    }

/* ***************************************************************************
 * tree building
 ****************************************************************************/

<<<<<<< HEAD
    /** Generate default constructor for given class. For classes different
     *  from java.lang.Object, this is:
     *
     *    c(argtype_0 x_0, ..., argtype_n x_n) throws thrown {
     *      super(x_0, ..., x_n)
     *    }
     *
     *  or, if based == true:
     *
     *    c(argtype_0 x_0, ..., argtype_n x_n) throws thrown {
     *      x_0.super(x_1, ..., x_n)
     *    }
     *
     *  @param make     The tree factory.
     *  @param c        The class owning the default constructor.
     *  @param argtypes The parameter types of the constructor.
     *  @param thrown   The thrown exceptions of the constructor.
     *  @param based    Is first parameter a this$n?
     */
    JCTree DefaultConstructor(TreeMaker make,
                            ClassSymbol c,
                            MethodSymbol baseInit,
                            List<Type> typarams,
                            List<Type> argtypes,
                            List<Type> thrown,
                            long flags,
                            boolean based) {
        JCTree result;
        if ((c.flags() & ENUM) != 0 &&
            (types.supertype(c.type).tsym == syms.enumSym)) {
            // constructors of true enums are private
            flags = (flags & ~AccessFlags) | PRIVATE | GENERATEDCONSTR;
        } else {
            flags |= (c.flags() & AccessFlags) | GENERATEDCONSTR;
            if ((c.flags() & ENUM) != 0) {
                flags &= ~PUBLIC;
            }
        }
        if (c.name.isEmpty()) {
            flags |= ANONCONSTR;
=======
    interface DefaultConstructorHelper {
       Type constructorType();
       MethodSymbol constructorSymbol();
       Type enclosingType();
       TypeSymbol owner();
       List<Name> superArgs();
       default JCMethodDecl finalAdjustment(JCMethodDecl md) { return md; }
    }

    class BasicConstructorHelper implements DefaultConstructorHelper {

        TypeSymbol owner;
        Type constructorType;
        MethodSymbol constructorSymbol;

        BasicConstructorHelper(TypeSymbol owner) {
            this.owner = owner;
        }

        @Override
        public Type constructorType() {
            if (constructorType == null) {
                constructorType = new MethodType(List.nil(), syms.voidType, List.nil(), syms.methodClass);
            }
            return constructorType;
        }

        @Override
        public MethodSymbol constructorSymbol() {
            if (constructorSymbol == null) {
                long flags;
                if ((owner().flags() & ENUM) != 0 &&
                    (types.supertype(owner().type).tsym == syms.enumSym)) {
                    // constructors of true enums are private
                    flags = PRIVATE | GENERATEDCONSTR;
                } else if ((owner().flags_field & RECORD) != 0) {
                    // record constructors are public
                    flags = PUBLIC | GENERATEDCONSTR;
                } else {
                    flags = (owner().flags() & AccessFlags) | GENERATEDCONSTR;
                }
                constructorSymbol = new MethodSymbol(flags, names.init,
                    constructorType(), owner());
            }
            return constructorSymbol;
        }

        @Override
        public Type enclosingType() {
            return Type.noType;
    }

        @Override
        public TypeSymbol owner() {
            return owner;
        }

        @Override
        public List<Name> superArgs() {
            return List.nil();
            }
    }

    class AnonClassConstructorHelper extends BasicConstructorHelper {

        MethodSymbol constr;
        Type encl;
        boolean based = false;

        AnonClassConstructorHelper(TypeSymbol owner, MethodSymbol constr, JCExpression encl) {
            super(owner);
            this.constr = constr;
            this.encl = encl != null ? encl.type : Type.noType;
>>>>>>> 14b9fe08
        }

        @Override
        public Type constructorType() {
            if (constructorType == null) {
                Type ctype = types.memberType(owner.type, constr);
                if (!enclosingType().hasTag(NONE)) {
                    ctype = types.createMethodTypeWithParameters(ctype, ctype.getParameterTypes().prepend(enclosingType()));
                    based = true;
                }
                constructorType = ctype;
            }
            return constructorType;
        }

        @Override
        public MethodSymbol constructorSymbol() {
            MethodSymbol csym = super.constructorSymbol();
            csym.flags_field |= ANONCONSTR | (constr.flags() & VARARGS);
            csym.flags_field |= based ? ANONCONSTR_BASED : 0;
            ListBuffer<VarSymbol> params = new ListBuffer<>();
            List<Type> argtypes = constructorType().getParameterTypes();
            if (!enclosingType().hasTag(NONE)) {
                argtypes = argtypes.tail;
                params = params.prepend(new VarSymbol(PARAMETER, make.paramName(0), enclosingType(), csym));
            }
            if (constr.params != null) {
                for (VarSymbol p : constr.params) {
                    params.add(new VarSymbol(PARAMETER | p.flags(), p.name, argtypes.head, csym));
                    argtypes = argtypes.tail;
                }
            }
            csym.params = params.toList();
            return csym;
        }

        @Override
        public Type enclosingType() {
            return encl;
        }

        @Override
        public List<Name> superArgs() {
            List<JCVariableDecl> params = make.Params(constructorType().getParameterTypes(), constructorSymbol());
            if (!enclosingType().hasTag(NONE)) {
                params = params.tail;
            }
            return params.map(vd -> vd.name);
        }
    }

    class RecordConstructorHelper extends BasicConstructorHelper {

        List<VarSymbol> recordFieldSymbols;
        List<JCVariableDecl> recordFieldDecls;

        RecordConstructorHelper(TypeSymbol owner, List<JCVariableDecl> recordFieldDecls) {
            super(owner);
            this.recordFieldDecls = recordFieldDecls;
            this.recordFieldSymbols = recordFieldDecls.map(vd -> vd.sym);
        }

        @Override
        public Type constructorType() {
            if (constructorType == null) {
                List<Type> argtypes = recordFieldSymbols.map(v -> (v.flags_field & Flags.VARARGS) != 0 ? types.elemtype(v.type) : v.type);
                constructorType = new MethodType(argtypes, syms.voidType, List.nil(), syms.methodClass);
            }
            return constructorType;
        }

        @Override
        public MethodSymbol constructorSymbol() {
            MethodSymbol csym = super.constructorSymbol();
            /* if we have to generate a default constructor for records we will treat it as the compact one
             * to trigger field initialization later on
             */
            csym.flags_field |= Flags.COMPACT_RECORD_CONSTRUCTOR | GENERATEDCONSTR;
            ListBuffer<VarSymbol> params = new ListBuffer<>();
            for (VarSymbol p : recordFieldSymbols) {
                params.add(new VarSymbol(GENERATED_MEMBER | PARAMETER | RECORD | ((p.flags_field & Flags.VARARGS) != 0 ? Flags.VARARGS : 0), p.name, p.type, csym));
            }
            csym.params = params.toList();
            csym.flags_field |= RECORD | PUBLIC;
            return csym;
        }

        @Override
        public JCMethodDecl finalAdjustment(JCMethodDecl md) {
            List<JCVariableDecl> tmpRecordFieldDecls = recordFieldDecls;
            for (JCVariableDecl arg : md.params) {
                /* at this point we are passing all the annotations in the field to the corresponding
                 * parameter in the constructor.
                 */
                arg.mods.annotations = tmpRecordFieldDecls.head.mods.annotations;
                arg.vartype = tmpRecordFieldDecls.head.vartype;
                tmpRecordFieldDecls = tmpRecordFieldDecls.tail;
            }
            return md;
        }
    }

    JCTree defaultConstructor(TreeMaker make, DefaultConstructorHelper helper) {
        Type initType = helper.constructorType();
        MethodSymbol initSym = helper.constructorSymbol();
        ListBuffer<JCStatement> stats = new ListBuffer<>();
        if (helper.owner().type != syms.objectType) {
            JCExpression meth;
            if (!helper.enclosingType().hasTag(NONE)) {
                meth = make.Select(make.Ident(initSym.params.head), names._super);
            } else {
                meth = make.Ident(names._super);
            }
            List<JCExpression> typeargs = initType.getTypeArguments().nonEmpty() ?
                    make.Types(initType.getTypeArguments()) : null;
            JCStatement superCall = make.Exec(make.Apply(typeargs, meth, helper.superArgs().map(make::Ident)));
            stats.add(superCall);
        }
        JCMethodDecl result = make.MethodDef(initSym, make.Block(0, stats.toList()));
        return helper.finalAdjustment(result);
    }

    /**
     * Mark sym deprecated if annotations contain @Deprecated annotation.
     */
    public void markDeprecated(Symbol sym, List<JCAnnotation> annotations, Env<AttrContext> env) {
        // In general, we cannot fully process annotations yet,  but we
        // can attribute the annotation types and then check to see if the
        // @Deprecated annotation is present.
        attr.attribAnnotationTypes(annotations, env);
        handleDeprecatedAnnotations(annotations, sym);
    }

    /**
     * If a list of annotations contains a reference to java.lang.Deprecated,
     * set the DEPRECATED flag.
     * If the annotation is marked forRemoval=true, also set DEPRECATED_REMOVAL.
     **/
    private void handleDeprecatedAnnotations(List<JCAnnotation> annotations, Symbol sym) {
        for (List<JCAnnotation> al = annotations; !al.isEmpty(); al = al.tail) {
            JCAnnotation a = al.head;
            if (a.annotationType.type == syms.deprecatedType) {
                sym.flags_field |= (Flags.DEPRECATED | Flags.DEPRECATED_ANNOTATION);
                setFlagIfAttributeTrue(a, sym, names.forRemoval, DEPRECATED_REMOVAL);
            } else if (a.annotationType.type == syms.previewFeatureType) {
                sym.flags_field |= Flags.PREVIEW_API;
                setFlagIfAttributeTrue(a, sym, names.essentialAPI, PREVIEW_ESSENTIAL_API);
            }
        }
    }
<<<<<<< HEAD

    enum EnumTypeStrategy {
        RAW("raw") {
            @Override
            Type adapt(TypeEnter enter, TypeSymbol sym) {
                return enter.types.erasure(sym.type);
            }
        },
        WILD("wild") {
            @Override
            Type adapt(TypeEnter enter, TypeSymbol sym) {
                List<Type> actuals = sym.type.getTypeArguments().stream()
                        .map(a -> new WildcardType(enter.syms.objectType, BoundKind.UNBOUND, enter.syms.boundClass, (TypeVar)a))
                        .collect(List.collector());
                return new ClassType(Type.noType, actuals, sym);
            }
        };

        final String name;

        EnumTypeStrategy(String name) {
            this.name = name;
        }

        static EnumTypeStrategy from(String s) {
            for (EnumTypeStrategy st : values()) {
                if (st.name.equals(s)) {
                    return st;
                }
            }
            return EnumTypeStrategy.RAW;
        }

        abstract Type adapt(TypeEnter enter, TypeSymbol sym);
    }
=======
    //where:
        private void setFlagIfAttributeTrue(JCAnnotation a, Symbol sym, Name attribute, long flag) {
            a.args.stream()
                    .filter(e -> e.hasTag(ASSIGN))
                    .map(e -> (JCAssign) e)
                    .filter(assign -> TreeInfo.name(assign.lhs) == attribute)
                    .findFirst()
                    .ifPresent(assign -> {
                        JCExpression rhs = TreeInfo.skipParens(assign.rhs);
                        if (rhs.hasTag(LITERAL)
                                && Boolean.TRUE.equals(((JCLiteral) rhs).getValue())) {
                            sym.flags_field |= flag;
                        }
                    });
        }
>>>>>>> 14b9fe08
}<|MERGE_RESOLUTION|>--- conflicted
+++ resolved
@@ -889,47 +889,6 @@
 
         void enterThisAndSuper(ClassSymbol sym, Env<AttrContext> env) {
             ClassType ct = (ClassType)sym.type;
-<<<<<<< HEAD
-
-            // Add default constructor if needed.
-            if ((sym.flags() & INTERFACE) == 0 &&
-                !TreeInfo.hasConstructors(tree.defs)) {
-                List<Type> argtypes = List.nil();
-                List<Type> typarams = List.nil();
-                List<Type> thrown = List.nil();
-                long ctorFlags = 0;
-                boolean based = false;
-                boolean addConstructor = true;
-                JCNewClass nc = null;
-                if (sym.name.isEmpty() || (sym.flags() & ENUM_CONSTANT_CLASS) != 0) {
-                    nc = (JCNewClass)env.next.tree;
-                    if (nc.constructor != null) {
-                        addConstructor = nc.constructor.kind != ERR;
-                        Type superConstrType = types.memberType(sym.type,
-                                                                nc.constructor);
-                        argtypes = superConstrType.getParameterTypes();
-                        typarams = superConstrType.getTypeArguments();
-                        ctorFlags = nc.constructor.flags() & VARARGS;
-                        if (nc.encl != null) {
-                            argtypes = argtypes.prepend(nc.encl.type);
-                            based = true;
-                        }
-                        thrown = superConstrType.getThrownTypes();
-                    }
-                }
-                if (addConstructor) {
-                    MethodSymbol basedConstructor = nc != null ?
-                            (MethodSymbol)nc.constructor : null;
-                    JCTree constrDef = DefaultConstructor(make.at(tree.pos), sym,
-                                                        basedConstructor,
-                                                        typarams, argtypes, thrown,
-                                                        ctorFlags, based);
-                    tree.defs = tree.defs.prepend(constrDef);
-                }
-            }
-
-=======
->>>>>>> 14b9fe08
             // enter symbols for 'this' into current scope.
             VarSymbol thisSym =
                     new VarSymbol(FINAL | HASINIT, names._this, sym.type, sym);
@@ -1022,7 +981,7 @@
             boolean isRecord = sym.isRecord();
             if (isClassWithoutInit && !isRecord) {
                 helper = new BasicConstructorHelper(sym);
-                if (sym.name.isEmpty()) {
+                if (sym.name.isEmpty() || (sym.flags() & ENUM_CONSTANT_CLASS) != 0) {
                     JCNewClass nc = (JCNewClass)env.next.tree;
                     if (nc.constructor != null) {
                         if (nc.constructor.kind != ERR) {
@@ -1220,48 +1179,6 @@
  * tree building
  ****************************************************************************/
 
-<<<<<<< HEAD
-    /** Generate default constructor for given class. For classes different
-     *  from java.lang.Object, this is:
-     *
-     *    c(argtype_0 x_0, ..., argtype_n x_n) throws thrown {
-     *      super(x_0, ..., x_n)
-     *    }
-     *
-     *  or, if based == true:
-     *
-     *    c(argtype_0 x_0, ..., argtype_n x_n) throws thrown {
-     *      x_0.super(x_1, ..., x_n)
-     *    }
-     *
-     *  @param make     The tree factory.
-     *  @param c        The class owning the default constructor.
-     *  @param argtypes The parameter types of the constructor.
-     *  @param thrown   The thrown exceptions of the constructor.
-     *  @param based    Is first parameter a this$n?
-     */
-    JCTree DefaultConstructor(TreeMaker make,
-                            ClassSymbol c,
-                            MethodSymbol baseInit,
-                            List<Type> typarams,
-                            List<Type> argtypes,
-                            List<Type> thrown,
-                            long flags,
-                            boolean based) {
-        JCTree result;
-        if ((c.flags() & ENUM) != 0 &&
-            (types.supertype(c.type).tsym == syms.enumSym)) {
-            // constructors of true enums are private
-            flags = (flags & ~AccessFlags) | PRIVATE | GENERATEDCONSTR;
-        } else {
-            flags |= (c.flags() & AccessFlags) | GENERATEDCONSTR;
-            if ((c.flags() & ENUM) != 0) {
-                flags &= ~PUBLIC;
-            }
-        }
-        if (c.name.isEmpty()) {
-            flags |= ANONCONSTR;
-=======
     interface DefaultConstructorHelper {
        Type constructorType();
        MethodSymbol constructorSymbol();
@@ -1302,6 +1219,9 @@
                     flags = PUBLIC | GENERATEDCONSTR;
                 } else {
                     flags = (owner().flags() & AccessFlags) | GENERATEDCONSTR;
+                    if ((c.flags() & ENUM) != 0) {
+                        flags &= ~PUBLIC;
+                    }
                 }
                 constructorSymbol = new MethodSymbol(flags, names.init,
                     constructorType(), owner());
@@ -1335,7 +1255,6 @@
             super(owner);
             this.constr = constr;
             this.encl = encl != null ? encl.type : Type.noType;
->>>>>>> 14b9fe08
         }
 
         @Override
@@ -1486,43 +1405,6 @@
             }
         }
     }
-<<<<<<< HEAD
-
-    enum EnumTypeStrategy {
-        RAW("raw") {
-            @Override
-            Type adapt(TypeEnter enter, TypeSymbol sym) {
-                return enter.types.erasure(sym.type);
-            }
-        },
-        WILD("wild") {
-            @Override
-            Type adapt(TypeEnter enter, TypeSymbol sym) {
-                List<Type> actuals = sym.type.getTypeArguments().stream()
-                        .map(a -> new WildcardType(enter.syms.objectType, BoundKind.UNBOUND, enter.syms.boundClass, (TypeVar)a))
-                        .collect(List.collector());
-                return new ClassType(Type.noType, actuals, sym);
-            }
-        };
-
-        final String name;
-
-        EnumTypeStrategy(String name) {
-            this.name = name;
-        }
-
-        static EnumTypeStrategy from(String s) {
-            for (EnumTypeStrategy st : values()) {
-                if (st.name.equals(s)) {
-                    return st;
-                }
-            }
-            return EnumTypeStrategy.RAW;
-        }
-
-        abstract Type adapt(TypeEnter enter, TypeSymbol sym);
-    }
-=======
     //where:
         private void setFlagIfAttributeTrue(JCAnnotation a, Symbol sym, Name attribute, long flag) {
             a.args.stream()
@@ -1538,5 +1420,39 @@
                         }
                     });
         }
->>>>>>> 14b9fe08
+
+    enum EnumTypeStrategy {
+        RAW("raw") {
+            @Override
+            Type adapt(TypeEnter enter, TypeSymbol sym) {
+                return enter.types.erasure(sym.type);
+            }
+        },
+        WILD("wild") {
+            @Override
+            Type adapt(TypeEnter enter, TypeSymbol sym) {
+                List<Type> actuals = sym.type.getTypeArguments().stream()
+                        .map(a -> new WildcardType(enter.syms.objectType, BoundKind.UNBOUND, enter.syms.boundClass, (TypeVar)a))
+                        .collect(List.collector());
+                return new ClassType(Type.noType, actuals, sym);
+            }
+        };
+
+        final String name;
+
+        EnumTypeStrategy(String name) {
+            this.name = name;
+        }
+
+        static EnumTypeStrategy from(String s) {
+            for (EnumTypeStrategy st : values()) {
+                if (st.name.equals(s)) {
+                    return st;
+                }
+            }
+            return EnumTypeStrategy.RAW;
+        }
+
+        abstract Type adapt(TypeEnter enter, TypeSymbol sym);
+    }
 }