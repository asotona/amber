--- conflicted
+++ resolved
@@ -239,11 +239,8 @@
         CASE_NULL(JDK17, Fragments.FeatureCaseNull, DiagKind.NORMAL),
         PATTERN_SWITCH(JDK17, Fragments.FeaturePatternSwitch, DiagKind.PLURAL),
         REDUNDANT_STRICTFP(JDK17),
-<<<<<<< HEAD
         DECONSTRUCTION_PATTERNS(JDK18, Fragments.FeatureDeconstructionPatterns, DiagKind.PLURAL),
-=======
         TOTAL_PATTERN_IN_INSTACEOF(JDK17, Fragments.FeatureTotalPatternsInInstanceof, DiagKind.PLURAL),
->>>>>>> 5e0f5587
         ;
 
         enum DiagKind {
