/*
 * Copyright (c) 1999, 2022, Oracle and/or its affiliates. All rights reserved.
 * DO NOT ALTER OR REMOVE COPYRIGHT NOTICES OR THIS FILE HEADER.
 *
 * This code is free software; you can redistribute it and/or modify it
 * under the terms of the GNU General Public License version 2 only, as
 * published by the Free Software Foundation.  Oracle designates this
 * particular file as subject to the "Classpath" exception as provided
 * by Oracle in the LICENSE file that accompanied this code.
 *
 * This code is distributed in the hope that it will be useful, but WITHOUT
 * ANY WARRANTY; without even the implied warranty of MERCHANTABILITY or
 * FITNESS FOR A PARTICULAR PURPOSE.  See the GNU General Public License
 * version 2 for more details (a copy is included in the LICENSE file that
 * accompanied this code).
 *
 * You should have received a copy of the GNU General Public License version
 * 2 along with this work; if not, write to the Free Software Foundation,
 * Inc., 51 Franklin St, Fifth Floor, Boston, MA 02110-1301 USA.
 *
 * Please contact Oracle, 500 Oracle Parkway, Redwood Shores, CA 94065 USA
 * or visit www.oracle.com if you need additional information or have any
 * questions.
 */

//todo: one might eliminate uninits.andSets when monotonic

package com.sun.tools.javac.comp;

import java.util.Map;
import java.util.Map.Entry;
import java.util.HashMap;
import java.util.HashSet;
import java.util.Set;
import java.util.stream.Collectors;
import java.util.stream.StreamSupport;

import com.sun.source.tree.LambdaExpressionTree.BodyKind;
import com.sun.tools.javac.code.*;
import com.sun.tools.javac.code.Scope.WriteableScope;
import com.sun.tools.javac.code.Source.Feature;
import com.sun.tools.javac.resources.CompilerProperties.Errors;
import com.sun.tools.javac.resources.CompilerProperties.Warnings;
import com.sun.tools.javac.tree.*;
import com.sun.tools.javac.tree.TreeInfo.PatternPrimaryType;
import com.sun.tools.javac.util.*;
import com.sun.tools.javac.util.JCDiagnostic.DiagnosticPosition;
import com.sun.tools.javac.util.JCDiagnostic.Error;
import com.sun.tools.javac.util.JCDiagnostic.Warning;

import com.sun.tools.javac.code.Symbol.*;
import com.sun.tools.javac.tree.JCTree.*;

import static com.sun.tools.javac.code.Flags.*;
import static com.sun.tools.javac.code.Flags.BLOCK;
import static com.sun.tools.javac.code.Kinds.Kind.*;
import com.sun.tools.javac.code.Type.TypeVar;
import static com.sun.tools.javac.code.TypeTag.BOOLEAN;
import static com.sun.tools.javac.code.TypeTag.VOID;
import com.sun.tools.javac.resources.CompilerProperties.Fragments;
import static com.sun.tools.javac.tree.JCTree.Tag.*;
import com.sun.tools.javac.util.JCDiagnostic.Fragment;

/** This pass implements dataflow analysis for Java programs though
 *  different AST visitor steps. Liveness analysis (see AliveAnalyzer) checks that
 *  every statement is reachable. Exception analysis (see FlowAnalyzer) ensures that
 *  every checked exception that is thrown is declared or caught.  Definite assignment analysis
 *  (see AssignAnalyzer) ensures that each variable is assigned when used.  Definite
 *  unassignment analysis (see AssignAnalyzer) in ensures that no final variable
 *  is assigned more than once. Finally, local variable capture analysis (see CaptureAnalyzer)
 *  determines that local variables accessed within the scope of an inner class/lambda
 *  are either final or effectively-final.
 *
 *  <p>The JLS has a number of problems in the
 *  specification of these flow analysis problems. This implementation
 *  attempts to address those issues.
 *
 *  <p>First, there is no accommodation for a finally clause that cannot
 *  complete normally. For liveness analysis, an intervening finally
 *  clause can cause a break, continue, or return not to reach its
 *  target.  For exception analysis, an intervening finally clause can
 *  cause any exception to be "caught".  For DA/DU analysis, the finally
 *  clause can prevent a transfer of control from propagating DA/DU
 *  state to the target.  In addition, code in the finally clause can
 *  affect the DA/DU status of variables.
 *
 *  <p>For try statements, we introduce the idea of a variable being
 *  definitely unassigned "everywhere" in a block.  A variable V is
 *  "unassigned everywhere" in a block iff it is unassigned at the
 *  beginning of the block and there is no reachable assignment to V
 *  in the block.  An assignment V=e is reachable iff V is not DA
 *  after e.  Then we can say that V is DU at the beginning of the
 *  catch block iff V is DU everywhere in the try block.  Similarly, V
 *  is DU at the beginning of the finally block iff V is DU everywhere
 *  in the try block and in every catch block.  Specifically, the
 *  following bullet is added to 16.2.2
 *  <pre>
 *      V is <em>unassigned everywhere</em> in a block if it is
 *      unassigned before the block and there is no reachable
 *      assignment to V within the block.
 *  </pre>
 *  <p>In 16.2.15, the third bullet (and all of its sub-bullets) for all
 *  try blocks is changed to
 *  <pre>
 *      V is definitely unassigned before a catch block iff V is
 *      definitely unassigned everywhere in the try block.
 *  </pre>
 *  <p>The last bullet (and all of its sub-bullets) for try blocks that
 *  have a finally block is changed to
 *  <pre>
 *      V is definitely unassigned before the finally block iff
 *      V is definitely unassigned everywhere in the try block
 *      and everywhere in each catch block of the try statement.
 *  </pre>
 *  <p>In addition,
 *  <pre>
 *      V is definitely assigned at the end of a constructor iff
 *      V is definitely assigned after the block that is the body
 *      of the constructor and V is definitely assigned at every
 *      return that can return from the constructor.
 *  </pre>
 *  <p>In addition, each continue statement with the loop as its target
 *  is treated as a jump to the end of the loop body, and "intervening"
 *  finally clauses are treated as follows: V is DA "due to the
 *  continue" iff V is DA before the continue statement or V is DA at
 *  the end of any intervening finally block.  V is DU "due to the
 *  continue" iff any intervening finally cannot complete normally or V
 *  is DU at the end of every intervening finally block.  This "due to
 *  the continue" concept is then used in the spec for the loops.
 *
 *  <p>Similarly, break statements must consider intervening finally
 *  blocks.  For liveness analysis, a break statement for which any
 *  intervening finally cannot complete normally is not considered to
 *  cause the target statement to be able to complete normally. Then
 *  we say V is DA "due to the break" iff V is DA before the break or
 *  V is DA at the end of any intervening finally block.  V is DU "due
 *  to the break" iff any intervening finally cannot complete normally
 *  or V is DU at the break and at the end of every intervening
 *  finally block.  (I suspect this latter condition can be
 *  simplified.)  This "due to the break" is then used in the spec for
 *  all statements that can be "broken".
 *
 *  <p>The return statement is treated similarly.  V is DA "due to a
 *  return statement" iff V is DA before the return statement or V is
 *  DA at the end of any intervening finally block.  Note that we
 *  don't have to worry about the return expression because this
 *  concept is only used for constructors.
 *
 *  <p>There is no spec in the JLS for when a variable is definitely
 *  assigned at the end of a constructor, which is needed for final
 *  fields (8.3.1.2).  We implement the rule that V is DA at the end
 *  of the constructor iff it is DA and the end of the body of the
 *  constructor and V is DA "due to" every return of the constructor.
 *
 *  <p>Intervening finally blocks similarly affect exception analysis.  An
 *  intervening finally that cannot complete normally allows us to ignore
 *  an otherwise uncaught exception.
 *
 *  <p>To implement the semantics of intervening finally clauses, all
 *  nonlocal transfers (break, continue, return, throw, method call that
 *  can throw a checked exception, and a constructor invocation that can
 *  thrown a checked exception) are recorded in a queue, and removed
 *  from the queue when we complete processing the target of the
 *  nonlocal transfer.  This allows us to modify the queue in accordance
 *  with the above rules when we encounter a finally clause.  The only
 *  exception to this [no pun intended] is that checked exceptions that
 *  are known to be caught or declared to be caught in the enclosing
 *  method are not recorded in the queue, but instead are recorded in a
 *  global variable "{@code Set<Type> thrown}" that records the type of all
 *  exceptions that can be thrown.
 *
 *  <p>Other minor issues the treatment of members of other classes
 *  (always considered DA except that within an anonymous class
 *  constructor, where DA status from the enclosing scope is
 *  preserved), treatment of the case expression (V is DA before the
 *  case expression iff V is DA after the switch expression),
 *  treatment of variables declared in a switch block (the implied
 *  DA/DU status after the switch expression is DU and not DA for
 *  variables defined in a switch block), the treatment of boolean ?:
 *  expressions (The JLS rules only handle b and c non-boolean; the
 *  new rule is that if b and c are boolean valued, then V is
 *  (un)assigned after a?b:c when true/false iff V is (un)assigned
 *  after b when true/false and V is (un)assigned after c when
 *  true/false).
 *
 *  <p>There is the remaining question of what syntactic forms constitute a
 *  reference to a variable.  It is conventional to allow this.x on the
 *  left-hand-side to initialize a final instance field named x, yet
 *  this.x isn't considered a "use" when appearing on a right-hand-side
 *  in most implementations.  Should parentheses affect what is
 *  considered a variable reference?  The simplest rule would be to
 *  allow unqualified forms only, parentheses optional, and phase out
 *  support for assigning to a final field via this.x.
 *
 *  <p><b>This is NOT part of any supported API.
 *  If you write code that depends on this, you do so at your own risk.
 *  This code and its internal interfaces are subject to change or
 *  deletion without notice.</b>
 */
public class Flow {
    protected static final Context.Key<Flow> flowKey = new Context.Key<>();

    private final Names names;
    private final Log log;
    private final Symtab syms;
    private final Types types;
    private final Check chk;
    private       TreeMaker make;
    private final Resolve rs;
    private final JCDiagnostic.Factory diags;
    private Env<AttrContext> attrEnv;
    private       Lint lint;
    private final boolean allowEffectivelyFinalInInnerClasses;

    public static Flow instance(Context context) {
        Flow instance = context.get(flowKey);
        if (instance == null)
            instance = new Flow(context);
        return instance;
    }

    public void analyzeTree(Env<AttrContext> env, TreeMaker make) {
        new AliveAnalyzer().analyzeTree(env, make);
        new AssignAnalyzer().analyzeTree(env, make);
        new FlowAnalyzer().analyzeTree(env, make);
        new CaptureAnalyzer().analyzeTree(env, make);
    }

    public void analyzeLambda(Env<AttrContext> env, JCLambda that, TreeMaker make, boolean speculative) {
        Log.DiagnosticHandler diagHandler = null;
        //we need to disable diagnostics temporarily; the problem is that if
        //a lambda expression contains e.g. an unreachable statement, an error
        //message will be reported and will cause compilation to skip the flow analysis
        //step - if we suppress diagnostics, we won't stop at Attr for flow-analysis
        //related errors, which will allow for more errors to be detected
        if (!speculative) {
            diagHandler = new Log.DiscardDiagnosticHandler(log);
        }
        try {
            new LambdaAliveAnalyzer().analyzeTree(env, that, make);
        } finally {
            if (!speculative) {
                log.popDiagnosticHandler(diagHandler);
            }
        }
    }

    public List<Type> analyzeLambdaThrownTypes(final Env<AttrContext> env,
            JCLambda that, TreeMaker make) {
        //we need to disable diagnostics temporarily; the problem is that if
        //a lambda expression contains e.g. an unreachable statement, an error
        //message will be reported and will cause compilation to skip the flow analysis
        //step - if we suppress diagnostics, we won't stop at Attr for flow-analysis
        //related errors, which will allow for more errors to be detected
        Log.DiagnosticHandler diagHandler = new Log.DiscardDiagnosticHandler(log);
        try {
            new LambdaAssignAnalyzer(env).analyzeTree(env, that, make);
            LambdaFlowAnalyzer flowAnalyzer = new LambdaFlowAnalyzer();
            flowAnalyzer.analyzeTree(env, that, make);
            return flowAnalyzer.inferredThrownTypes;
        } finally {
            log.popDiagnosticHandler(diagHandler);
        }
    }

    public boolean aliveAfter(Env<AttrContext> env, JCTree that, TreeMaker make) {
        //we need to disable diagnostics temporarily; the problem is that if
        //"that" contains e.g. an unreachable statement, an error
        //message will be reported and will cause compilation to skip the flow analysis
        //step - if we suppress diagnostics, we won't stop at Attr for flow-analysis
        //related errors, which will allow for more errors to be detected
        Log.DiagnosticHandler diagHandler = new Log.DiscardDiagnosticHandler(log);
        try {
            SnippetAliveAnalyzer analyzer = new SnippetAliveAnalyzer();

            analyzer.analyzeTree(env, that, make);
            return analyzer.isAlive();
        } finally {
            log.popDiagnosticHandler(diagHandler);
        }
    }

    public boolean breaksOutOf(Env<AttrContext> env, JCTree loop, JCTree body, TreeMaker make) {
        //we need to disable diagnostics temporarily; the problem is that if
        //"that" contains e.g. an unreachable statement, an error
        //message will be reported and will cause compilation to skip the flow analysis
        //step - if we suppress diagnostics, we won't stop at Attr for flow-analysis
        //related errors, which will allow for more errors to be detected
        Log.DiagnosticHandler diagHandler = new Log.DiscardDiagnosticHandler(log);
        try {
            SnippetBreakAnalyzer analyzer = new SnippetBreakAnalyzer();

            analyzer.analyzeTree(env, body, make);
            return analyzer.breaksOut();
        } finally {
            log.popDiagnosticHandler(diagHandler);
        }
    }

    /**
     * Definite assignment scan mode
     */
    enum FlowKind {
        /**
         * This is the normal DA/DU analysis mode
         */
        NORMAL("var.might.already.be.assigned", false),
        /**
         * This is the speculative DA/DU analysis mode used to speculatively
         * derive assertions within loop bodies
         */
        SPECULATIVE_LOOP("var.might.be.assigned.in.loop", true);

        final String errKey;
        final boolean isFinal;

        FlowKind(String errKey, boolean isFinal) {
            this.errKey = errKey;
            this.isFinal = isFinal;
        }

        boolean isFinal() {
            return isFinal;
        }
    }

    protected Flow(Context context) {
        context.put(flowKey, this);
        names = Names.instance(context);
        log = Log.instance(context);
        syms = Symtab.instance(context);
        types = Types.instance(context);
        chk = Check.instance(context);
        lint = Lint.instance(context);
        rs = Resolve.instance(context);
        diags = JCDiagnostic.Factory.instance(context);
        Source source = Source.instance(context);
        allowEffectivelyFinalInInnerClasses = Feature.EFFECTIVELY_FINAL_IN_INNER_CLASSES.allowedInSource(source);
    }

    /**
     * Base visitor class for all visitors implementing dataflow analysis logic.
     * This class define the shared logic for handling jumps (break/continue statements).
     */
    abstract static class BaseAnalyzer extends TreeScanner {

        enum JumpKind {
            BREAK(JCTree.Tag.BREAK) {
                @Override
                JCTree getTarget(JCTree tree) {
                    return ((JCBreak)tree).target;
                }
            },
            CONTINUE(JCTree.Tag.CONTINUE) {
                @Override
                JCTree getTarget(JCTree tree) {
                    return ((JCContinue)tree).target;
                }
            },
            YIELD(JCTree.Tag.YIELD) {
                @Override
                JCTree getTarget(JCTree tree) {
                    return ((JCYield)tree).target;
                }
            };

            final JCTree.Tag treeTag;

            private JumpKind(Tag treeTag) {
                this.treeTag = treeTag;
            }

            abstract JCTree getTarget(JCTree tree);
        }

        /** The currently pending exits that go from current inner blocks
         *  to an enclosing block, in source order.
         */
        ListBuffer<PendingExit> pendingExits;

        /** A pending exit.  These are the statements return, break, and
         *  continue.  In addition, exception-throwing expressions or
         *  statements are put here when not known to be caught.  This
         *  will typically result in an error unless it is within a
         *  try-finally whose finally block cannot complete normally.
         */
        static class PendingExit {
            JCTree tree;

            PendingExit(JCTree tree) {
                this.tree = tree;
            }

            void resolveJump() {
                //do nothing
            }
        }

        abstract void markDead();

        /** Record an outward transfer of control. */
        void recordExit(PendingExit pe) {
            pendingExits.append(pe);
            markDead();
        }

        /** Resolve all jumps of this statement. */
        private Liveness resolveJump(JCTree tree,
                         ListBuffer<PendingExit> oldPendingExits,
                         JumpKind jk) {
            boolean resolved = false;
            List<PendingExit> exits = pendingExits.toList();
            pendingExits = oldPendingExits;
            for (; exits.nonEmpty(); exits = exits.tail) {
                PendingExit exit = exits.head;
                if (exit.tree.hasTag(jk.treeTag) &&
                        jk.getTarget(exit.tree) == tree) {
                    exit.resolveJump();
                    resolved = true;
                } else {
                    pendingExits.append(exit);
                }
            }
            return Liveness.from(resolved);
        }

        /** Resolve all continues of this statement. */
        Liveness resolveContinues(JCTree tree) {
            return resolveJump(tree, new ListBuffer<PendingExit>(), JumpKind.CONTINUE);
        }

        /** Resolve all breaks of this statement. */
        Liveness resolveBreaks(JCTree tree, ListBuffer<PendingExit> oldPendingExits) {
            return resolveJump(tree, oldPendingExits, JumpKind.BREAK);
        }

        /** Resolve all yields of this statement. */
        Liveness resolveYields(JCTree tree, ListBuffer<PendingExit> oldPendingExits) {
            return resolveJump(tree, oldPendingExits, JumpKind.YIELD);
        }

        @Override
        public void scan(JCTree tree) {
            if (tree != null && (
                    tree.type == null ||
                    tree.type != Type.stuckType)) {
                super.scan(tree);
            }
        }

        public void visitPackageDef(JCPackageDecl tree) {
            // Do nothing for PackageDecl
        }

        protected void scanSyntheticBreak(TreeMaker make, JCTree swtch) {
            if (swtch.hasTag(SWITCH_EXPRESSION)) {
                JCYield brk = make.at(Position.NOPOS).Yield(null);
                brk.target = swtch;
                scan(brk);
            } else {
                JCBreak brk = make.at(Position.NOPOS).Break(null);
                brk.target = swtch;
                scan(brk);
            }
        }
    }

    /**
     * This pass implements the first step of the dataflow analysis, namely
     * the liveness analysis check. This checks that every statement is reachable.
     * The output of this analysis pass are used by other analyzers. This analyzer
     * sets the 'finallyCanCompleteNormally' field in the JCTry class.
     */
    class AliveAnalyzer extends BaseAnalyzer {

        /** A flag that indicates whether the last statement could
         *  complete normally.
         */
        private Liveness alive;

        @Override
        void markDead() {
            alive = Liveness.DEAD;
        }

    /*************************************************************************
     * Visitor methods for statements and definitions
     *************************************************************************/

        /** Analyze a definition.
         */
        void scanDef(JCTree tree) {
            scanStat(tree);
            if (tree != null && tree.hasTag(JCTree.Tag.BLOCK) && alive == Liveness.DEAD) {
                log.error(tree.pos(),
                          Errors.InitializerMustBeAbleToCompleteNormally);
            }
        }

        /** Analyze a statement. Check that statement is reachable.
         */
        void scanStat(JCTree tree) {
            if (alive == Liveness.DEAD && tree != null) {
                log.error(tree.pos(), Errors.UnreachableStmt);
                if (!tree.hasTag(SKIP)) alive = Liveness.RECOVERY;
            }
            scan(tree);
        }

        /** Analyze list of statements.
         */
        void scanStats(List<? extends JCStatement> trees) {
            if (trees != null)
                for (List<? extends JCStatement> l = trees; l.nonEmpty(); l = l.tail)
                    scanStat(l.head);
        }

        /* ------------ Visitor methods for various sorts of trees -------------*/

        public void visitClassDef(JCClassDecl tree) {
            if (tree.sym == null) return;
            Liveness alivePrev = alive;
            ListBuffer<PendingExit> pendingExitsPrev = pendingExits;
            Lint lintPrev = lint;

            pendingExits = new ListBuffer<>();
            lint = lint.augment(tree.sym);

            try {
                // process all the static initializers
                for (List<JCTree> l = tree.defs; l.nonEmpty(); l = l.tail) {
                    if (!l.head.hasTag(METHODDEF) &&
                        (TreeInfo.flags(l.head) & STATIC) != 0) {
                        scanDef(l.head);
                        clearPendingExits(false);
                    }
                }

                // process all the instance initializers
                for (List<JCTree> l = tree.defs; l.nonEmpty(); l = l.tail) {
                    if (!l.head.hasTag(METHODDEF) &&
                        (TreeInfo.flags(l.head) & STATIC) == 0) {
                        scanDef(l.head);
                        clearPendingExits(false);
                    }
                }

                // process all the methods
                for (List<JCTree> l = tree.defs; l.nonEmpty(); l = l.tail) {
                    if (l.head.hasTag(METHODDEF)) {
                        scan(l.head);
                    }
                }
            } finally {
                pendingExits = pendingExitsPrev;
                alive = alivePrev;
                lint = lintPrev;
            }
        }

        public void visitMethodDef(JCMethodDecl tree) {
            if (tree.body == null) return;
            Lint lintPrev = lint;

            lint = lint.augment(tree.sym);

            Assert.check(pendingExits.isEmpty());

            try {
                alive = Liveness.ALIVE;
                scanStat(tree.body);
                tree.completesNormally = alive != Liveness.DEAD;

                if (alive == Liveness.ALIVE && !tree.sym.type.getReturnType().hasTag(VOID))
                    log.error(TreeInfo.diagEndPos(tree.body), Errors.MissingRetStmt);

                clearPendingExits(true);
            } finally {
                lint = lintPrev;
            }
        }

        private void clearPendingExits(boolean inMethod) {
            List<PendingExit> exits = pendingExits.toList();
            pendingExits = new ListBuffer<>();
            while (exits.nonEmpty()) {
                PendingExit exit = exits.head;
                exits = exits.tail;
                Assert.check((inMethod && exit.tree.hasTag(RETURN)) ||
                                log.hasErrorOn(exit.tree.pos()));
            }
        }

        public void visitVarDef(JCVariableDecl tree) {
            if (tree.init != null) {
                Lint lintPrev = lint;
                lint = lint.augment(tree.sym);
                try{
                    scan(tree.init);
                } finally {
                    lint = lintPrev;
                }
            }
        }

        public void visitBlock(JCBlock tree) {
            scanStats(tree.stats);
        }

        public void visitDoLoop(JCDoWhileLoop tree) {
            ListBuffer<PendingExit> prevPendingExits = pendingExits;
            pendingExits = new ListBuffer<>();
            scanStat(tree.body);
            alive = alive.or(resolveContinues(tree));
            scan(tree.cond);
            alive = alive.and(!tree.cond.type.isTrue());
            alive = alive.or(resolveBreaks(tree, prevPendingExits));
        }

        public void visitWhileLoop(JCWhileLoop tree) {
            ListBuffer<PendingExit> prevPendingExits = pendingExits;
            pendingExits = new ListBuffer<>();
            scan(tree.cond);
            alive = Liveness.from(!tree.cond.type.isFalse());
            scanStat(tree.body);
            alive = alive.or(resolveContinues(tree));
            alive = resolveBreaks(tree, prevPendingExits).or(
                !tree.cond.type.isTrue());
        }

        public void visitForLoop(JCForLoop tree) {
            ListBuffer<PendingExit> prevPendingExits = pendingExits;
            scanStats(tree.init);
            pendingExits = new ListBuffer<>();
            if (tree.cond != null) {
                scan(tree.cond);
                alive = Liveness.from(!tree.cond.type.isFalse());
            } else {
                alive = Liveness.ALIVE;
            }
            scanStat(tree.body);
            alive = alive.or(resolveContinues(tree));
            scan(tree.step);
            alive = resolveBreaks(tree, prevPendingExits).or(
                tree.cond != null && !tree.cond.type.isTrue());
        }

        public void visitForeachLoop(JCEnhancedForLoop tree) {
            visitVarDef(tree.var);
            ListBuffer<PendingExit> prevPendingExits = pendingExits;
            scan(tree.expr);
            pendingExits = new ListBuffer<>();
            scanStat(tree.body);
            alive = alive.or(resolveContinues(tree));
            resolveBreaks(tree, prevPendingExits);
            alive = Liveness.ALIVE;
        }

        public void visitLabelled(JCLabeledStatement tree) {
            ListBuffer<PendingExit> prevPendingExits = pendingExits;
            pendingExits = new ListBuffer<>();
            scanStat(tree.body);
            alive = alive.or(resolveBreaks(tree, prevPendingExits));
        }

        public void visitSwitch(JCSwitch tree) {
            ListBuffer<PendingExit> prevPendingExits = pendingExits;
            pendingExits = new ListBuffer<>();
            scan(tree.selector);
            boolean exhaustiveSwitch = TreeInfo.expectedExhaustive(tree);
            for (List<JCCase> l = tree.cases; l.nonEmpty(); l = l.tail) {
                alive = Liveness.ALIVE;
                JCCase c = l.head;
                boolean unconditional = TreeInfo.unconditionalCase(c);
                for (JCCaseLabel pat : c.labels) {
                    scan(pat);
<<<<<<< HEAD
=======
                    if (unconditional) {
                        handleConstantCaseLabel(constants, pat);
                    }
>>>>>>> 5e0f5587
                }
                scanStat(c.guard);
                scanStats(c.stats);
                if (alive != Liveness.DEAD && c.caseKind == JCCase.RULE) {
                    scanSyntheticBreak(make, tree);
                    alive = Liveness.DEAD;
                }
                // Warn about fall-through if lint switch fallthrough enabled.
                if (alive == Liveness.ALIVE &&
                    lint.isEnabled(Lint.LintCategory.FALLTHROUGH) &&
                    c.stats.nonEmpty() && l.tail.nonEmpty())
                    log.warning(Lint.LintCategory.FALLTHROUGH,
                                l.tail.head.pos(),
                                Warnings.PossibleFallThroughIntoCase);
            }
            tree.isExhaustive = tree.hasTotalPattern ||
                                TreeInfo.isErrorEnumSwitch(tree.selector, tree.cases);
            if (exhaustiveSwitch) {
                Set<Symbol> constants = coveredSymbols(tree.pos(), tree.selector.type, tree.cases.stream().filter(TreeInfo::unconditionalCase).flatMap(c -> c.labels.stream()).collect(Collectors.toCollection(HashSet::new)));
                tree.isExhaustive |= isExhaustive(tree.selector.pos(), tree.selector.type, constants);
                if (!tree.isExhaustive) {
                    log.error(tree, Errors.NotExhaustiveStatement);
                }
            }
            if (!tree.hasTotalPattern) {
                alive = Liveness.ALIVE;
            }
            alive = alive.or(resolveBreaks(tree, prevPendingExits));
        }

        @Override
        public void visitSwitchExpression(JCSwitchExpression tree) {
            ListBuffer<PendingExit> prevPendingExits = pendingExits;
            pendingExits = new ListBuffer<>();
            scan(tree.selector);
            Liveness prevAlive = alive;
            for (List<JCCase> l = tree.cases; l.nonEmpty(); l = l.tail) {
                alive = Liveness.ALIVE;
                JCCase c = l.head;
                boolean unconditional = TreeInfo.unconditionalCase(c);
                for (JCCaseLabel pat : c.labels) {
                    scan(pat);
<<<<<<< HEAD
=======
                    if (unconditional) {
                        handleConstantCaseLabel(constants, pat);
                    }
>>>>>>> 5e0f5587
                }
                scanStat(c.guard);
                scanStats(c.stats);
                if (alive == Liveness.ALIVE) {
                    if (c.caseKind == JCCase.RULE) {
                        log.error(TreeInfo.diagEndPos(c.body),
                                  Errors.RuleCompletesNormally);
                    } else if (l.tail.isEmpty()) {
                        log.error(TreeInfo.diagEndPos(tree),
                                  Errors.SwitchExpressionCompletesNormally);
                    }
                }
            }
            Set<Symbol> constants = coveredSymbols(tree.pos(), tree.selector.type, tree.cases.stream().filter(TreeInfo::unconditionalCase).flatMap(c -> c.labels.stream()).collect(Collectors.toCollection(HashSet::new)));
            tree.isExhaustive = tree.hasTotalPattern ||
                                TreeInfo.isErrorEnumSwitch(tree.selector, tree.cases) ||
                                isExhaustive(tree.selector.pos(), tree.selector.type, constants);
            if (!tree.isExhaustive) {
                log.error(tree, Errors.NotExhaustive);
            }
            alive = prevAlive;
            alive = alive.or(resolveYields(tree, prevPendingExits));
        }

<<<<<<< HEAD
        private Set<Symbol> coveredSymbols(DiagnosticPosition pos, Type targetType, Iterable<? extends JCCaseLabel> labels) {
            Set<Symbol> constants = new HashSet<>();
            Map<Symbol, List<JCDeconstructionPattern>> categorizedDeconstructionPatterns = new HashMap<>();

            for (JCCaseLabel label : labels) {
                switch (label.getTag()) {
                    case BINDINGPATTERN, PARENTHESIZEDPATTERN -> {
                        PatternPrimaryType primaryPatternType = TreeInfo.primaryPatternType((JCPattern) label);
                        constants.add(primaryPatternType.type().tsym);
                    }
                    case DECONSTRUCTIONPATTERN -> {
                        Symbol type = ((JCDeconstructionPattern) label).record;

                        categorizedDeconstructionPatterns.put(type, categorizedDeconstructionPatterns.getOrDefault(type, List.nil()).prepend((JCDeconstructionPattern) label));
                    }
                    default -> {
                        if (label.isExpression()) {
                            JCExpression expr = (JCExpression) label;
                            if (expr.hasTag(IDENT) && ((JCIdent) expr).sym.isEnum())
                                constants.add(((JCIdent) expr).sym);
                        } else {
                            throw new AssertionError(label.getTag());
                        }
                    }
                }
            }
            for (Entry<Symbol, List<JCDeconstructionPattern>> e : categorizedDeconstructionPatterns.entrySet()) {
                if (coversDeconstructionStartingFromComponent(pos, targetType, e.getValue(), 0)) {
                    constants.add(e.getKey());
                }
            }
            return constants;
        }

        private boolean coversDeconstructionStartingFromComponent(DiagnosticPosition pos, Type targetType, List<JCDeconstructionPattern> patterns, int component) {
            if (patterns.head.record.getRecordComponents().size() == component) {
                return true;
            }

            Type parameterizedComponentType = types.memberType(targetType, patterns.head.record.getRecordComponents().get(component)); //XXX
            List<JCPattern> nestedComponentPatterns = patterns.map(d -> d.nested.get(component));
            Set<Symbol> nestedCovered = coveredSymbols(pos, parameterizedComponentType, nestedComponentPatterns); //XXX: positions!
            Map<Symbol, List<JCDeconstructionPattern>> componentType2Patterns = new HashMap<>();
            Set<Symbol> covered = new HashSet<>();

            for (JCDeconstructionPattern subTypeCandidate : patterns) {
                JCPattern nestedPattern = subTypeCandidate.nested.get(component);
                Symbol currentPatternType;
                switch (nestedPattern.getTag()) {
                    case BINDINGPATTERN, PARENTHESIZEDPATTERN -> {
                        PatternPrimaryType primaryPatternType = TreeInfo.primaryPatternType(nestedPattern);
                        currentPatternType = primaryPatternType.type().tsym;
                    }
                    case DECONSTRUCTIONPATTERN -> {
                        currentPatternType = ((JCDeconstructionPattern) nestedPattern).record;
                    }
                    default -> {
                        throw Assert.error(); //TODO: message
                    }
                }
                for (Symbol currentType : nestedCovered) {
                    if (types.isSubtype(currentType.erasure(types), currentPatternType.erasure(types))) {
                        componentType2Patterns.put(currentType, componentType2Patterns.getOrDefault(currentType, List.nil()).prepend(subTypeCandidate));
                    }
=======
        private void handleConstantCaseLabel(Set<Symbol> constants, JCCaseLabel pat) {
            if (constants != null) {
                if (pat.isExpression()) {
                    JCExpression expr = (JCExpression) pat;
                    if (expr.hasTag(IDENT) && ((JCIdent) expr).sym.isEnum())
                        constants.add(((JCIdent) expr).sym);
                } else if (pat.isPattern()) {
                    PatternPrimaryType patternType = TreeInfo.primaryPatternType(pat);

                    constants.add(patternType.type().tsym);
>>>>>>> 5e0f5587
                }
            }

            for (Entry<Symbol, List<JCDeconstructionPattern>> e : componentType2Patterns.entrySet()) {
                if (coversDeconstructionStartingFromComponent(pos, targetType, e.getValue(), component + 1)) {
                    covered.add(e.getKey());
                }
            }

            return isExhaustive(pos, parameterizedComponentType, covered);
        }

        private void transitiveCovers(DiagnosticPosition pos, Type seltype, Set<Symbol> covered) {
            List<Symbol> todo = List.from(covered);
            while (todo.nonEmpty()) {
                Symbol sym = todo.head;
                todo = todo.tail;
                switch (sym.kind) {
                    case VAR -> {
                        Iterable<Symbol> constants = sym.owner
                                                        .members()
                                                        .getSymbols(s -> s.isEnum() &&
                                                                         s.kind == VAR);
                        boolean hasAll = StreamSupport.stream(constants.spliterator(), false)
                                                      .allMatch(covered::contains);

                        if (hasAll && covered.add(sym.owner)) {
                            todo = todo.prepend(sym.owner);
                        }
                    }

                    case TYP -> {
                        for (Type sup : types.directSupertypes(sym.type)) {
                            if (sup.tsym.kind == TYP) {
                                if (isTransitivelyCovered(pos, seltype, sup.tsym, covered) &&
                                    covered.add(sup.tsym)) {
                                    todo = todo.prepend(sup.tsym);
                                }
                            }
                        }
                    }
                }
            }
        }

        private boolean isTransitivelyCovered(DiagnosticPosition pos, Type seltype,
                                              Symbol sealed, Set<Symbol> covered) {
            try {
                if (covered.stream().anyMatch(c -> sealed.isSubClass(c, types)))
                    return true;
                if (sealed.kind == TYP && sealed.isAbstract() && sealed.isSealed()) {
                    return ((ClassSymbol) sealed).permitted
                                                 .stream()
                                                 .filter(s -> {
                                                     return types.isCastable(seltype, s.type/*, types.noWarnings*/);
                                                 })
                                                 .allMatch(s -> isTransitivelyCovered(pos, seltype, s, covered));
                }
                return false;
            } catch (CompletionFailure cf) {
                chk.completionError(pos, cf);
                return true;
            }
        }

        private boolean isExhaustive(DiagnosticPosition pos, Type seltype, Set<Symbol> covered) {
            transitiveCovers(pos, seltype, covered);
            return switch (seltype.getTag()) {
                case CLASS -> {
                    if (seltype.isCompound()) {
                        if (seltype.isIntersection()) {
                            yield ((Type.IntersectionClassType) seltype).getComponents()
                                                                        .stream()
                                                                        .anyMatch(t -> isExhaustive(pos, t, covered));
                        }
                        yield false;
                    }
                    yield covered.contains(seltype.tsym);
                }
                case TYPEVAR -> isExhaustive(pos, ((TypeVar) seltype).getUpperBound(), covered);
                default -> false;
            };
        }

        public void visitTry(JCTry tree) {
            ListBuffer<PendingExit> prevPendingExits = pendingExits;
            pendingExits = new ListBuffer<>();
            for (JCTree resource : tree.resources) {
                if (resource instanceof JCVariableDecl variableDecl) {
                    visitVarDef(variableDecl);
                } else if (resource instanceof JCExpression expression) {
                    scan(expression);
                } else {
                    throw new AssertionError(tree);  // parser error
                }
            }

            scanStat(tree.body);
            Liveness aliveEnd = alive;

            for (List<JCCatch> l = tree.catchers; l.nonEmpty(); l = l.tail) {
                alive = Liveness.ALIVE;
                JCVariableDecl param = l.head.param;
                scan(param);
                scanStat(l.head.body);
                aliveEnd = aliveEnd.or(alive);
            }
            if (tree.finalizer != null) {
                ListBuffer<PendingExit> exits = pendingExits;
                pendingExits = prevPendingExits;
                alive = Liveness.ALIVE;
                scanStat(tree.finalizer);
                tree.finallyCanCompleteNormally = alive != Liveness.DEAD;
                if (alive == Liveness.DEAD) {
                    if (lint.isEnabled(Lint.LintCategory.FINALLY)) {
                        log.warning(Lint.LintCategory.FINALLY,
                                TreeInfo.diagEndPos(tree.finalizer),
                                Warnings.FinallyCannotComplete);
                    }
                } else {
                    while (exits.nonEmpty()) {
                        pendingExits.append(exits.next());
                    }
                    alive = aliveEnd;
                }
            } else {
                alive = aliveEnd;
                ListBuffer<PendingExit> exits = pendingExits;
                pendingExits = prevPendingExits;
                while (exits.nonEmpty()) pendingExits.append(exits.next());
            }
        }

        @Override
        public void visitIf(JCIf tree) {
            scan(tree.cond);
            scanStat(tree.thenpart);
            if (tree.elsepart != null) {
                Liveness aliveAfterThen = alive;
                alive = Liveness.ALIVE;
                scanStat(tree.elsepart);
                alive = alive.or(aliveAfterThen);
            } else {
                alive = Liveness.ALIVE;
            }
        }

        public void visitBreak(JCBreak tree) {
            recordExit(new PendingExit(tree));
        }

        @Override
        public void visitYield(JCYield tree) {
            scan(tree.value);
            recordExit(new PendingExit(tree));
        }

        public void visitContinue(JCContinue tree) {
            recordExit(new PendingExit(tree));
        }

        public void visitReturn(JCReturn tree) {
            scan(tree.expr);
            recordExit(new PendingExit(tree));
        }

        public void visitThrow(JCThrow tree) {
            scan(tree.expr);
            markDead();
        }

        public void visitApply(JCMethodInvocation tree) {
            scan(tree.meth);
            scan(tree.args);
        }

        public void visitNewClass(JCNewClass tree) {
            scan(tree.encl);
            scan(tree.args);
            if (tree.def != null) {
                scan(tree.def);
            }
        }

        @Override
        public void visitLambda(JCLambda tree) {
            if (tree.type != null &&
                    tree.type.isErroneous()) {
                return;
            }

            ListBuffer<PendingExit> prevPending = pendingExits;
            Liveness prevAlive = alive;
            try {
                pendingExits = new ListBuffer<>();
                alive = Liveness.ALIVE;
                scanStat(tree.body);
                tree.canCompleteNormally = alive != Liveness.DEAD;
            }
            finally {
                pendingExits = prevPending;
                alive = prevAlive;
            }
        }

        public void visitModuleDef(JCModuleDecl tree) {
            // Do nothing for modules
        }

    /**************************************************************************
     * main method
     *************************************************************************/

        /** Perform definite assignment/unassignment analysis on a tree.
         */
        public void analyzeTree(Env<AttrContext> env, TreeMaker make) {
            analyzeTree(env, env.tree, make);
        }
        public void analyzeTree(Env<AttrContext> env, JCTree tree, TreeMaker make) {
            try {
                attrEnv = env;
                Flow.this.make = make;
                pendingExits = new ListBuffer<>();
                alive = Liveness.ALIVE;
                scan(tree);
            } finally {
                pendingExits = null;
                Flow.this.make = null;
            }
        }
    }

    /**
     * This pass implements the second step of the dataflow analysis, namely
     * the exception analysis. This is to ensure that every checked exception that is
     * thrown is declared or caught. The analyzer uses some info that has been set by
     * the liveliness analyzer.
     */
    class FlowAnalyzer extends BaseAnalyzer {

        /** A flag that indicates whether the last statement could
         *  complete normally.
         */
        HashMap<Symbol, List<Type>> preciseRethrowTypes;

        /** The current class being defined.
         */
        JCClassDecl classDef;

        /** The list of possibly thrown declarable exceptions.
         */
        List<Type> thrown;

        /** The list of exceptions that are either caught or declared to be
         *  thrown.
         */
        List<Type> caught;

        class ThrownPendingExit extends BaseAnalyzer.PendingExit {

            Type thrown;

            ThrownPendingExit(JCTree tree, Type thrown) {
                super(tree);
                this.thrown = thrown;
            }
        }

        @Override
        void markDead() {
            //do nothing
        }

        /*-------------------- Exceptions ----------------------*/

        /** Complain that pending exceptions are not caught.
         */
        void errorUncaught() {
            for (PendingExit exit = pendingExits.next();
                 exit != null;
                 exit = pendingExits.next()) {
                if (exit instanceof ThrownPendingExit thrownExit) {
                    if (classDef != null &&
                        classDef.pos == exit.tree.pos) {
                        log.error(exit.tree.pos(),
                                  Errors.UnreportedExceptionDefaultConstructor(thrownExit.thrown));
                    } else if (exit.tree.hasTag(VARDEF) &&
                            ((JCVariableDecl)exit.tree).sym.isResourceVariable()) {
                        log.error(exit.tree.pos(),
                                  Errors.UnreportedExceptionImplicitClose(thrownExit.thrown,
                                                                          ((JCVariableDecl)exit.tree).sym.name));
                    } else {
                        log.error(exit.tree.pos(),
                                  Errors.UnreportedExceptionNeedToCatchOrThrow(thrownExit.thrown));
                    }
                } else {
                    Assert.check(log.hasErrorOn(exit.tree.pos()));
                }
            }
        }

        /** Record that exception is potentially thrown and check that it
         *  is caught.
         */
        void markThrown(JCTree tree, Type exc) {
            if (!chk.isUnchecked(tree.pos(), exc)) {
                if (!chk.isHandled(exc, caught)) {
                    pendingExits.append(new ThrownPendingExit(tree, exc));
                }
                thrown = chk.incl(exc, thrown);
            }
        }

    /*************************************************************************
     * Visitor methods for statements and definitions
     *************************************************************************/

        /* ------------ Visitor methods for various sorts of trees -------------*/

        public void visitClassDef(JCClassDecl tree) {
            if (tree.sym == null) return;

            JCClassDecl classDefPrev = classDef;
            List<Type> thrownPrev = thrown;
            List<Type> caughtPrev = caught;
            ListBuffer<PendingExit> pendingExitsPrev = pendingExits;
            Lint lintPrev = lint;
            boolean anonymousClass = tree.name == names.empty;
            pendingExits = new ListBuffer<>();
            if (!anonymousClass) {
                caught = List.nil();
            }
            classDef = tree;
            thrown = List.nil();
            lint = lint.augment(tree.sym);

            try {
                // process all the static initializers
                for (List<JCTree> l = tree.defs; l.nonEmpty(); l = l.tail) {
                    if (!l.head.hasTag(METHODDEF) &&
                        (TreeInfo.flags(l.head) & STATIC) != 0) {
                        scan(l.head);
                        errorUncaught();
                    }
                }

                // add intersection of all thrown clauses of initial constructors
                // to set of caught exceptions, unless class is anonymous.
                if (!anonymousClass) {
                    boolean firstConstructor = true;
                    for (List<JCTree> l = tree.defs; l.nonEmpty(); l = l.tail) {
                        if (TreeInfo.isInitialConstructor(l.head)) {
                            List<Type> mthrown =
                                ((JCMethodDecl) l.head).sym.type.getThrownTypes();
                            if (firstConstructor) {
                                caught = mthrown;
                                firstConstructor = false;
                            } else {
                                caught = chk.intersect(mthrown, caught);
                            }
                        }
                    }
                }

                // process all the instance initializers
                for (List<JCTree> l = tree.defs; l.nonEmpty(); l = l.tail) {
                    if (!l.head.hasTag(METHODDEF) &&
                        (TreeInfo.flags(l.head) & STATIC) == 0) {
                        scan(l.head);
                        errorUncaught();
                    }
                }

                // in an anonymous class, add the set of thrown exceptions to
                // the throws clause of the synthetic constructor and propagate
                // outwards.
                // Changing the throws clause on the fly is okay here because
                // the anonymous constructor can't be invoked anywhere else,
                // and its type hasn't been cached.
                if (anonymousClass) {
                    for (List<JCTree> l = tree.defs; l.nonEmpty(); l = l.tail) {
                        if (TreeInfo.isConstructor(l.head)) {
                            JCMethodDecl mdef = (JCMethodDecl)l.head;
                            scan(mdef);
                            mdef.thrown = make.Types(thrown);
                            mdef.sym.type = types.createMethodTypeWithThrown(mdef.sym.type, thrown);
                        }
                    }
                    thrownPrev = chk.union(thrown, thrownPrev);
                }

                // process all the methods
                for (List<JCTree> l = tree.defs; l.nonEmpty(); l = l.tail) {
                    if (anonymousClass && TreeInfo.isConstructor(l.head))
                        continue; // there can never be an uncaught exception.
                    if (l.head.hasTag(METHODDEF)) {
                        scan(l.head);
                        errorUncaught();
                    }
                }

                thrown = thrownPrev;
            } finally {
                pendingExits = pendingExitsPrev;
                caught = caughtPrev;
                classDef = classDefPrev;
                lint = lintPrev;
            }
        }

        public void visitMethodDef(JCMethodDecl tree) {
            if (tree.body == null) return;

            List<Type> caughtPrev = caught;
            List<Type> mthrown = tree.sym.type.getThrownTypes();
            Lint lintPrev = lint;

            lint = lint.augment(tree.sym);

            Assert.check(pendingExits.isEmpty());

            try {
                for (List<JCVariableDecl> l = tree.params; l.nonEmpty(); l = l.tail) {
                    JCVariableDecl def = l.head;
                    scan(def);
                }
                if (TreeInfo.isInitialConstructor(tree))
                    caught = chk.union(caught, mthrown);
                else if ((tree.sym.flags() & (BLOCK | STATIC)) != BLOCK)
                    caught = mthrown;
                // else we are in an instance initializer block;
                // leave caught unchanged.

                scan(tree.body);

                List<PendingExit> exits = pendingExits.toList();
                pendingExits = new ListBuffer<>();
                while (exits.nonEmpty()) {
                    PendingExit exit = exits.head;
                    exits = exits.tail;
                    if (!(exit instanceof ThrownPendingExit)) {
                        Assert.check(exit.tree.hasTag(RETURN) ||
                                         log.hasErrorOn(exit.tree.pos()));
                    } else {
                        // uncaught throws will be reported later
                        pendingExits.append(exit);
                    }
                }
            } finally {
                caught = caughtPrev;
                lint = lintPrev;
            }
        }

        public void visitVarDef(JCVariableDecl tree) {
            if (tree.init != null) {
                Lint lintPrev = lint;
                lint = lint.augment(tree.sym);
                try{
                    scan(tree.init);
                } finally {
                    lint = lintPrev;
                }
            }
        }

        public void visitBlock(JCBlock tree) {
            scan(tree.stats);
        }

        public void visitDoLoop(JCDoWhileLoop tree) {
            ListBuffer<PendingExit> prevPendingExits = pendingExits;
            pendingExits = new ListBuffer<>();
            scan(tree.body);
            resolveContinues(tree);
            scan(tree.cond);
            resolveBreaks(tree, prevPendingExits);
        }

        public void visitWhileLoop(JCWhileLoop tree) {
            ListBuffer<PendingExit> prevPendingExits = pendingExits;
            pendingExits = new ListBuffer<>();
            scan(tree.cond);
            scan(tree.body);
            resolveContinues(tree);
            resolveBreaks(tree, prevPendingExits);
        }

        public void visitForLoop(JCForLoop tree) {
            ListBuffer<PendingExit> prevPendingExits = pendingExits;
            scan(tree.init);
            pendingExits = new ListBuffer<>();
            if (tree.cond != null) {
                scan(tree.cond);
            }
            scan(tree.body);
            resolveContinues(tree);
            scan(tree.step);
            resolveBreaks(tree, prevPendingExits);
        }

        public void visitForeachLoop(JCEnhancedForLoop tree) {
            visitVarDef(tree.var);
            ListBuffer<PendingExit> prevPendingExits = pendingExits;
            scan(tree.expr);
            pendingExits = new ListBuffer<>();
            scan(tree.body);
            resolveContinues(tree);
            resolveBreaks(tree, prevPendingExits);
        }

        public void visitLabelled(JCLabeledStatement tree) {
            ListBuffer<PendingExit> prevPendingExits = pendingExits;
            pendingExits = new ListBuffer<>();
            scan(tree.body);
            resolveBreaks(tree, prevPendingExits);
        }

        public void visitSwitch(JCSwitch tree) {
            handleSwitch(tree, tree.selector, tree.cases);
        }

        @Override
        public void visitSwitchExpression(JCSwitchExpression tree) {
            handleSwitch(tree, tree.selector, tree.cases);
        }

        private void handleSwitch(JCTree tree, JCExpression selector, List<JCCase> cases) {
            ListBuffer<PendingExit> prevPendingExits = pendingExits;
            pendingExits = new ListBuffer<>();
            scan(selector);
            for (List<JCCase> l = cases; l.nonEmpty(); l = l.tail) {
                JCCase c = l.head;
                scan(c.labels);
                scan(c.guard);
                scan(c.stats);
            }
            if (tree.hasTag(SWITCH_EXPRESSION)) {
                resolveYields(tree, prevPendingExits);
            } else {
                resolveBreaks(tree, prevPendingExits);
            }
        }

        public void visitTry(JCTry tree) {
            List<Type> caughtPrev = caught;
            List<Type> thrownPrev = thrown;
            thrown = List.nil();
            for (List<JCCatch> l = tree.catchers; l.nonEmpty(); l = l.tail) {
                List<JCExpression> subClauses = TreeInfo.isMultiCatch(l.head) ?
                        ((JCTypeUnion)l.head.param.vartype).alternatives :
                        List.of(l.head.param.vartype);
                for (JCExpression ct : subClauses) {
                    caught = chk.incl(ct.type, caught);
                }
            }

            ListBuffer<PendingExit> prevPendingExits = pendingExits;
            pendingExits = new ListBuffer<>();
            for (JCTree resource : tree.resources) {
                if (resource instanceof JCVariableDecl variableDecl) {
                    visitVarDef(variableDecl);
                } else if (resource instanceof JCExpression expression) {
                    scan(expression);
                } else {
                    throw new AssertionError(tree);  // parser error
                }
            }
            for (JCTree resource : tree.resources) {
                List<Type> closeableSupertypes = resource.type.isCompound() ?
                    types.interfaces(resource.type).prepend(types.supertype(resource.type)) :
                    List.of(resource.type);
                for (Type sup : closeableSupertypes) {
                    if (types.asSuper(sup, syms.autoCloseableType.tsym) != null) {
                        Symbol closeMethod = rs.resolveQualifiedMethod(tree,
                                attrEnv,
                                types.skipTypeVars(sup, false),
                                names.close,
                                List.nil(),
                                List.nil());
                        Type mt = types.memberType(resource.type, closeMethod);
                        if (closeMethod.kind == MTH) {
                            for (Type t : mt.getThrownTypes()) {
                                markThrown(resource, t);
                            }
                        }
                    }
                }
            }
            scan(tree.body);
            List<Type> thrownInTry = chk.union(thrown, List.of(syms.runtimeExceptionType, syms.errorType));
            thrown = thrownPrev;
            caught = caughtPrev;

            List<Type> caughtInTry = List.nil();
            for (List<JCCatch> l = tree.catchers; l.nonEmpty(); l = l.tail) {
                JCVariableDecl param = l.head.param;
                List<JCExpression> subClauses = TreeInfo.isMultiCatch(l.head) ?
                        ((JCTypeUnion)l.head.param.vartype).alternatives :
                        List.of(l.head.param.vartype);
                List<Type> ctypes = List.nil();
                List<Type> rethrownTypes = chk.diff(thrownInTry, caughtInTry);
                for (JCExpression ct : subClauses) {
                    Type exc = ct.type;
                    if (exc != syms.unknownType) {
                        ctypes = ctypes.append(exc);
                        if (types.isSameType(exc, syms.objectType))
                            continue;
                        var pos = subClauses.size() > 1 ? ct.pos() : l.head.pos();
                        checkCaughtType(pos, exc, thrownInTry, caughtInTry);
                        caughtInTry = chk.incl(exc, caughtInTry);
                    }
                }
                scan(param);
                preciseRethrowTypes.put(param.sym, chk.intersect(ctypes, rethrownTypes));
                scan(l.head.body);
                preciseRethrowTypes.remove(param.sym);
            }
            if (tree.finalizer != null) {
                List<Type> savedThrown = thrown;
                thrown = List.nil();
                ListBuffer<PendingExit> exits = pendingExits;
                pendingExits = prevPendingExits;
                scan(tree.finalizer);
                if (!tree.finallyCanCompleteNormally) {
                    // discard exits and exceptions from try and finally
                    thrown = chk.union(thrown, thrownPrev);
                } else {
                    thrown = chk.union(thrown, chk.diff(thrownInTry, caughtInTry));
                    thrown = chk.union(thrown, savedThrown);
                    // FIX: this doesn't preserve source order of exits in catch
                    // versus finally!
                    while (exits.nonEmpty()) {
                        pendingExits.append(exits.next());
                    }
                }
            } else {
                thrown = chk.union(thrown, chk.diff(thrownInTry, caughtInTry));
                ListBuffer<PendingExit> exits = pendingExits;
                pendingExits = prevPendingExits;
                while (exits.nonEmpty()) pendingExits.append(exits.next());
            }
        }

        @Override
        public void visitIf(JCIf tree) {
            scan(tree.cond);
            scan(tree.thenpart);
            if (tree.elsepart != null) {
                scan(tree.elsepart);
            }
        }

        void checkCaughtType(DiagnosticPosition pos, Type exc, List<Type> thrownInTry, List<Type> caughtInTry) {
            if (chk.subset(exc, caughtInTry)) {
                log.error(pos, Errors.ExceptAlreadyCaught(exc));
            } else if (!chk.isUnchecked(pos, exc) &&
                    !isExceptionOrThrowable(exc) &&
                    !chk.intersects(exc, thrownInTry)) {
                log.error(pos, Errors.ExceptNeverThrownInTry(exc));
            } else {
                List<Type> catchableThrownTypes = chk.intersect(List.of(exc), thrownInTry);
                // 'catchableThrownTypes' cannot possibly be empty - if 'exc' was an
                // unchecked exception, the result list would not be empty, as the augmented
                // thrown set includes { RuntimeException, Error }; if 'exc' was a checked
                // exception, that would have been covered in the branch above
                if (chk.diff(catchableThrownTypes, caughtInTry).isEmpty() &&
                        !isExceptionOrThrowable(exc)) {
                    Warning key = catchableThrownTypes.length() == 1 ?
                            Warnings.UnreachableCatch(catchableThrownTypes) :
                            Warnings.UnreachableCatch1(catchableThrownTypes);
                    log.warning(pos, key);
                }
            }
        }
        //where
            private boolean isExceptionOrThrowable(Type exc) {
                return exc.tsym == syms.throwableType.tsym ||
                    exc.tsym == syms.exceptionType.tsym;
            }

        public void visitBreak(JCBreak tree) {
            recordExit(new PendingExit(tree));
        }

        public void visitYield(JCYield tree) {
            scan(tree.value);
            recordExit(new PendingExit(tree));
        }

        public void visitContinue(JCContinue tree) {
            recordExit(new PendingExit(tree));
        }

        public void visitReturn(JCReturn tree) {
            scan(tree.expr);
            recordExit(new PendingExit(tree));
        }

        public void visitThrow(JCThrow tree) {
            scan(tree.expr);
            Symbol sym = TreeInfo.symbol(tree.expr);
            if (sym != null &&
                sym.kind == VAR &&
                (sym.flags() & (FINAL | EFFECTIVELY_FINAL)) != 0 &&
                preciseRethrowTypes.get(sym) != null) {
                for (Type t : preciseRethrowTypes.get(sym)) {
                    markThrown(tree, t);
                }
            }
            else {
                markThrown(tree, tree.expr.type);
            }
            markDead();
        }

        public void visitApply(JCMethodInvocation tree) {
            scan(tree.meth);
            scan(tree.args);
            for (List<Type> l = tree.meth.type.getThrownTypes(); l.nonEmpty(); l = l.tail)
                markThrown(tree, l.head);
        }

        public void visitNewClass(JCNewClass tree) {
            scan(tree.encl);
            scan(tree.args);
           // scan(tree.def);
            for (List<Type> l = tree.constructorType.getThrownTypes();
                 l.nonEmpty();
                 l = l.tail) {
                markThrown(tree, l.head);
            }
            List<Type> caughtPrev = caught;
            try {
                // If the new class expression defines an anonymous class,
                // analysis of the anonymous constructor may encounter thrown
                // types which are unsubstituted type variables.
                // However, since the constructor's actual thrown types have
                // already been marked as thrown, it is safe to simply include
                // each of the constructor's formal thrown types in the set of
                // 'caught/declared to be thrown' types, for the duration of
                // the class def analysis.
                if (tree.def != null)
                    for (List<Type> l = tree.constructor.type.getThrownTypes();
                         l.nonEmpty();
                         l = l.tail) {
                        caught = chk.incl(l.head, caught);
                    }
                scan(tree.def);
            }
            finally {
                caught = caughtPrev;
            }
        }

        @Override
        public void visitLambda(JCLambda tree) {
            if (tree.type != null &&
                    tree.type.isErroneous()) {
                return;
            }
            List<Type> prevCaught = caught;
            List<Type> prevThrown = thrown;
            ListBuffer<PendingExit> prevPending = pendingExits;
            try {
                pendingExits = new ListBuffer<>();
                caught = tree.getDescriptorType(types).getThrownTypes();
                thrown = List.nil();
                scan(tree.body);
                List<PendingExit> exits = pendingExits.toList();
                pendingExits = new ListBuffer<>();
                while (exits.nonEmpty()) {
                    PendingExit exit = exits.head;
                    exits = exits.tail;
                    if (!(exit instanceof ThrownPendingExit)) {
                        Assert.check(exit.tree.hasTag(RETURN) ||
                                        log.hasErrorOn(exit.tree.pos()));
                    } else {
                        // uncaught throws will be reported later
                        pendingExits.append(exit);
                    }
                }

                errorUncaught();
            } finally {
                pendingExits = prevPending;
                caught = prevCaught;
                thrown = prevThrown;
            }
        }

        public void visitModuleDef(JCModuleDecl tree) {
            // Do nothing for modules
        }

    /**************************************************************************
     * main method
     *************************************************************************/

        /** Perform definite assignment/unassignment analysis on a tree.
         */
        public void analyzeTree(Env<AttrContext> env, TreeMaker make) {
            analyzeTree(env, env.tree, make);
        }
        public void analyzeTree(Env<AttrContext> env, JCTree tree, TreeMaker make) {
            try {
                attrEnv = env;
                Flow.this.make = make;
                pendingExits = new ListBuffer<>();
                preciseRethrowTypes = new HashMap<>();
                this.thrown = this.caught = null;
                this.classDef = null;
                scan(tree);
            } finally {
                pendingExits = null;
                Flow.this.make = null;
                this.thrown = this.caught = null;
                this.classDef = null;
            }
        }
    }

    /**
     * Specialized pass that performs reachability analysis on a lambda
     */
    class LambdaAliveAnalyzer extends AliveAnalyzer {

        boolean inLambda;

        @Override
        public void visitReturn(JCReturn tree) {
            //ignore lambda return expression (which might not even be attributed)
            recordExit(new PendingExit(tree));
        }

        @Override
        public void visitLambda(JCLambda tree) {
            if (inLambda || tree.getBodyKind() == BodyKind.EXPRESSION) {
                return;
            }
            inLambda = true;
            try {
                super.visitLambda(tree);
            } finally {
                inLambda = false;
            }
        }

        @Override
        public void visitClassDef(JCClassDecl tree) {
            //skip
        }
    }

    /**
     * Determine if alive after the given tree.
     */
    class SnippetAliveAnalyzer extends AliveAnalyzer {
        @Override
        public void visitClassDef(JCClassDecl tree) {
            //skip
        }
        @Override
        public void visitLambda(JCLambda tree) {
            //skip
        }
        public boolean isAlive() {
            return super.alive != Liveness.DEAD;
        }
    }

    class SnippetBreakAnalyzer extends AliveAnalyzer {
        private final Set<JCTree> seenTrees = new HashSet<>();
        private boolean breaksOut;

        public SnippetBreakAnalyzer() {
        }

        @Override
        public void visitLabelled(JCTree.JCLabeledStatement tree) {
            seenTrees.add(tree);
            super.visitLabelled(tree);
        }

        @Override
        public void visitWhileLoop(JCTree.JCWhileLoop tree) {
            seenTrees.add(tree);
            super.visitWhileLoop(tree);
        }

        @Override
        public void visitForLoop(JCTree.JCForLoop tree) {
            seenTrees.add(tree);
            super.visitForLoop(tree);
        }

        @Override
        public void visitForeachLoop(JCTree.JCEnhancedForLoop tree) {
            seenTrees.add(tree);
            super.visitForeachLoop(tree);
        }

        @Override
        public void visitDoLoop(JCTree.JCDoWhileLoop tree) {
            seenTrees.add(tree);
            super.visitDoLoop(tree);
        }

        @Override
        public void visitBreak(JCBreak tree) {
            breaksOut |= (super.alive == Liveness.ALIVE &&
                          !seenTrees.contains(tree.target));
            super.visitBreak(tree);
        }

        public boolean breaksOut() {
            return breaksOut;
        }
    }

    /**
     * Specialized pass that performs DA/DU on a lambda
     */
    class LambdaAssignAnalyzer extends AssignAnalyzer {
        WriteableScope enclosedSymbols;
        boolean inLambda;

        LambdaAssignAnalyzer(Env<AttrContext> env) {
            enclosedSymbols = WriteableScope.create(env.enclClass.sym);
        }

        @Override
        public void visitLambda(JCLambda tree) {
            if (inLambda) {
                return;
            }
            inLambda = true;
            try {
                super.visitLambda(tree);
            } finally {
                inLambda = false;
            }
        }

        @Override
        public void visitVarDef(JCVariableDecl tree) {
            enclosedSymbols.enter(tree.sym);
            super.visitVarDef(tree);
        }
        @Override
        protected boolean trackable(VarSymbol sym) {
            return enclosedSymbols.includes(sym) &&
                   sym.owner.kind == MTH;
        }

        @Override
        public void visitClassDef(JCClassDecl tree) {
            //skip
        }
    }

    /**
     * Specialized pass that performs inference of thrown types for lambdas.
     */
    class LambdaFlowAnalyzer extends FlowAnalyzer {
        List<Type> inferredThrownTypes;
        boolean inLambda;
        @Override
        public void visitLambda(JCLambda tree) {
            if ((tree.type != null &&
                    tree.type.isErroneous()) || inLambda) {
                return;
            }
            List<Type> prevCaught = caught;
            List<Type> prevThrown = thrown;
            ListBuffer<PendingExit> prevPending = pendingExits;
            inLambda = true;
            try {
                pendingExits = new ListBuffer<>();
                caught = List.of(syms.throwableType);
                thrown = List.nil();
                scan(tree.body);
                inferredThrownTypes = thrown;
            } finally {
                pendingExits = prevPending;
                caught = prevCaught;
                thrown = prevThrown;
                inLambda = false;
            }
        }
        @Override
        public void visitClassDef(JCClassDecl tree) {
            //skip
        }
    }

    /**
     * This pass implements (i) definite assignment analysis, which ensures that
     * each variable is assigned when used and (ii) definite unassignment analysis,
     * which ensures that no final variable is assigned more than once. This visitor
     * depends on the results of the liveliness analyzer. This pass is also used to mark
     * effectively-final local variables/parameters.
     */

    public class AssignAnalyzer extends BaseAnalyzer {

        /** The set of definitely assigned variables.
         */
        final Bits inits;

        /** The set of definitely unassigned variables.
         */
        final Bits uninits;

        /** The set of variables that are definitely unassigned everywhere
         *  in current try block. This variable is maintained lazily; it is
         *  updated only when something gets removed from uninits,
         *  typically by being assigned in reachable code.  To obtain the
         *  correct set of variables which are definitely unassigned
         *  anywhere in current try block, intersect uninitsTry and
         *  uninits.
         */
        final Bits uninitsTry;

        /** When analyzing a condition, inits and uninits are null.
         *  Instead we have:
         */
        final Bits initsWhenTrue;
        final Bits initsWhenFalse;
        final Bits uninitsWhenTrue;
        final Bits uninitsWhenFalse;

        /** A mapping from addresses to variable symbols.
         */
        protected JCVariableDecl[] vardecls;

        /** The current class being defined.
         */
        JCClassDecl classDef;

        /** The first variable sequence number in this class definition.
         */
        int firstadr;

        /** The next available variable sequence number.
         */
        protected int nextadr;

        /** The first variable sequence number in a block that can return.
         */
        protected int returnadr;

        /** The list of unreferenced automatic resources.
         */
        WriteableScope unrefdResources;

        /** Modified when processing a loop body the second time for DU analysis. */
        FlowKind flowKind = FlowKind.NORMAL;

        /** The starting position of the analyzed tree */
        int startPos;

        public class AssignPendingExit extends BaseAnalyzer.PendingExit {

            final Bits inits;
            final Bits uninits;
            final Bits exit_inits = new Bits(true);
            final Bits exit_uninits = new Bits(true);

            public AssignPendingExit(JCTree tree, final Bits inits, final Bits uninits) {
                super(tree);
                this.inits = inits;
                this.uninits = uninits;
                this.exit_inits.assign(inits);
                this.exit_uninits.assign(uninits);
            }

            @Override
            public void resolveJump() {
                inits.andSet(exit_inits);
                uninits.andSet(exit_uninits);
            }
        }

        public AssignAnalyzer() {
            this.inits = new Bits();
            uninits = new Bits();
            uninitsTry = new Bits();
            initsWhenTrue = new Bits(true);
            initsWhenFalse = new Bits(true);
            uninitsWhenTrue = new Bits(true);
            uninitsWhenFalse = new Bits(true);
        }

        private boolean isInitialConstructor = false;

        @Override
        protected void markDead() {
            if (!isInitialConstructor) {
                inits.inclRange(returnadr, nextadr);
            } else {
                for (int address = returnadr; address < nextadr; address++) {
                    if (!(isFinalUninitializedStaticField(vardecls[address].sym))) {
                        inits.incl(address);
                    }
                }
            }
            uninits.inclRange(returnadr, nextadr);
        }

        /*-------------- Processing variables ----------------------*/

        /** Do we need to track init/uninit state of this symbol?
         *  I.e. is symbol either a local or a blank final variable?
         */
        protected boolean trackable(VarSymbol sym) {
            return
                sym.pos >= startPos &&
                ((sym.owner.kind == MTH || sym.owner.kind == VAR ||
                isFinalUninitializedField(sym)));
        }

        boolean isFinalUninitializedField(VarSymbol sym) {
            return sym.owner.kind == TYP &&
                   ((sym.flags() & (FINAL | HASINIT | PARAMETER)) == FINAL &&
                   classDef.sym.isEnclosedBy((ClassSymbol)sym.owner));
        }

        boolean isFinalUninitializedStaticField(VarSymbol sym) {
            return isFinalUninitializedField(sym) && sym.isStatic();
        }

        /** Initialize new trackable variable by setting its address field
         *  to the next available sequence number and entering it under that
         *  index into the vars array.
         */
        void newVar(JCVariableDecl varDecl) {
            VarSymbol sym = varDecl.sym;
            vardecls = ArrayUtils.ensureCapacity(vardecls, nextadr);
            if ((sym.flags() & FINAL) == 0) {
                sym.flags_field |= EFFECTIVELY_FINAL;
            }
            sym.adr = nextadr;
            vardecls[nextadr] = varDecl;
            inits.excl(nextadr);
            uninits.incl(nextadr);
            nextadr++;
        }

        /** Record an initialization of a trackable variable.
         */
        void letInit(DiagnosticPosition pos, VarSymbol sym) {
            if (sym.adr >= firstadr && trackable(sym)) {
                if ((sym.flags() & EFFECTIVELY_FINAL) != 0) {
                    if (!uninits.isMember(sym.adr)) {
                        //assignment targeting an effectively final variable
                        //makes the variable lose its status of effectively final
                        //if the variable is _not_ definitively unassigned
                        sym.flags_field &= ~EFFECTIVELY_FINAL;
                    } else {
                        uninit(sym);
                    }
                }
                else if ((sym.flags() & FINAL) != 0) {
                    if ((sym.flags() & PARAMETER) != 0) {
                        if ((sym.flags() & UNION) != 0) { //multi-catch parameter
                            log.error(pos, Errors.MulticatchParameterMayNotBeAssigned(sym));
                        }
                        else {
                            log.error(pos,
                                      Errors.FinalParameterMayNotBeAssigned(sym));
                        }
                    } else if (!uninits.isMember(sym.adr)) {
                        log.error(pos, diags.errorKey(flowKind.errKey, sym));
                    } else {
                        uninit(sym);
                    }
                }
                inits.incl(sym.adr);
            } else if ((sym.flags() & FINAL) != 0) {
                log.error(pos, Errors.VarMightAlreadyBeAssigned(sym));
            }
        }
        //where
            void uninit(VarSymbol sym) {
                if (!inits.isMember(sym.adr)) {
                    // reachable assignment
                    uninits.excl(sym.adr);
                    uninitsTry.excl(sym.adr);
                } else {
                    //log.rawWarning(pos, "unreachable assignment");//DEBUG
                    uninits.excl(sym.adr);
                }
            }

        /** If tree is either a simple name or of the form this.name or
         *  C.this.name, and tree represents a trackable variable,
         *  record an initialization of the variable.
         */
        void letInit(JCTree tree) {
            tree = TreeInfo.skipParens(tree);
            if (tree.hasTag(IDENT) || tree.hasTag(SELECT)) {
                Symbol sym = TreeInfo.symbol(tree);
                if (sym.kind == VAR) {
                    letInit(tree.pos(), (VarSymbol)sym);
                }
            }
        }

        /** Check that trackable variable is initialized.
         */
        void checkInit(DiagnosticPosition pos, VarSymbol sym) {
            checkInit(pos, sym, Errors.VarMightNotHaveBeenInitialized(sym));
        }

        void checkInit(DiagnosticPosition pos, VarSymbol sym, Error errkey) {
            if ((sym.adr >= firstadr || sym.owner.kind != TYP) &&
                trackable(sym) &&
                !inits.isMember(sym.adr) &&
                (sym.flags_field & CLASH) == 0) {
                    log.error(pos, errkey);
                inits.incl(sym.adr);
            }
        }

        /** Utility method to reset several Bits instances.
         */
        private void resetBits(Bits... bits) {
            for (Bits b : bits) {
                b.reset();
            }
        }

        /** Split (duplicate) inits/uninits into WhenTrue/WhenFalse sets
         */
        void split(boolean setToNull) {
            initsWhenFalse.assign(inits);
            uninitsWhenFalse.assign(uninits);
            initsWhenTrue.assign(inits);
            uninitsWhenTrue.assign(uninits);
            if (setToNull) {
                resetBits(inits, uninits);
            }
        }

        /** Merge (intersect) inits/uninits from WhenTrue/WhenFalse sets.
         */
        protected void merge() {
            inits.assign(initsWhenFalse.andSet(initsWhenTrue));
            uninits.assign(uninitsWhenFalse.andSet(uninitsWhenTrue));
        }

    /* ************************************************************************
     * Visitor methods for statements and definitions
     *************************************************************************/

        /** Analyze an expression. Make sure to set (un)inits rather than
         *  (un)initsWhenTrue(WhenFalse) on exit.
         */
        void scanExpr(JCTree tree) {
            if (tree != null) {
                scan(tree);
                if (inits.isReset()) {
                    merge();
                }
            }
        }

        /** Analyze a list of expressions.
         */
        void scanExprs(List<? extends JCExpression> trees) {
            if (trees != null)
                for (List<? extends JCExpression> l = trees; l.nonEmpty(); l = l.tail)
                    scanExpr(l.head);
        }

        void scanPattern(JCTree tree) {
            scan(tree);
            if (inits.isReset()) {
                inits.assign(initsWhenTrue);
                uninits.assign(uninitsWhenTrue);
            }
        }

        /** Analyze a condition. Make sure to set (un)initsWhenTrue(WhenFalse)
         *  rather than (un)inits on exit.
         */
        void scanCond(JCTree tree) {
            if (tree.type.isFalse()) {
                if (inits.isReset()) merge();
                initsWhenTrue.assign(inits);
                initsWhenTrue.inclRange(firstadr, nextadr);
                uninitsWhenTrue.assign(uninits);
                uninitsWhenTrue.inclRange(firstadr, nextadr);
                initsWhenFalse.assign(inits);
                uninitsWhenFalse.assign(uninits);
            } else if (tree.type.isTrue()) {
                if (inits.isReset()) merge();
                initsWhenFalse.assign(inits);
                initsWhenFalse.inclRange(firstadr, nextadr);
                uninitsWhenFalse.assign(uninits);
                uninitsWhenFalse.inclRange(firstadr, nextadr);
                initsWhenTrue.assign(inits);
                uninitsWhenTrue.assign(uninits);
            } else {
                scan(tree);
                if (!inits.isReset())
                    split(tree.type != syms.unknownType);
            }
            if (tree.type != syms.unknownType) {
                resetBits(inits, uninits);
            }
        }

        /* ------------ Visitor methods for various sorts of trees -------------*/

        public void visitClassDef(JCClassDecl tree) {
            if (tree.sym == null) {
                return;
            }

            Lint lintPrev = lint;
            lint = lint.augment(tree.sym);
            try {
                if (tree.sym == null) {
                    return;
                }

                JCClassDecl classDefPrev = classDef;
                int firstadrPrev = firstadr;
                int nextadrPrev = nextadr;
                ListBuffer<PendingExit> pendingExitsPrev = pendingExits;

                pendingExits = new ListBuffer<>();
                if (tree.name != names.empty) {
                    firstadr = nextadr;
                }
                classDef = tree;
                try {
                    // define all the static fields
                    for (List<JCTree> l = tree.defs; l.nonEmpty(); l = l.tail) {
                        if (l.head.hasTag(VARDEF)) {
                            JCVariableDecl def = (JCVariableDecl)l.head;
                            if ((def.mods.flags & STATIC) != 0) {
                                VarSymbol sym = def.sym;
                                if (trackable(sym)) {
                                    newVar(def);
                                }
                            }
                        }
                    }

                    // process all the static initializers
                    for (List<JCTree> l = tree.defs; l.nonEmpty(); l = l.tail) {
                        if (!l.head.hasTag(METHODDEF) &&
                            (TreeInfo.flags(l.head) & STATIC) != 0) {
                            scan(l.head);
                            clearPendingExits(false);
                        }
                    }

                    // define all the instance fields
                    for (List<JCTree> l = tree.defs; l.nonEmpty(); l = l.tail) {
                        if (l.head.hasTag(VARDEF)) {
                            JCVariableDecl def = (JCVariableDecl)l.head;
                            if ((def.mods.flags & STATIC) == 0) {
                                VarSymbol sym = def.sym;
                                if (trackable(sym)) {
                                    newVar(def);
                                }
                            }
                        }
                    }

                    // process all the instance initializers
                    for (List<JCTree> l = tree.defs; l.nonEmpty(); l = l.tail) {
                        if (!l.head.hasTag(METHODDEF) &&
                            (TreeInfo.flags(l.head) & STATIC) == 0) {
                            scan(l.head);
                            clearPendingExits(false);
                        }
                    }

                    // process all the methods
                    for (List<JCTree> l = tree.defs; l.nonEmpty(); l = l.tail) {
                        if (l.head.hasTag(METHODDEF)) {
                            scan(l.head);
                        }
                    }
                } finally {
                    pendingExits = pendingExitsPrev;
                    nextadr = nextadrPrev;
                    firstadr = firstadrPrev;
                    classDef = classDefPrev;
                }
            } finally {
                lint = lintPrev;
            }
        }

        public void visitMethodDef(JCMethodDecl tree) {
            if (tree.body == null) {
                return;
            }

            /*  MemberEnter can generate synthetic methods ignore them
             */
            if ((tree.sym.flags() & SYNTHETIC) != 0) {
                return;
            }

            Lint lintPrev = lint;
            lint = lint.augment(tree.sym);
            try {
                if (tree.body == null) {
                    return;
                }
                /*  Ignore synthetic methods, except for translated lambda methods.
                 */
                if ((tree.sym.flags() & (SYNTHETIC | LAMBDA_METHOD)) == SYNTHETIC) {
                    return;
                }

                final Bits initsPrev = new Bits(inits);
                final Bits uninitsPrev = new Bits(uninits);
                int nextadrPrev = nextadr;
                int firstadrPrev = firstadr;
                int returnadrPrev = returnadr;

                Assert.check(pendingExits.isEmpty());
                boolean lastInitialConstructor = isInitialConstructor;
                try {
                    isInitialConstructor = TreeInfo.isInitialConstructor(tree);

                    if (!isInitialConstructor) {
                        firstadr = nextadr;
                    }
                    for (List<JCVariableDecl> l = tree.params; l.nonEmpty(); l = l.tail) {
                        JCVariableDecl def = l.head;
                        scan(def);
                        Assert.check((def.sym.flags() & PARAMETER) != 0, "Method parameter without PARAMETER flag");
                        /*  If we are executing the code from Gen, then there can be
                         *  synthetic or mandated variables, ignore them.
                         */
                        initParam(def);
                    }
                    // else we are in an instance initializer block;
                    // leave caught unchanged.
                    scan(tree.body);

                    boolean isCompactConstructor = (tree.sym.flags() & Flags.COMPACT_RECORD_CONSTRUCTOR) != 0;
                    if (isInitialConstructor) {
                        boolean isSynthesized = (tree.sym.flags() &
                                                 GENERATEDCONSTR) != 0;
                        for (int i = firstadr; i < nextadr; i++) {
                            JCVariableDecl vardecl = vardecls[i];
                            VarSymbol var = vardecl.sym;
                            if (var.owner == classDef.sym) {
                                // choose the diagnostic position based on whether
                                // the ctor is default(synthesized) or not
                                if (isSynthesized && !isCompactConstructor) {
                                    checkInit(TreeInfo.diagnosticPositionFor(var, vardecl),
                                            var, Errors.VarNotInitializedInDefaultConstructor(var));
                                } else if (isCompactConstructor) {
                                    boolean isInstanceRecordField = var.enclClass().isRecord() &&
                                            (var.flags_field & (Flags.PRIVATE | Flags.FINAL | Flags.GENERATED_MEMBER | Flags.RECORD)) != 0 &&
                                            !var.isStatic() &&
                                            var.owner.kind == TYP;
                                    if (isInstanceRecordField) {
                                        boolean notInitialized = !inits.isMember(var.adr);
                                        if (notInitialized && uninits.isMember(var.adr) && tree.completesNormally) {
                                        /*  this way we indicate Lower that it should generate an initialization for this field
                                         *  in the compact constructor
                                         */
                                            var.flags_field |= UNINITIALIZED_FIELD;
                                        } else {
                                            checkInit(TreeInfo.diagEndPos(tree.body), var);
                                        }
                                    } else {
                                        checkInit(TreeInfo.diagnosticPositionFor(var, vardecl), var);
                                    }
                                } else {
                                    checkInit(TreeInfo.diagEndPos(tree.body), var);
                                }
                            }
                        }
                    }
                    clearPendingExits(true);
                } finally {
                    inits.assign(initsPrev);
                    uninits.assign(uninitsPrev);
                    nextadr = nextadrPrev;
                    firstadr = firstadrPrev;
                    returnadr = returnadrPrev;
                    isInitialConstructor = lastInitialConstructor;
                }
            } finally {
                lint = lintPrev;
            }
        }

        private void clearPendingExits(boolean inMethod) {
            List<PendingExit> exits = pendingExits.toList();
            pendingExits = new ListBuffer<>();
            while (exits.nonEmpty()) {
                PendingExit exit = exits.head;
                exits = exits.tail;
                Assert.check((inMethod && exit.tree.hasTag(RETURN)) ||
                                 log.hasErrorOn(exit.tree.pos()),
                             exit.tree);
                if (inMethod && isInitialConstructor) {
                    Assert.check(exit instanceof AssignPendingExit);
                    inits.assign(((AssignPendingExit) exit).exit_inits);
                    for (int i = firstadr; i < nextadr; i++) {
                        checkInit(exit.tree.pos(), vardecls[i].sym);
                    }
                }
            }
        }
        protected void initParam(JCVariableDecl def) {
            inits.incl(def.sym.adr);
            uninits.excl(def.sym.adr);
        }

        public void visitVarDef(JCVariableDecl tree) {
            Lint lintPrev = lint;
            lint = lint.augment(tree.sym);
            try{
                boolean track = trackable(tree.sym);
                if (track && (tree.sym.owner.kind == MTH || tree.sym.owner.kind == VAR)) {
                    newVar(tree);
                }
                if (tree.init != null) {
                    scanExpr(tree.init);
                    if (track) {
                        letInit(tree.pos(), tree.sym);
                    }
                }
            } finally {
                lint = lintPrev;
            }
        }

        public void visitBlock(JCBlock tree) {
            int nextadrPrev = nextadr;
            scan(tree.stats);
            nextadr = nextadrPrev;
        }

        public void visitDoLoop(JCDoWhileLoop tree) {
            ListBuffer<PendingExit> prevPendingExits = pendingExits;
            FlowKind prevFlowKind = flowKind;
            flowKind = FlowKind.NORMAL;
            final Bits initsSkip = new Bits(true);
            final Bits uninitsSkip = new Bits(true);
            pendingExits = new ListBuffer<>();
            int prevErrors = log.nerrors;
            do {
                final Bits uninitsEntry = new Bits(uninits);
                uninitsEntry.excludeFrom(nextadr);
                scan(tree.body);
                resolveContinues(tree);
                scanCond(tree.cond);
                if (!flowKind.isFinal()) {
                    initsSkip.assign(initsWhenFalse);
                    uninitsSkip.assign(uninitsWhenFalse);
                }
                if (log.nerrors !=  prevErrors ||
                    flowKind.isFinal() ||
                    new Bits(uninitsEntry).diffSet(uninitsWhenTrue).nextBit(firstadr)==-1)
                    break;
                inits.assign(initsWhenTrue);
                uninits.assign(uninitsEntry.andSet(uninitsWhenTrue));
                flowKind = FlowKind.SPECULATIVE_LOOP;
            } while (true);
            flowKind = prevFlowKind;
            inits.assign(initsSkip);
            uninits.assign(uninitsSkip);
            resolveBreaks(tree, prevPendingExits);
        }

        public void visitWhileLoop(JCWhileLoop tree) {
            ListBuffer<PendingExit> prevPendingExits = pendingExits;
            FlowKind prevFlowKind = flowKind;
            flowKind = FlowKind.NORMAL;
            final Bits initsSkip = new Bits(true);
            final Bits uninitsSkip = new Bits(true);
            pendingExits = new ListBuffer<>();
            int prevErrors = log.nerrors;
            final Bits uninitsEntry = new Bits(uninits);
            uninitsEntry.excludeFrom(nextadr);
            do {
                scanCond(tree.cond);
                if (!flowKind.isFinal()) {
                    initsSkip.assign(initsWhenFalse) ;
                    uninitsSkip.assign(uninitsWhenFalse);
                }
                inits.assign(initsWhenTrue);
                uninits.assign(uninitsWhenTrue);
                scan(tree.body);
                resolveContinues(tree);
                if (log.nerrors != prevErrors ||
                    flowKind.isFinal() ||
                    new Bits(uninitsEntry).diffSet(uninits).nextBit(firstadr) == -1) {
                    break;
                }
                uninits.assign(uninitsEntry.andSet(uninits));
                flowKind = FlowKind.SPECULATIVE_LOOP;
            } while (true);
            flowKind = prevFlowKind;
            //a variable is DA/DU after the while statement, if it's DA/DU assuming the
            //branch is not taken AND if it's DA/DU before any break statement
            inits.assign(initsSkip);
            uninits.assign(uninitsSkip);
            resolveBreaks(tree, prevPendingExits);
        }

        public void visitForLoop(JCForLoop tree) {
            ListBuffer<PendingExit> prevPendingExits = pendingExits;
            FlowKind prevFlowKind = flowKind;
            flowKind = FlowKind.NORMAL;
            int nextadrPrev = nextadr;
            scan(tree.init);
            final Bits initsSkip = new Bits(true);
            final Bits uninitsSkip = new Bits(true);
            pendingExits = new ListBuffer<>();
            int prevErrors = log.nerrors;
            do {
                final Bits uninitsEntry = new Bits(uninits);
                uninitsEntry.excludeFrom(nextadr);
                if (tree.cond != null) {
                    scanCond(tree.cond);
                    if (!flowKind.isFinal()) {
                        initsSkip.assign(initsWhenFalse);
                        uninitsSkip.assign(uninitsWhenFalse);
                    }
                    inits.assign(initsWhenTrue);
                    uninits.assign(uninitsWhenTrue);
                } else if (!flowKind.isFinal()) {
                    initsSkip.assign(inits);
                    initsSkip.inclRange(firstadr, nextadr);
                    uninitsSkip.assign(uninits);
                    uninitsSkip.inclRange(firstadr, nextadr);
                }
                scan(tree.body);
                resolveContinues(tree);
                scan(tree.step);
                if (log.nerrors != prevErrors ||
                    flowKind.isFinal() ||
                    new Bits(uninitsEntry).diffSet(uninits).nextBit(firstadr) == -1)
                    break;
                uninits.assign(uninitsEntry.andSet(uninits));
                flowKind = FlowKind.SPECULATIVE_LOOP;
            } while (true);
            flowKind = prevFlowKind;
            //a variable is DA/DU after a for loop, if it's DA/DU assuming the
            //branch is not taken AND if it's DA/DU before any break statement
            inits.assign(initsSkip);
            uninits.assign(uninitsSkip);
            resolveBreaks(tree, prevPendingExits);
            nextadr = nextadrPrev;
        }

        public void visitForeachLoop(JCEnhancedForLoop tree) {
            visitVarDef(tree.var);

            ListBuffer<PendingExit> prevPendingExits = pendingExits;
            FlowKind prevFlowKind = flowKind;
            flowKind = FlowKind.NORMAL;
            int nextadrPrev = nextadr;
            scan(tree.expr);
            final Bits initsStart = new Bits(inits);
            final Bits uninitsStart = new Bits(uninits);

            letInit(tree.pos(), tree.var.sym);
            pendingExits = new ListBuffer<>();
            int prevErrors = log.nerrors;
            do {
                final Bits uninitsEntry = new Bits(uninits);
                uninitsEntry.excludeFrom(nextadr);
                scan(tree.body);
                resolveContinues(tree);
                if (log.nerrors != prevErrors ||
                    flowKind.isFinal() ||
                    new Bits(uninitsEntry).diffSet(uninits).nextBit(firstadr) == -1)
                    break;
                uninits.assign(uninitsEntry.andSet(uninits));
                flowKind = FlowKind.SPECULATIVE_LOOP;
            } while (true);
            flowKind = prevFlowKind;
            inits.assign(initsStart);
            uninits.assign(uninitsStart.andSet(uninits));
            resolveBreaks(tree, prevPendingExits);
            nextadr = nextadrPrev;
        }

        public void visitLabelled(JCLabeledStatement tree) {
            ListBuffer<PendingExit> prevPendingExits = pendingExits;
            pendingExits = new ListBuffer<>();
            scan(tree.body);
            resolveBreaks(tree, prevPendingExits);
        }

        public void visitSwitch(JCSwitch tree) {
            handleSwitch(tree, tree.selector, tree.cases, tree.isExhaustive);
        }

        public void visitSwitchExpression(JCSwitchExpression tree) {
            handleSwitch(tree, tree.selector, tree.cases, tree.isExhaustive);
        }

        private void handleSwitch(JCTree tree, JCExpression selector,
                                  List<JCCase> cases, boolean isExhaustive) {
            ListBuffer<PendingExit> prevPendingExits = pendingExits;
            pendingExits = new ListBuffer<>();
            int nextadrPrev = nextadr;
            scanExpr(selector);
            final Bits initsSwitch = new Bits(inits);
            final Bits uninitsSwitch = new Bits(uninits);
            for (List<JCCase> l = cases; l.nonEmpty(); l = l.tail) {
                inits.assign(initsSwitch);
                uninits.assign(uninits.andSet(uninitsSwitch));
                JCCase c = l.head;
                for (JCCaseLabel pat : c.labels) {
                    scanPattern(pat);
                }
                if (l.head.stats.isEmpty() &&
                    l.tail.nonEmpty() &&
                    l.tail.head.labels.size() == 1 &&
                    l.tail.head.labels.head.isExpression() &&
                    TreeInfo.isNull(l.tail.head.labels.head)) {
                    //handling:
                    //case Integer i:
                    //case null:
                    //joining these two cases together - processing Integer i pattern,
                    //but statements from case null:
                    l = l.tail;
                    c = l.head;
                }
                scanPattern(c.guard);
                scan(c.stats);
                if (c.completesNormally && c.caseKind == JCCase.RULE) {
                    scanSyntheticBreak(make, tree);
                }
                addVars(c.stats, initsSwitch, uninitsSwitch);
                // Warn about fall-through if lint switch fallthrough enabled.
            }
            if (!isExhaustive) {
                if (tree.hasTag(SWITCH_EXPRESSION)) {
                    markDead();
                } else if (tree.hasTag(SWITCH) && !TreeInfo.expectedExhaustive((JCSwitch) tree)) {
                    inits.assign(initsSwitch);
                    uninits.assign(uninits.andSet(uninitsSwitch));
                }
            }
            if (tree.hasTag(SWITCH_EXPRESSION)) {
                resolveYields(tree, prevPendingExits);
            } else {
                resolveBreaks(tree, prevPendingExits);
            }
            nextadr = nextadrPrev;
        }
        // where
            /** Add any variables defined in stats to inits and uninits. */
            private void addVars(List<JCStatement> stats, final Bits inits,
                                        final Bits uninits) {
                for (;stats.nonEmpty(); stats = stats.tail) {
                    JCTree stat = stats.head;
                    if (stat.hasTag(VARDEF)) {
                        int adr = ((JCVariableDecl) stat).sym.adr;
                        inits.excl(adr);
                        uninits.incl(adr);
                    }
                }
            }

        public void visitTry(JCTry tree) {
            ListBuffer<JCVariableDecl> resourceVarDecls = new ListBuffer<>();
            final Bits uninitsTryPrev = new Bits(uninitsTry);
            ListBuffer<PendingExit> prevPendingExits = pendingExits;
            pendingExits = new ListBuffer<>();
            final Bits initsTry = new Bits(inits);
            uninitsTry.assign(uninits);
            for (JCTree resource : tree.resources) {
                if (resource instanceof JCVariableDecl variableDecl) {
                    visitVarDef(variableDecl);
                    unrefdResources.enter(variableDecl.sym);
                    resourceVarDecls.append(variableDecl);
                } else if (resource instanceof JCExpression expression) {
                    scanExpr(expression);
                } else {
                    throw new AssertionError(tree);  // parser error
                }
            }
            scan(tree.body);
            uninitsTry.andSet(uninits);
            final Bits initsEnd = new Bits(inits);
            final Bits uninitsEnd = new Bits(uninits);
            int nextadrCatch = nextadr;

            if (!resourceVarDecls.isEmpty() &&
                    lint.isEnabled(Lint.LintCategory.TRY)) {
                for (JCVariableDecl resVar : resourceVarDecls) {
                    if (unrefdResources.includes(resVar.sym)) {
                        log.warning(Lint.LintCategory.TRY, resVar.pos(),
                                    Warnings.TryResourceNotReferenced(resVar.sym));
                        unrefdResources.remove(resVar.sym);
                    }
                }
            }

            /*  The analysis of each catch should be independent.
             *  Each one should have the same initial values of inits and
             *  uninits.
             */
            final Bits initsCatchPrev = new Bits(initsTry);
            final Bits uninitsCatchPrev = new Bits(uninitsTry);

            for (List<JCCatch> l = tree.catchers; l.nonEmpty(); l = l.tail) {
                JCVariableDecl param = l.head.param;
                inits.assign(initsCatchPrev);
                uninits.assign(uninitsCatchPrev);
                scan(param);
                /* If this is a TWR and we are executing the code from Gen,
                 * then there can be synthetic variables, ignore them.
                 */
                initParam(param);
                scan(l.head.body);
                initsEnd.andSet(inits);
                uninitsEnd.andSet(uninits);
                nextadr = nextadrCatch;
            }
            if (tree.finalizer != null) {
                inits.assign(initsTry);
                uninits.assign(uninitsTry);
                ListBuffer<PendingExit> exits = pendingExits;
                pendingExits = prevPendingExits;
                scan(tree.finalizer);
                if (!tree.finallyCanCompleteNormally) {
                    // discard exits and exceptions from try and finally
                } else {
                    uninits.andSet(uninitsEnd);
                    // FIX: this doesn't preserve source order of exits in catch
                    // versus finally!
                    while (exits.nonEmpty()) {
                        PendingExit exit = exits.next();
                        if (exit instanceof AssignPendingExit assignPendingExit) {
                            assignPendingExit.exit_inits.orSet(inits);
                            assignPendingExit.exit_uninits.andSet(uninits);
                        }
                        pendingExits.append(exit);
                    }
                    inits.orSet(initsEnd);
                }
            } else {
                inits.assign(initsEnd);
                uninits.assign(uninitsEnd);
                ListBuffer<PendingExit> exits = pendingExits;
                pendingExits = prevPendingExits;
                while (exits.nonEmpty()) pendingExits.append(exits.next());
            }
            uninitsTry.andSet(uninitsTryPrev).andSet(uninits);
        }

        public void visitConditional(JCConditional tree) {
            scanCond(tree.cond);
            final Bits initsBeforeElse = new Bits(initsWhenFalse);
            final Bits uninitsBeforeElse = new Bits(uninitsWhenFalse);
            inits.assign(initsWhenTrue);
            uninits.assign(uninitsWhenTrue);
            if (tree.truepart.type.hasTag(BOOLEAN) &&
                tree.falsepart.type.hasTag(BOOLEAN)) {
                // if b and c are boolean valued, then
                // v is (un)assigned after a?b:c when true iff
                //    v is (un)assigned after b when true and
                //    v is (un)assigned after c when true
                scanCond(tree.truepart);
                final Bits initsAfterThenWhenTrue = new Bits(initsWhenTrue);
                final Bits initsAfterThenWhenFalse = new Bits(initsWhenFalse);
                final Bits uninitsAfterThenWhenTrue = new Bits(uninitsWhenTrue);
                final Bits uninitsAfterThenWhenFalse = new Bits(uninitsWhenFalse);
                inits.assign(initsBeforeElse);
                uninits.assign(uninitsBeforeElse);
                scanCond(tree.falsepart);
                initsWhenTrue.andSet(initsAfterThenWhenTrue);
                initsWhenFalse.andSet(initsAfterThenWhenFalse);
                uninitsWhenTrue.andSet(uninitsAfterThenWhenTrue);
                uninitsWhenFalse.andSet(uninitsAfterThenWhenFalse);
            } else {
                scanExpr(tree.truepart);
                final Bits initsAfterThen = new Bits(inits);
                final Bits uninitsAfterThen = new Bits(uninits);
                inits.assign(initsBeforeElse);
                uninits.assign(uninitsBeforeElse);
                scanExpr(tree.falsepart);
                inits.andSet(initsAfterThen);
                uninits.andSet(uninitsAfterThen);
            }
        }

        public void visitIf(JCIf tree) {
            scanCond(tree.cond);
            final Bits initsBeforeElse = new Bits(initsWhenFalse);
            final Bits uninitsBeforeElse = new Bits(uninitsWhenFalse);
            inits.assign(initsWhenTrue);
            uninits.assign(uninitsWhenTrue);
            scan(tree.thenpart);
            if (tree.elsepart != null) {
                final Bits initsAfterThen = new Bits(inits);
                final Bits uninitsAfterThen = new Bits(uninits);
                inits.assign(initsBeforeElse);
                uninits.assign(uninitsBeforeElse);
                scan(tree.elsepart);
                inits.andSet(initsAfterThen);
                uninits.andSet(uninitsAfterThen);
            } else {
                inits.andSet(initsBeforeElse);
                uninits.andSet(uninitsBeforeElse);
            }
        }

        @Override
        public void visitBreak(JCBreak tree) {
            recordExit(new AssignPendingExit(tree, inits, uninits));
        }

        @Override
        public void visitYield(JCYield tree) {
            JCSwitchExpression expr = (JCSwitchExpression) tree.target;
            if (expr != null && expr.type.hasTag(BOOLEAN)) {
                scanCond(tree.value);
                Bits initsAfterBreakWhenTrue = new Bits(initsWhenTrue);
                Bits initsAfterBreakWhenFalse = new Bits(initsWhenFalse);
                Bits uninitsAfterBreakWhenTrue = new Bits(uninitsWhenTrue);
                Bits uninitsAfterBreakWhenFalse = new Bits(uninitsWhenFalse);
                PendingExit exit = new PendingExit(tree) {
                    @Override
                    void resolveJump() {
                        if (!inits.isReset()) {
                            split(true);
                        }
                        initsWhenTrue.andSet(initsAfterBreakWhenTrue);
                        initsWhenFalse.andSet(initsAfterBreakWhenFalse);
                        uninitsWhenTrue.andSet(uninitsAfterBreakWhenTrue);
                        uninitsWhenFalse.andSet(uninitsAfterBreakWhenFalse);
                    }
                };
                merge();
                recordExit(exit);
                return ;
            } else {
                scanExpr(tree.value);
                recordExit(new AssignPendingExit(tree, inits, uninits));
            }
        }

        @Override
        public void visitContinue(JCContinue tree) {
            recordExit(new AssignPendingExit(tree, inits, uninits));
        }

        @Override
        public void visitReturn(JCReturn tree) {
            scanExpr(tree.expr);
            recordExit(new AssignPendingExit(tree, inits, uninits));
        }

        public void visitThrow(JCThrow tree) {
            scanExpr(tree.expr);
            markDead();
        }

        public void visitApply(JCMethodInvocation tree) {
            scanExpr(tree.meth);
            scanExprs(tree.args);
        }

        public void visitNewClass(JCNewClass tree) {
            scanExpr(tree.encl);
            scanExprs(tree.args);
            scan(tree.def);
        }

        @Override
        public void visitLambda(JCLambda tree) {
            final Bits prevUninits = new Bits(uninits);
            final Bits prevInits = new Bits(inits);
            int returnadrPrev = returnadr;
            int nextadrPrev = nextadr;
            ListBuffer<PendingExit> prevPending = pendingExits;
            try {
                returnadr = nextadr;
                pendingExits = new ListBuffer<>();
                for (List<JCVariableDecl> l = tree.params; l.nonEmpty(); l = l.tail) {
                    JCVariableDecl def = l.head;
                    scan(def);
                    inits.incl(def.sym.adr);
                    uninits.excl(def.sym.adr);
                }
                if (tree.getBodyKind() == JCLambda.BodyKind.EXPRESSION) {
                    scanExpr(tree.body);
                } else {
                    scan(tree.body);
                }
            }
            finally {
                returnadr = returnadrPrev;
                uninits.assign(prevUninits);
                inits.assign(prevInits);
                pendingExits = prevPending;
                nextadr = nextadrPrev;
            }
        }

        public void visitNewArray(JCNewArray tree) {
            scanExprs(tree.dims);
            scanExprs(tree.elems);
        }

        public void visitAssert(JCAssert tree) {
            final Bits initsExit = new Bits(inits);
            final Bits uninitsExit = new Bits(uninits);
            scanCond(tree.cond);
            uninitsExit.andSet(uninitsWhenTrue);
            if (tree.detail != null) {
                inits.assign(initsWhenFalse);
                uninits.assign(uninitsWhenFalse);
                scanExpr(tree.detail);
            }
            inits.assign(initsExit);
            uninits.assign(uninitsExit);
        }

        public void visitAssign(JCAssign tree) {
            if (!TreeInfo.isIdentOrThisDotIdent(tree.lhs))
                scanExpr(tree.lhs);
            scanExpr(tree.rhs);
            letInit(tree.lhs);
        }

        // check fields accessed through this.<field> are definitely
        // assigned before reading their value
        public void visitSelect(JCFieldAccess tree) {
            super.visitSelect(tree);
            if (TreeInfo.isThisQualifier(tree.selected) &&
                tree.sym.kind == VAR) {
                checkInit(tree.pos(), (VarSymbol)tree.sym);
            }
        }

        public void visitAssignop(JCAssignOp tree) {
            scanExpr(tree.lhs);
            scanExpr(tree.rhs);
            letInit(tree.lhs);
        }

        public void visitUnary(JCUnary tree) {
            switch (tree.getTag()) {
            case NOT:
                scanCond(tree.arg);
                final Bits t = new Bits(initsWhenFalse);
                initsWhenFalse.assign(initsWhenTrue);
                initsWhenTrue.assign(t);
                t.assign(uninitsWhenFalse);
                uninitsWhenFalse.assign(uninitsWhenTrue);
                uninitsWhenTrue.assign(t);
                break;
            case PREINC: case POSTINC:
            case PREDEC: case POSTDEC:
                scanExpr(tree.arg);
                letInit(tree.arg);
                break;
            default:
                scanExpr(tree.arg);
            }
        }

        public void visitBinary(JCBinary tree) {
            switch (tree.getTag()) {
            case AND:
                scanCond(tree.lhs);
                final Bits initsWhenFalseLeft = new Bits(initsWhenFalse);
                final Bits uninitsWhenFalseLeft = new Bits(uninitsWhenFalse);
                inits.assign(initsWhenTrue);
                uninits.assign(uninitsWhenTrue);
                scanCond(tree.rhs);
                initsWhenFalse.andSet(initsWhenFalseLeft);
                uninitsWhenFalse.andSet(uninitsWhenFalseLeft);
                break;
            case OR:
                scanCond(tree.lhs);
                final Bits initsWhenTrueLeft = new Bits(initsWhenTrue);
                final Bits uninitsWhenTrueLeft = new Bits(uninitsWhenTrue);
                inits.assign(initsWhenFalse);
                uninits.assign(uninitsWhenFalse);
                scanCond(tree.rhs);
                initsWhenTrue.andSet(initsWhenTrueLeft);
                uninitsWhenTrue.andSet(uninitsWhenTrueLeft);
                break;
            default:
                scanExpr(tree.lhs);
                scanExpr(tree.rhs);
            }
        }

        public void visitIdent(JCIdent tree) {
            if (tree.sym.kind == VAR) {
                checkInit(tree.pos(), (VarSymbol)tree.sym);
                referenced(tree.sym);
            }
        }

        @Override
        public void visitBindingPattern(JCBindingPattern tree) {
            super.visitBindingPattern(tree);
            initParam(tree.var);
        }

        void referenced(Symbol sym) {
            unrefdResources.remove(sym);
        }

        public void visitAnnotatedType(JCAnnotatedType tree) {
            // annotations don't get scanned
            tree.underlyingType.accept(this);
        }

        public void visitModuleDef(JCModuleDecl tree) {
            // Do nothing for modules
        }

    /**************************************************************************
     * main method
     *************************************************************************/

        /** Perform definite assignment/unassignment analysis on a tree.
         */
        public void analyzeTree(Env<?> env, TreeMaker make) {
            analyzeTree(env, env.tree, make);
         }

        public void analyzeTree(Env<?> env, JCTree tree, TreeMaker make) {
            try {
                startPos = tree.pos().getStartPosition();

                if (vardecls == null)
                    vardecls = new JCVariableDecl[32];
                else
                    for (int i=0; i<vardecls.length; i++)
                        vardecls[i] = null;
                firstadr = 0;
                nextadr = 0;
                Flow.this.make = make;
                pendingExits = new ListBuffer<>();
                this.classDef = null;
                unrefdResources = WriteableScope.create(env.enclClass.sym);
                scan(tree);
            } finally {
                // note that recursive invocations of this method fail hard
                startPos = -1;
                resetBits(inits, uninits, uninitsTry, initsWhenTrue,
                        initsWhenFalse, uninitsWhenTrue, uninitsWhenFalse);
                if (vardecls != null) {
                    for (int i=0; i<vardecls.length; i++)
                        vardecls[i] = null;
                }
                firstadr = 0;
                nextadr = 0;
                Flow.this.make = null;
                pendingExits = null;
                this.classDef = null;
                unrefdResources = null;
            }
        }
    }

    /**
     * This pass implements the last step of the dataflow analysis, namely
     * the effectively-final analysis check. This checks that every local variable
     * reference from a lambda body/local inner class is either final or effectively final.
     * Additional this also checks that every variable that is used as an operand to
     * try-with-resources is final or effectively final.
     * As effectively final variables are marked as such during DA/DU, this pass must run after
     * AssignAnalyzer.
     */
    class CaptureAnalyzer extends BaseAnalyzer {

        JCTree currentTree; //local class or lambda

        @Override
        void markDead() {
            //do nothing
        }

        @SuppressWarnings("fallthrough")
        void checkEffectivelyFinal(DiagnosticPosition pos, VarSymbol sym) {
            if (currentTree != null &&
                    sym.owner.kind == MTH &&
                    sym.pos < currentTree.getStartPosition()) {
                switch (currentTree.getTag()) {
                    case CLASSDEF:
                        if (!allowEffectivelyFinalInInnerClasses) {
                            if ((sym.flags() & FINAL) == 0) {
                                reportInnerClsNeedsFinalError(pos, sym);
                            }
                            break;
                        }
                    case CASE:
                    case LAMBDA:
                        if ((sym.flags() & (EFFECTIVELY_FINAL | FINAL)) == 0) {
                           reportEffectivelyFinalError(pos, sym);
                        }
                }
            }
        }

        @SuppressWarnings("fallthrough")
        void letInit(JCTree tree) {
            tree = TreeInfo.skipParens(tree);
            if (tree.hasTag(IDENT) || tree.hasTag(SELECT)) {
                Symbol sym = TreeInfo.symbol(tree);
                if (currentTree != null &&
                        sym.kind == VAR &&
                        sym.owner.kind == MTH &&
                        ((VarSymbol)sym).pos < currentTree.getStartPosition()) {
                    switch (currentTree.getTag()) {
                        case CLASSDEF:
                            if (!allowEffectivelyFinalInInnerClasses) {
                                reportInnerClsNeedsFinalError(tree, sym);
                                break;
                            }
                        case CASE:
                        case LAMBDA:
                            reportEffectivelyFinalError(tree, sym);
                    }
                }
            }
        }

        void reportEffectivelyFinalError(DiagnosticPosition pos, Symbol sym) {
            Fragment subKey = switch (currentTree.getTag()) {
                case LAMBDA -> Fragments.Lambda;
                case CASE -> Fragments.Guard;
                case CLASSDEF -> Fragments.InnerCls;
                default -> throw new AssertionError("Unexpected tree kind: " + currentTree.getTag());
            };
            log.error(pos, Errors.CantRefNonEffectivelyFinalVar(sym, diags.fragment(subKey)));
        }

        void reportInnerClsNeedsFinalError(DiagnosticPosition pos, Symbol sym) {
            log.error(pos,
                      Errors.LocalVarAccessedFromIclsNeedsFinal(sym));
        }

    /*************************************************************************
     * Visitor methods for statements and definitions
     *************************************************************************/

        /* ------------ Visitor methods for various sorts of trees -------------*/

        public void visitClassDef(JCClassDecl tree) {
            JCTree prevTree = currentTree;
            try {
                currentTree = tree.sym.isDirectlyOrIndirectlyLocal() ? tree : null;
                super.visitClassDef(tree);
            } finally {
                currentTree = prevTree;
            }
        }

        @Override
        public void visitLambda(JCLambda tree) {
            JCTree prevTree = currentTree;
            try {
                currentTree = tree;
                super.visitLambda(tree);
            } finally {
                currentTree = prevTree;
            }
        }

        @Override
        public void visitCase(JCCase tree) {
            scan(tree.labels);
            JCTree prevTree = currentTree;
            try {
                currentTree = tree;
                scan(tree.guard);
            } finally {
                currentTree = prevTree;
            }
            scan(tree.body);
        }

        @Override
        public void visitIdent(JCIdent tree) {
            if (tree.sym.kind == VAR) {
                checkEffectivelyFinal(tree, (VarSymbol)tree.sym);
            }
        }

        public void visitAssign(JCAssign tree) {
            JCTree lhs = TreeInfo.skipParens(tree.lhs);
            if (!(lhs instanceof JCIdent)) {
                scan(lhs);
            }
            scan(tree.rhs);
            letInit(lhs);
        }

        public void visitAssignop(JCAssignOp tree) {
            scan(tree.lhs);
            scan(tree.rhs);
            letInit(tree.lhs);
        }

        public void visitUnary(JCUnary tree) {
            switch (tree.getTag()) {
                case PREINC: case POSTINC:
                case PREDEC: case POSTDEC:
                    scan(tree.arg);
                    letInit(tree.arg);
                    break;
                default:
                    scan(tree.arg);
            }
        }

        public void visitTry(JCTry tree) {
            for (JCTree resource : tree.resources) {
                if (!resource.hasTag(VARDEF)) {
                    Symbol var = TreeInfo.symbol(resource);
                    if (var != null && (var.flags() & (FINAL | EFFECTIVELY_FINAL)) == 0) {
                        log.error(resource.pos(), Errors.TryWithResourcesExprEffectivelyFinalVar(var));
                    }
                }
            }
            super.visitTry(tree);
        }

        @Override
        public void visitYield(JCYield tree) {
            scan(tree.value);
        }

        public void visitModuleDef(JCModuleDecl tree) {
            // Do nothing for modules
        }

    /**************************************************************************
     * main method
     *************************************************************************/

        /** Perform definite assignment/unassignment analysis on a tree.
         */
        public void analyzeTree(Env<AttrContext> env, TreeMaker make) {
            analyzeTree(env, env.tree, make);
        }
        public void analyzeTree(Env<AttrContext> env, JCTree tree, TreeMaker make) {
            try {
                attrEnv = env;
                Flow.this.make = make;
                pendingExits = new ListBuffer<>();
                scan(tree);
            } finally {
                pendingExits = null;
                Flow.this.make = null;
            }
        }
    }

    enum Liveness {
        ALIVE {
            @Override
            public Liveness or(Liveness other) {
                return this;
            }
            @Override
            public Liveness and(Liveness other) {
                return other;
            }
        },
        DEAD {
            @Override
            public Liveness or(Liveness other) {
                return other;
            }
            @Override
            public Liveness and(Liveness other) {
                return this;
            }
        },
        RECOVERY {
            @Override
            public Liveness or(Liveness other) {
                if (other == ALIVE) {
                    return ALIVE;
                } else {
                    return this;
                }
            }
            @Override
            public Liveness and(Liveness other) {
                if (other == DEAD) {
                    return DEAD;
                } else {
                    return this;
                }
            }
        };

        public abstract Liveness or(Liveness other);
        public abstract Liveness and(Liveness other);
        public Liveness or(boolean value) {
            return or(from(value));
        }
        public Liveness and(boolean value) {
            return and(from(value));
        }
        public static Liveness from(boolean value) {
            return value ? ALIVE : DEAD;
        }
    }

}<|MERGE_RESOLUTION|>--- conflicted
+++ resolved
@@ -671,15 +671,8 @@
             for (List<JCCase> l = tree.cases; l.nonEmpty(); l = l.tail) {
                 alive = Liveness.ALIVE;
                 JCCase c = l.head;
-                boolean unconditional = TreeInfo.unconditionalCase(c);
                 for (JCCaseLabel pat : c.labels) {
                     scan(pat);
-<<<<<<< HEAD
-=======
-                    if (unconditional) {
-                        handleConstantCaseLabel(constants, pat);
-                    }
->>>>>>> 5e0f5587
                 }
                 scanStat(c.guard);
                 scanStats(c.stats);
@@ -719,15 +712,8 @@
             for (List<JCCase> l = tree.cases; l.nonEmpty(); l = l.tail) {
                 alive = Liveness.ALIVE;
                 JCCase c = l.head;
-                boolean unconditional = TreeInfo.unconditionalCase(c);
                 for (JCCaseLabel pat : c.labels) {
                     scan(pat);
-<<<<<<< HEAD
-=======
-                    if (unconditional) {
-                        handleConstantCaseLabel(constants, pat);
-                    }
->>>>>>> 5e0f5587
                 }
                 scanStat(c.guard);
                 scanStats(c.stats);
@@ -752,7 +738,6 @@
             alive = alive.or(resolveYields(tree, prevPendingExits));
         }
 
-<<<<<<< HEAD
         private Set<Symbol> coveredSymbols(DiagnosticPosition pos, Type targetType, Iterable<? extends JCCaseLabel> labels) {
             Set<Symbol> constants = new HashSet<>();
             Map<Symbol, List<JCDeconstructionPattern>> categorizedDeconstructionPatterns = new HashMap<>();
@@ -768,6 +753,7 @@
 
                         categorizedDeconstructionPatterns.put(type, categorizedDeconstructionPatterns.getOrDefault(type, List.nil()).prepend((JCDeconstructionPattern) label));
                     }
+                    case DEFAULTCASELABEL -> {}
                     default -> {
                         if (label.isExpression()) {
                             JCExpression expr = (JCExpression) label;
@@ -817,18 +803,6 @@
                     if (types.isSubtype(currentType.erasure(types), currentPatternType.erasure(types))) {
                         componentType2Patterns.put(currentType, componentType2Patterns.getOrDefault(currentType, List.nil()).prepend(subTypeCandidate));
                     }
-=======
-        private void handleConstantCaseLabel(Set<Symbol> constants, JCCaseLabel pat) {
-            if (constants != null) {
-                if (pat.isExpression()) {
-                    JCExpression expr = (JCExpression) pat;
-                    if (expr.hasTag(IDENT) && ((JCIdent) expr).sym.isEnum())
-                        constants.add(((JCIdent) expr).sym);
-                } else if (pat.isPattern()) {
-                    PatternPrimaryType patternType = TreeInfo.primaryPatternType(pat);
-
-                    constants.add(patternType.type().tsym);
->>>>>>> 5e0f5587
                 }
             }
 
