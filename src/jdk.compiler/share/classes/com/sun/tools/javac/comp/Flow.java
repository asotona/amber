/*
 * Copyright (c) 1999, 2022, Oracle and/or its affiliates. All rights reserved.
 * DO NOT ALTER OR REMOVE COPYRIGHT NOTICES OR THIS FILE HEADER.
 *
 * This code is free software; you can redistribute it and/or modify it
 * under the terms of the GNU General Public License version 2 only, as
 * published by the Free Software Foundation.  Oracle designates this
 * particular file as subject to the "Classpath" exception as provided
 * by Oracle in the LICENSE file that accompanied this code.
 *
 * This code is distributed in the hope that it will be useful, but WITHOUT
 * ANY WARRANTY; without even the implied warranty of MERCHANTABILITY or
 * FITNESS FOR A PARTICULAR PURPOSE.  See the GNU General Public License
 * version 2 for more details (a copy is included in the LICENSE file that
 * accompanied this code).
 *
 * You should have received a copy of the GNU General Public License version
 * 2 along with this work; if not, write to the Free Software Foundation,
 * Inc., 51 Franklin St, Fifth Floor, Boston, MA 02110-1301 USA.
 *
 * Please contact Oracle, 500 Oracle Parkway, Redwood Shores, CA 94065 USA
 * or visit www.oracle.com if you need additional information or have any
 * questions.
 */

//todo: one might eliminate uninits.andSets when monotonic

package com.sun.tools.javac.comp;

import java.util.Map;
import java.util.Map.Entry;
import java.util.HashMap;
import java.util.HashSet;
import java.util.Set;
import java.util.stream.Collectors;
import java.util.stream.StreamSupport;

import com.sun.source.tree.LambdaExpressionTree.BodyKind;
import com.sun.tools.javac.code.*;
import com.sun.tools.javac.code.Scope.WriteableScope;
import com.sun.tools.javac.code.Source.Feature;
import com.sun.tools.javac.resources.CompilerProperties.Errors;
import com.sun.tools.javac.resources.CompilerProperties.Warnings;
import com.sun.tools.javac.tree.*;
import com.sun.tools.javac.tree.TreeInfo.PatternPrimaryType;
import com.sun.tools.javac.util.*;
import com.sun.tools.javac.util.JCDiagnostic.DiagnosticPosition;
import com.sun.tools.javac.util.JCDiagnostic.Error;
import com.sun.tools.javac.util.JCDiagnostic.Warning;

import com.sun.tools.javac.code.Symbol.*;
import com.sun.tools.javac.tree.JCTree.*;

import static com.sun.tools.javac.code.Flags.*;
import static com.sun.tools.javac.code.Flags.BLOCK;
import static com.sun.tools.javac.code.Kinds.Kind.*;
import com.sun.tools.javac.code.Type.TypeVar;
import static com.sun.tools.javac.code.TypeTag.BOOLEAN;
import static com.sun.tools.javac.code.TypeTag.VOID;
import com.sun.tools.javac.resources.CompilerProperties.Fragments;
import static com.sun.tools.javac.tree.JCTree.Tag.*;
import com.sun.tools.javac.util.JCDiagnostic.Fragment;

/** This pass implements dataflow analysis for Java programs though
 *  different AST visitor steps. Liveness analysis (see AliveAnalyzer) checks that
 *  every statement is reachable. Exception analysis (see FlowAnalyzer) ensures that
 *  every checked exception that is thrown is declared or caught.  Definite assignment analysis
 *  (see AssignAnalyzer) ensures that each variable is assigned when used.  Definite
 *  unassignment analysis (see AssignAnalyzer) in ensures that no final variable
 *  is assigned more than once. Finally, local variable capture analysis (see CaptureAnalyzer)
 *  determines that local variables accessed within the scope of an inner class/lambda
 *  are either final or effectively-final.
 *
 *  <p>The JLS has a number of problems in the
 *  specification of these flow analysis problems. This implementation
 *  attempts to address those issues.
 *
 *  <p>First, there is no accommodation for a finally clause that cannot
 *  complete normally. For liveness analysis, an intervening finally
 *  clause can cause a break, continue, or return not to reach its
 *  target.  For exception analysis, an intervening finally clause can
 *  cause any exception to be "caught".  For DA/DU analysis, the finally
 *  clause can prevent a transfer of control from propagating DA/DU
 *  state to the target.  In addition, code in the finally clause can
 *  affect the DA/DU status of variables.
 *
 *  <p>For try statements, we introduce the idea of a variable being
 *  definitely unassigned "everywhere" in a block.  A variable V is
 *  "unassigned everywhere" in a block iff it is unassigned at the
 *  beginning of the block and there is no reachable assignment to V
 *  in the block.  An assignment V=e is reachable iff V is not DA
 *  after e.  Then we can say that V is DU at the beginning of the
 *  catch block iff V is DU everywhere in the try block.  Similarly, V
 *  is DU at the beginning of the finally block iff V is DU everywhere
 *  in the try block and in every catch block.  Specifically, the
 *  following bullet is added to 16.2.2
 *  <pre>
 *      V is <em>unassigned everywhere</em> in a block if it is
 *      unassigned before the block and there is no reachable
 *      assignment to V within the block.
 *  </pre>
 *  <p>In 16.2.15, the third bullet (and all of its sub-bullets) for all
 *  try blocks is changed to
 *  <pre>
 *      V is definitely unassigned before a catch block iff V is
 *      definitely unassigned everywhere in the try block.
 *  </pre>
 *  <p>The last bullet (and all of its sub-bullets) for try blocks that
 *  have a finally block is changed to
 *  <pre>
 *      V is definitely unassigned before the finally block iff
 *      V is definitely unassigned everywhere in the try block
 *      and everywhere in each catch block of the try statement.
 *  </pre>
 *  <p>In addition,
 *  <pre>
 *      V is definitely assigned at the end of a constructor iff
 *      V is definitely assigned after the block that is the body
 *      of the constructor and V is definitely assigned at every
 *      return that can return from the constructor.
 *  </pre>
 *  <p>In addition, each continue statement with the loop as its target
 *  is treated as a jump to the end of the loop body, and "intervening"
 *  finally clauses are treated as follows: V is DA "due to the
 *  continue" iff V is DA before the continue statement or V is DA at
 *  the end of any intervening finally block.  V is DU "due to the
 *  continue" iff any intervening finally cannot complete normally or V
 *  is DU at the end of every intervening finally block.  This "due to
 *  the continue" concept is then used in the spec for the loops.
 *
 *  <p>Similarly, break statements must consider intervening finally
 *  blocks.  For liveness analysis, a break statement for which any
 *  intervening finally cannot complete normally is not considered to
 *  cause the target statement to be able to complete normally. Then
 *  we say V is DA "due to the break" iff V is DA before the break or
 *  V is DA at the end of any intervening finally block.  V is DU "due
 *  to the break" iff any intervening finally cannot complete normally
 *  or V is DU at the break and at the end of every intervening
 *  finally block.  (I suspect this latter condition can be
 *  simplified.)  This "due to the break" is then used in the spec for
 *  all statements that can be "broken".
 *
 *  <p>The return statement is treated similarly.  V is DA "due to a
 *  return statement" iff V is DA before the return statement or V is
 *  DA at the end of any intervening finally block.  Note that we
 *  don't have to worry about the return expression because this
 *  concept is only used for constructors.
 *
 *  <p>There is no spec in the JLS for when a variable is definitely
 *  assigned at the end of a constructor, which is needed for final
 *  fields (8.3.1.2).  We implement the rule that V is DA at the end
 *  of the constructor iff it is DA and the end of the body of the
 *  constructor and V is DA "due to" every return of the constructor.
 *
 *  <p>Intervening finally blocks similarly affect exception analysis.  An
 *  intervening finally that cannot complete normally allows us to ignore
 *  an otherwise uncaught exception.
 *
 *  <p>To implement the semantics of intervening finally clauses, all
 *  nonlocal transfers (break, continue, return, throw, method call that
 *  can throw a checked exception, and a constructor invocation that can
 *  thrown a checked exception) are recorded in a queue, and removed
 *  from the queue when we complete processing the target of the
 *  nonlocal transfer.  This allows us to modify the queue in accordance
 *  with the above rules when we encounter a finally clause.  The only
 *  exception to this [no pun intended] is that checked exceptions that
 *  are known to be caught or declared to be caught in the enclosing
 *  method are not recorded in the queue, but instead are recorded in a
 *  global variable "{@code Set<Type> thrown}" that records the type of all
 *  exceptions that can be thrown.
 *
 *  <p>Other minor issues the treatment of members of other classes
 *  (always considered DA except that within an anonymous class
 *  constructor, where DA status from the enclosing scope is
 *  preserved), treatment of the case expression (V is DA before the
 *  case expression iff V is DA after the switch expression),
 *  treatment of variables declared in a switch block (the implied
 *  DA/DU status after the switch expression is DU and not DA for
 *  variables defined in a switch block), the treatment of boolean ?:
 *  expressions (The JLS rules only handle b and c non-boolean; the
 *  new rule is that if b and c are boolean valued, then V is
 *  (un)assigned after a?b:c when true/false iff V is (un)assigned
 *  after b when true/false and V is (un)assigned after c when
 *  true/false).
 *
 *  <p>There is the remaining question of what syntactic forms constitute a
 *  reference to a variable.  It is conventional to allow this.x on the
 *  left-hand-side to initialize a final instance field named x, yet
 *  this.x isn't considered a "use" when appearing on a right-hand-side
 *  in most implementations.  Should parentheses affect what is
 *  considered a variable reference?  The simplest rule would be to
 *  allow unqualified forms only, parentheses optional, and phase out
 *  support for assigning to a final field via this.x.
 *
 *  <p><b>This is NOT part of any supported API.
 *  If you write code that depends on this, you do so at your own risk.
 *  This code and its internal interfaces are subject to change or
 *  deletion without notice.</b>
 */
public class Flow {
    protected static final Context.Key<Flow> flowKey = new Context.Key<>();

    private final Names names;
    private final Log log;
    private final Symtab syms;
    private final Types types;
    private final Check chk;
    private       TreeMaker make;
    private final Resolve rs;
    private final JCDiagnostic.Factory diags;
    private Env<AttrContext> attrEnv;
    private       Lint lint;
    private final boolean allowEffectivelyFinalInInnerClasses;

    public static Flow instance(Context context) {
        Flow instance = context.get(flowKey);
        if (instance == null)
            instance = new Flow(context);
        return instance;
    }

    public void analyzeTree(Env<AttrContext> env, TreeMaker make) {
        new AliveAnalyzer().analyzeTree(env, make);
        new AssignAnalyzer().analyzeTree(env, make);
        new FlowAnalyzer().analyzeTree(env, make);
        new CaptureAnalyzer().analyzeTree(env, make);
    }

    public void analyzeLambda(Env<AttrContext> env, JCLambda that, TreeMaker make, boolean speculative) {
        Log.DiagnosticHandler diagHandler = null;
        //we need to disable diagnostics temporarily; the problem is that if
        //a lambda expression contains e.g. an unreachable statement, an error
        //message will be reported and will cause compilation to skip the flow analysis
        //step - if we suppress diagnostics, we won't stop at Attr for flow-analysis
        //related errors, which will allow for more errors to be detected
        if (!speculative) {
            diagHandler = new Log.DiscardDiagnosticHandler(log);
        }
        try {
            new LambdaAliveAnalyzer().analyzeTree(env, that, make);
        } finally {
            if (!speculative) {
                log.popDiagnosticHandler(diagHandler);
            }
        }
    }

    public List<Type> analyzeLambdaThrownTypes(final Env<AttrContext> env,
            JCLambda that, TreeMaker make) {
        //we need to disable diagnostics temporarily; the problem is that if
        //a lambda expression contains e.g. an unreachable statement, an error
        //message will be reported and will cause compilation to skip the flow analysis
        //step - if we suppress diagnostics, we won't stop at Attr for flow-analysis
        //related errors, which will allow for more errors to be detected
        Log.DiagnosticHandler diagHandler = new Log.DiscardDiagnosticHandler(log);
        try {
            new LambdaAssignAnalyzer(env).analyzeTree(env, that, make);
            LambdaFlowAnalyzer flowAnalyzer = new LambdaFlowAnalyzer();
            flowAnalyzer.analyzeTree(env, that, make);
            return flowAnalyzer.inferredThrownTypes;
        } finally {
            log.popDiagnosticHandler(diagHandler);
        }
    }

    public boolean aliveAfter(Env<AttrContext> env, JCTree that, TreeMaker make) {
        //we need to disable diagnostics temporarily; the problem is that if
        //"that" contains e.g. an unreachable statement, an error
        //message will be reported and will cause compilation to skip the flow analysis
        //step - if we suppress diagnostics, we won't stop at Attr for flow-analysis
        //related errors, which will allow for more errors to be detected
        Log.DiagnosticHandler diagHandler = new Log.DiscardDiagnosticHandler(log);
        try {
            SnippetAliveAnalyzer analyzer = new SnippetAliveAnalyzer();

            analyzer.analyzeTree(env, that, make);
            return analyzer.isAlive();
        } finally {
            log.popDiagnosticHandler(diagHandler);
        }
    }

    public boolean breaksOutOf(Env<AttrContext> env, JCTree loop, JCTree body, TreeMaker make) {
        //we need to disable diagnostics temporarily; the problem is that if
        //"that" contains e.g. an unreachable statement, an error
        //message will be reported and will cause compilation to skip the flow analysis
        //step - if we suppress diagnostics, we won't stop at Attr for flow-analysis
        //related errors, which will allow for more errors to be detected
        Log.DiagnosticHandler diagHandler = new Log.DiscardDiagnosticHandler(log);
        try {
            SnippetBreakAnalyzer analyzer = new SnippetBreakAnalyzer();

            analyzer.analyzeTree(env, body, make);
            return analyzer.breaksOut();
        } finally {
            log.popDiagnosticHandler(diagHandler);
        }
    }

    /**
     * Definite assignment scan mode
     */
    enum FlowKind {
        /**
         * This is the normal DA/DU analysis mode
         */
        NORMAL("var.might.already.be.assigned", false),
        /**
         * This is the speculative DA/DU analysis mode used to speculatively
         * derive assertions within loop bodies
         */
        SPECULATIVE_LOOP("var.might.be.assigned.in.loop", true);

        final String errKey;
        final boolean isFinal;

        FlowKind(String errKey, boolean isFinal) {
            this.errKey = errKey;
            this.isFinal = isFinal;
        }

        boolean isFinal() {
            return isFinal;
        }
    }

    protected Flow(Context context) {
        context.put(flowKey, this);
        names = Names.instance(context);
        log = Log.instance(context);
        syms = Symtab.instance(context);
        types = Types.instance(context);
        chk = Check.instance(context);
        lint = Lint.instance(context);
        rs = Resolve.instance(context);
        diags = JCDiagnostic.Factory.instance(context);
        Source source = Source.instance(context);
        allowEffectivelyFinalInInnerClasses = Feature.EFFECTIVELY_FINAL_IN_INNER_CLASSES.allowedInSource(source);
    }

    /**
     * Base visitor class for all visitors implementing dataflow analysis logic.
     * This class define the shared logic for handling jumps (break/continue statements).
     */
    abstract static class BaseAnalyzer extends TreeScanner {

        enum JumpKind {
            BREAK(JCTree.Tag.BREAK) {
                @Override
                JCTree getTarget(JCTree tree) {
                    return ((JCBreak)tree).target;
                }
            },
            CONTINUE(JCTree.Tag.CONTINUE) {
                @Override
                JCTree getTarget(JCTree tree) {
                    return ((JCContinue)tree).target;
                }
            },
            YIELD(JCTree.Tag.YIELD) {
                @Override
                JCTree getTarget(JCTree tree) {
                    return ((JCYield)tree).target;
                }
            };

            final JCTree.Tag treeTag;

            private JumpKind(Tag treeTag) {
                this.treeTag = treeTag;
            }

            abstract JCTree getTarget(JCTree tree);
        }

        /** The currently pending exits that go from current inner blocks
         *  to an enclosing block, in source order.
         */
        ListBuffer<PendingExit> pendingExits;

        /** A pending exit.  These are the statements return, break, and
         *  continue.  In addition, exception-throwing expressions or
         *  statements are put here when not known to be caught.  This
         *  will typically result in an error unless it is within a
         *  try-finally whose finally block cannot complete normally.
         */
        static class PendingExit {
            JCTree tree;

            PendingExit(JCTree tree) {
                this.tree = tree;
            }

            void resolveJump() {
                //do nothing
            }
        }

        abstract void markDead();

        /** Record an outward transfer of control. */
        void recordExit(PendingExit pe) {
            pendingExits.append(pe);
            markDead();
        }

        /** Resolve all jumps of this statement. */
        private Liveness resolveJump(JCTree tree,
                         ListBuffer<PendingExit> oldPendingExits,
                         JumpKind jk) {
            boolean resolved = false;
            List<PendingExit> exits = pendingExits.toList();
            pendingExits = oldPendingExits;
            for (; exits.nonEmpty(); exits = exits.tail) {
                PendingExit exit = exits.head;
                if (exit.tree.hasTag(jk.treeTag) &&
                        jk.getTarget(exit.tree) == tree) {
                    exit.resolveJump();
                    resolved = true;
                } else {
                    pendingExits.append(exit);
                }
            }
            return Liveness.from(resolved);
        }

        /** Resolve all continues of this statement. */
        Liveness resolveContinues(JCTree tree) {
            return resolveJump(tree, new ListBuffer<PendingExit>(), JumpKind.CONTINUE);
        }

        /** Resolve all breaks of this statement. */
        Liveness resolveBreaks(JCTree tree, ListBuffer<PendingExit> oldPendingExits) {
            return resolveJump(tree, oldPendingExits, JumpKind.BREAK);
        }

        /** Resolve all yields of this statement. */
        Liveness resolveYields(JCTree tree, ListBuffer<PendingExit> oldPendingExits) {
            return resolveJump(tree, oldPendingExits, JumpKind.YIELD);
        }

        @Override
        public void scan(JCTree tree) {
            if (tree != null && (
                    tree.type == null ||
                    tree.type != Type.stuckType)) {
                super.scan(tree);
            }
        }

        public void visitPackageDef(JCPackageDecl tree) {
            // Do nothing for PackageDecl
        }

        protected void scanSyntheticBreak(TreeMaker make, JCTree swtch) {
            if (swtch.hasTag(SWITCH_EXPRESSION)) {
                JCYield brk = make.at(Position.NOPOS).Yield(null);
                brk.target = swtch;
                scan(brk);
            } else {
                JCBreak brk = make.at(Position.NOPOS).Break(null);
                brk.target = swtch;
                scan(brk);
            }
        }
    }

    /**
     * This pass implements the first step of the dataflow analysis, namely
     * the liveness analysis check. This checks that every statement is reachable.
     * The output of this analysis pass are used by other analyzers. This analyzer
     * sets the 'finallyCanCompleteNormally' field in the JCTry class.
     */
    class AliveAnalyzer extends BaseAnalyzer {

        /** A flag that indicates whether the last statement could
         *  complete normally.
         */
        private Liveness alive;

        @Override
        void markDead() {
            alive = Liveness.DEAD;
        }

    /*************************************************************************
     * Visitor methods for statements and definitions
     *************************************************************************/

        /** Analyze a definition.
         */
        void scanDef(JCTree tree) {
            scanStat(tree);
            if (tree != null && tree.hasTag(JCTree.Tag.BLOCK) && alive == Liveness.DEAD) {
                log.error(tree.pos(),
                          Errors.InitializerMustBeAbleToCompleteNormally);
            }
        }

        /** Analyze a statement. Check that statement is reachable.
         */
        void scanStat(JCTree tree) {
            if (alive == Liveness.DEAD && tree != null) {
                log.error(tree.pos(), Errors.UnreachableStmt);
                if (!tree.hasTag(SKIP)) alive = Liveness.RECOVERY;
            }
            scan(tree);
        }

        /** Analyze list of statements.
         */
        void scanStats(List<? extends JCStatement> trees) {
            if (trees != null)
                for (List<? extends JCStatement> l = trees; l.nonEmpty(); l = l.tail)
                    scanStat(l.head);
        }

        /* ------------ Visitor methods for various sorts of trees -------------*/

        public void visitClassDef(JCClassDecl tree) {
            if (tree.sym == null) return;
            Liveness alivePrev = alive;
            ListBuffer<PendingExit> pendingExitsPrev = pendingExits;
            Lint lintPrev = lint;

            pendingExits = new ListBuffer<>();
            lint = lint.augment(tree.sym);

            try {
                // process all the static initializers
                for (List<JCTree> l = tree.defs; l.nonEmpty(); l = l.tail) {
                    if (!l.head.hasTag(METHODDEF) &&
                        (TreeInfo.flags(l.head) & STATIC) != 0) {
                        scanDef(l.head);
                        clearPendingExits(false);
                    }
                }

                // process all the instance initializers
                for (List<JCTree> l = tree.defs; l.nonEmpty(); l = l.tail) {
                    if (!l.head.hasTag(METHODDEF) &&
                        (TreeInfo.flags(l.head) & STATIC) == 0) {
                        scanDef(l.head);
                        clearPendingExits(false);
                    }
                }

                // process all the methods
                for (List<JCTree> l = tree.defs; l.nonEmpty(); l = l.tail) {
                    if (l.head.hasTag(METHODDEF)) {
                        scan(l.head);
                    }
                }
            } finally {
                pendingExits = pendingExitsPrev;
                alive = alivePrev;
                lint = lintPrev;
            }
        }

        public void visitMethodDef(JCMethodDecl tree) {
            if (tree.body == null) return;
            Lint lintPrev = lint;

            lint = lint.augment(tree.sym);

            Assert.check(pendingExits.isEmpty());

            try {
                alive = Liveness.ALIVE;
                scanStat(tree.body);
                tree.completesNormally = alive != Liveness.DEAD;

                if (alive == Liveness.ALIVE && !tree.sym.type.getReturnType().hasTag(VOID))
                    log.error(TreeInfo.diagEndPos(tree.body), Errors.MissingRetStmt);

                clearPendingExits(true);
            } finally {
                lint = lintPrev;
            }
        }

        private void clearPendingExits(boolean inMethod) {
            List<PendingExit> exits = pendingExits.toList();
            pendingExits = new ListBuffer<>();
            while (exits.nonEmpty()) {
                PendingExit exit = exits.head;
                exits = exits.tail;
                Assert.check((inMethod && exit.tree.hasTag(RETURN)) ||
                                log.hasErrorOn(exit.tree.pos()));
            }
        }

        public void visitVarDef(JCVariableDecl tree) {
            if (tree.init != null) {
                Lint lintPrev = lint;
                lint = lint.augment(tree.sym);
                try{
                    scan(tree.init);
                } finally {
                    lint = lintPrev;
                }
            }
        }

        public void visitBlock(JCBlock tree) {
            scanStats(tree.stats);
        }

        public void visitDoLoop(JCDoWhileLoop tree) {
            ListBuffer<PendingExit> prevPendingExits = pendingExits;
            pendingExits = new ListBuffer<>();
            scanStat(tree.body);
            alive = alive.or(resolveContinues(tree));
            scan(tree.cond);
            alive = alive.and(!tree.cond.type.isTrue());
            alive = alive.or(resolveBreaks(tree, prevPendingExits));
        }

        public void visitWhileLoop(JCWhileLoop tree) {
            ListBuffer<PendingExit> prevPendingExits = pendingExits;
            pendingExits = new ListBuffer<>();
            scan(tree.cond);
            alive = Liveness.from(!tree.cond.type.isFalse());
            scanStat(tree.body);
            alive = alive.or(resolveContinues(tree));
            alive = resolveBreaks(tree, prevPendingExits).or(
                !tree.cond.type.isTrue());
        }

        public void visitForLoop(JCForLoop tree) {
            ListBuffer<PendingExit> prevPendingExits = pendingExits;
            scanStats(tree.init);
            pendingExits = new ListBuffer<>();
            if (tree.cond != null) {
                scan(tree.cond);
                alive = Liveness.from(!tree.cond.type.isFalse());
            } else {
                alive = Liveness.ALIVE;
            }
            scanStat(tree.body);
            alive = alive.or(resolveContinues(tree));
            scan(tree.step);
            alive = resolveBreaks(tree, prevPendingExits).or(
                tree.cond != null && !tree.cond.type.isTrue());
        }

        public void visitForeachLoop(JCEnhancedForLoop tree) {
            visitVarDef(tree.var);
            ListBuffer<PendingExit> prevPendingExits = pendingExits;
            scan(tree.expr);
            pendingExits = new ListBuffer<>();
            scanStat(tree.body);
            alive = alive.or(resolveContinues(tree));
            resolveBreaks(tree, prevPendingExits);
            alive = Liveness.ALIVE;
        }

        public void visitLabelled(JCLabeledStatement tree) {
            ListBuffer<PendingExit> prevPendingExits = pendingExits;
            pendingExits = new ListBuffer<>();
            scanStat(tree.body);
            alive = alive.or(resolveBreaks(tree, prevPendingExits));
        }

        public void visitSwitch(JCSwitch tree) {
            ListBuffer<PendingExit> prevPendingExits = pendingExits;
            pendingExits = new ListBuffer<>();
            scan(tree.selector);
            boolean exhaustiveSwitch = TreeInfo.expectedExhaustive(tree);
            for (List<JCCase> l = tree.cases; l.nonEmpty(); l = l.tail) {
                alive = Liveness.ALIVE;
                JCCase c = l.head;
                for (JCCaseLabel pat : c.labels) {
                    scan(pat);
<<<<<<< HEAD
=======
                    if (TreeInfo.unconditionalCaseLabel(pat)) {
                        handleConstantCaseLabel(constants, pat);
                    }
>>>>>>> 8c1b413e
                }
                scanStats(c.stats);
                if (alive != Liveness.DEAD && c.caseKind == JCCase.RULE) {
                    scanSyntheticBreak(make, tree);
                    alive = Liveness.DEAD;
                }
                // Warn about fall-through if lint switch fallthrough enabled.
                if (alive == Liveness.ALIVE &&
                    lint.isEnabled(Lint.LintCategory.FALLTHROUGH) &&
                    c.stats.nonEmpty() && l.tail.nonEmpty())
                    log.warning(Lint.LintCategory.FALLTHROUGH,
                                l.tail.head.pos(),
                                Warnings.PossibleFallThroughIntoCase);
            }
            tree.isExhaustive = tree.hasTotalPattern ||
                                TreeInfo.isErrorEnumSwitch(tree.selector, tree.cases);
            if (exhaustiveSwitch) {
                Set<Symbol> constants = coveredSymbols(tree.pos(), tree.selector.type, tree.cases.stream().filter(TreeInfo::unconditionalCase).flatMap(c -> c.labels.stream()).collect(Collectors.toCollection(HashSet::new)));
                tree.isExhaustive |= isExhaustive(tree.selector.pos(), tree.selector.type, constants);
                if (!tree.isExhaustive) {
                    log.error(tree, Errors.NotExhaustiveStatement);
                }
            }
            if (!tree.hasTotalPattern) {
                alive = Liveness.ALIVE;
            }
            alive = alive.or(resolveBreaks(tree, prevPendingExits));
        }

        @Override
        public void visitSwitchExpression(JCSwitchExpression tree) {
            ListBuffer<PendingExit> prevPendingExits = pendingExits;
            pendingExits = new ListBuffer<>();
            scan(tree.selector);
            Liveness prevAlive = alive;
            for (List<JCCase> l = tree.cases; l.nonEmpty(); l = l.tail) {
                alive = Liveness.ALIVE;
                JCCase c = l.head;
                for (JCCaseLabel pat : c.labels) {
                    scan(pat);
<<<<<<< HEAD
=======
                    if (TreeInfo.unconditionalCaseLabel(pat)) {
                        handleConstantCaseLabel(constants, pat);
                    }
>>>>>>> 8c1b413e
                }
                scanStats(c.stats);
                if (alive == Liveness.ALIVE) {
                    if (c.caseKind == JCCase.RULE) {
                        log.error(TreeInfo.diagEndPos(c.body),
                                  Errors.RuleCompletesNormally);
                    } else if (l.tail.isEmpty()) {
                        log.error(TreeInfo.diagEndPos(tree),
                                  Errors.SwitchExpressionCompletesNormally);
                    }
                }
            }
            Set<Symbol> constants = coveredSymbols(tree.pos(), tree.selector.type, tree.cases.stream().filter(TreeInfo::unconditionalCase).flatMap(c -> c.labels.stream()).collect(Collectors.toCollection(HashSet::new)));
            tree.isExhaustive = tree.hasTotalPattern ||
                                TreeInfo.isErrorEnumSwitch(tree.selector, tree.cases) ||
                                isExhaustive(tree.selector.pos(), tree.selector.type, constants);
            if (!tree.isExhaustive) {
                log.error(tree, Errors.NotExhaustive);
            }
            alive = prevAlive;
            alive = alive.or(resolveYields(tree, prevPendingExits));
        }

        private Set<Symbol> coveredSymbols(DiagnosticPosition pos, Type targetType, Iterable<? extends JCCaseLabel> labels) {
            Set<Symbol> constants = new HashSet<>();
            Map<Symbol, List<JCDeconstructionPattern>> categorizedDeconstructionPatterns = new HashMap<>();

            for (JCCaseLabel label : labels) {
                switch (label.getTag()) {
                    case BINDINGPATTERN, PARENTHESIZEDPATTERN -> {
                        PatternPrimaryType primaryPatternType = TreeInfo.primaryPatternType((JCPattern) label);
                        constants.add(primaryPatternType.type().tsym);
                    }
                    case DECONSTRUCTIONPATTERN -> {
                        Symbol type = ((JCDeconstructionPattern) label).record;

                        categorizedDeconstructionPatterns.put(type, categorizedDeconstructionPatterns.getOrDefault(type, List.nil()).prepend((JCDeconstructionPattern) label));
                    }
                    case DEFAULTCASELABEL -> {}
                    default -> {
                        if (label.isExpression()) {
                            JCExpression expr = (JCExpression) label;
                            if (expr.hasTag(IDENT) && ((JCIdent) expr).sym.isEnum())
                                constants.add(((JCIdent) expr).sym);
                        } else {
                            throw new AssertionError(label.getTag());
                        }
                    }
                }
            }
            for (Entry<Symbol, List<JCDeconstructionPattern>> e : categorizedDeconstructionPatterns.entrySet()) {
                if (coversDeconstructionStartingFromComponent(pos, targetType, e.getValue(), 0)) {
                    constants.add(e.getKey());
                }
            }
            return constants;
        }

        private boolean coversDeconstructionStartingFromComponent(DiagnosticPosition pos, Type targetType, List<JCDeconstructionPattern> patterns, int component) {
            if (patterns.head.record.getRecordComponents().size() == component) {
                return true;
            }

            Type parameterizedComponentType = types.memberType(targetType, patterns.head.record.getRecordComponents().get(component)); //XXX
            List<JCPattern> nestedComponentPatterns = patterns.map(d -> d.nested.get(component));
            Set<Symbol> nestedCovered = coveredSymbols(pos, parameterizedComponentType, nestedComponentPatterns); //XXX: positions!
            Map<Symbol, List<JCDeconstructionPattern>> componentType2Patterns = new HashMap<>();
            Set<Symbol> covered = new HashSet<>();

            for (JCDeconstructionPattern subTypeCandidate : patterns) {
                JCPattern nestedPattern = subTypeCandidate.nested.get(component);
                Symbol currentPatternType;
                switch (nestedPattern.getTag()) {
                    case BINDINGPATTERN, PARENTHESIZEDPATTERN -> {
                        PatternPrimaryType primaryPatternType = TreeInfo.primaryPatternType(nestedPattern);
                        currentPatternType = primaryPatternType.type().tsym;
                    }
                    case DECONSTRUCTIONPATTERN -> {
                        currentPatternType = ((JCDeconstructionPattern) nestedPattern).record;
                    }
                    default -> {
                        throw Assert.error(); //TODO: message
                    }
                }
                for (Symbol currentType : nestedCovered) {
                    if (types.isSubtype(currentType.erasure(types), currentPatternType.erasure(types))) {
                        componentType2Patterns.put(currentType, componentType2Patterns.getOrDefault(currentType, List.nil()).prepend(subTypeCandidate));
                    }
                }
            }

            for (Entry<Symbol, List<JCDeconstructionPattern>> e : componentType2Patterns.entrySet()) {
                if (coversDeconstructionStartingFromComponent(pos, targetType, e.getValue(), component + 1)) {
                    covered.add(e.getKey());
                }
            }

            return isExhaustive(pos, parameterizedComponentType, covered);
        }

        private void transitiveCovers(DiagnosticPosition pos, Type seltype, Set<Symbol> covered) {
            List<Symbol> todo = List.from(covered);
            while (todo.nonEmpty()) {
                Symbol sym = todo.head;
                todo = todo.tail;
                switch (sym.kind) {
                    case VAR -> {
                        Iterable<Symbol> constants = sym.owner
                                                        .members()
                                                        .getSymbols(s -> s.isEnum() &&
                                                                         s.kind == VAR);
                        boolean hasAll = StreamSupport.stream(constants.spliterator(), false)
                                                      .allMatch(covered::contains);

                        if (hasAll && covered.add(sym.owner)) {
                            todo = todo.prepend(sym.owner);
                        }
                    }

                    case TYP -> {
                        for (Type sup : types.directSupertypes(sym.type)) {
                            if (sup.tsym.kind == TYP) {
                                if (isTransitivelyCovered(pos, seltype, sup.tsym, covered) &&
                                    covered.add(sup.tsym)) {
                                    todo = todo.prepend(sup.tsym);
                                }
                            }
                        }
                    }
                }
            }
        }

        private boolean isTransitivelyCovered(DiagnosticPosition pos, Type seltype,
                                              Symbol sealed, Set<Symbol> covered) {
            try {
                if (covered.stream().anyMatch(c -> sealed.isSubClass(c, types)))
                    return true;
                if (sealed.kind == TYP && sealed.isAbstract() && sealed.isSealed()) {
                    return ((ClassSymbol) sealed).permitted
                                                 .stream()
                                                 .filter(s -> {
                                                     return types.isCastable(seltype, s.type/*, types.noWarnings*/);
                                                 })
                                                 .allMatch(s -> isTransitivelyCovered(pos, seltype, s, covered));
                }
                return false;
            } catch (CompletionFailure cf) {
                chk.completionError(pos, cf);
                return true;
            }
        }

        private boolean isExhaustive(DiagnosticPosition pos, Type seltype, Set<Symbol> covered) {
            transitiveCovers(pos, seltype, covered);
            return switch (seltype.getTag()) {
                case CLASS -> {
                    if (seltype.isCompound()) {
                        if (seltype.isIntersection()) {
                            yield ((Type.IntersectionClassType) seltype).getComponents()
                                                                        .stream()
                                                                        .anyMatch(t -> isExhaustive(pos, t, covered));
                        }
                        yield false;
                    }
                    yield covered.contains(seltype.tsym);
                }
                case TYPEVAR -> isExhaustive(pos, ((TypeVar) seltype).getUpperBound(), covered);
                default -> false;
            };
        }

        public void visitTry(JCTry tree) {
            ListBuffer<PendingExit> prevPendingExits = pendingExits;
            pendingExits = new ListBuffer<>();
            for (JCTree resource : tree.resources) {
                if (resource instanceof JCVariableDecl variableDecl) {
                    visitVarDef(variableDecl);
                } else if (resource instanceof JCExpression expression) {
                    scan(expression);
                } else {
                    throw new AssertionError(tree);  // parser error
                }
            }

            scanStat(tree.body);
            Liveness aliveEnd = alive;

            for (List<JCCatch> l = tree.catchers; l.nonEmpty(); l = l.tail) {
                alive = Liveness.ALIVE;
                JCVariableDecl param = l.head.param;
                scan(param);
                scanStat(l.head.body);
                aliveEnd = aliveEnd.or(alive);
            }
            if (tree.finalizer != null) {
                ListBuffer<PendingExit> exits = pendingExits;
                pendingExits = prevPendingExits;
                alive = Liveness.ALIVE;
                scanStat(tree.finalizer);
                tree.finallyCanCompleteNormally = alive != Liveness.DEAD;
                if (alive == Liveness.DEAD) {
                    if (lint.isEnabled(Lint.LintCategory.FINALLY)) {
                        log.warning(Lint.LintCategory.FINALLY,
                                TreeInfo.diagEndPos(tree.finalizer),
                                Warnings.FinallyCannotComplete);
                    }
                } else {
                    while (exits.nonEmpty()) {
                        pendingExits.append(exits.next());
                    }
                    alive = aliveEnd;
                }
            } else {
                alive = aliveEnd;
                ListBuffer<PendingExit> exits = pendingExits;
                pendingExits = prevPendingExits;
                while (exits.nonEmpty()) pendingExits.append(exits.next());
            }
        }

        @Override
        public void visitIf(JCIf tree) {
            scan(tree.cond);
            scanStat(tree.thenpart);
            if (tree.elsepart != null) {
                Liveness aliveAfterThen = alive;
                alive = Liveness.ALIVE;
                scanStat(tree.elsepart);
                alive = alive.or(aliveAfterThen);
            } else {
                alive = Liveness.ALIVE;
            }
        }

        public void visitBreak(JCBreak tree) {
            recordExit(new PendingExit(tree));
        }

        @Override
        public void visitYield(JCYield tree) {
            scan(tree.value);
            recordExit(new PendingExit(tree));
        }

        public void visitContinue(JCContinue tree) {
            recordExit(new PendingExit(tree));
        }

        public void visitReturn(JCReturn tree) {
            scan(tree.expr);
            recordExit(new PendingExit(tree));
        }

        public void visitThrow(JCThrow tree) {
            scan(tree.expr);
            markDead();
        }

        public void visitApply(JCMethodInvocation tree) {
            scan(tree.meth);
            scan(tree.args);
        }

        public void visitNewClass(JCNewClass tree) {
            scan(tree.encl);
            scan(tree.args);
            if (tree.def != null) {
                scan(tree.def);
            }
        }

        @Override
        public void visitLambda(JCLambda tree) {
            if (tree.type != null &&
                    tree.type.isErroneous()) {
                return;
            }

            ListBuffer<PendingExit> prevPending = pendingExits;
            Liveness prevAlive = alive;
            try {
                pendingExits = new ListBuffer<>();
                alive = Liveness.ALIVE;
                scanStat(tree.body);
                tree.canCompleteNormally = alive != Liveness.DEAD;
            }
            finally {
                pendingExits = prevPending;
                alive = prevAlive;
            }
        }

        public void visitModuleDef(JCModuleDecl tree) {
            // Do nothing for modules
        }

    /**************************************************************************
     * main method
     *************************************************************************/

        /** Perform definite assignment/unassignment analysis on a tree.
         */
        public void analyzeTree(Env<AttrContext> env, TreeMaker make) {
            analyzeTree(env, env.tree, make);
        }
        public void analyzeTree(Env<AttrContext> env, JCTree tree, TreeMaker make) {
            try {
                attrEnv = env;
                Flow.this.make = make;
                pendingExits = new ListBuffer<>();
                alive = Liveness.ALIVE;
                scan(tree);
            } finally {
                pendingExits = null;
                Flow.this.make = null;
            }
        }
    }

    /**
     * This pass implements the second step of the dataflow analysis, namely
     * the exception analysis. This is to ensure that every checked exception that is
     * thrown is declared or caught. The analyzer uses some info that has been set by
     * the liveliness analyzer.
     */
    class FlowAnalyzer extends BaseAnalyzer {

        /** A flag that indicates whether the last statement could
         *  complete normally.
         */
        HashMap<Symbol, List<Type>> preciseRethrowTypes;

        /** The current class being defined.
         */
        JCClassDecl classDef;

        /** The list of possibly thrown declarable exceptions.
         */
        List<Type> thrown;

        /** The list of exceptions that are either caught or declared to be
         *  thrown.
         */
        List<Type> caught;

        class ThrownPendingExit extends BaseAnalyzer.PendingExit {

            Type thrown;

            ThrownPendingExit(JCTree tree, Type thrown) {
                super(tree);
                this.thrown = thrown;
            }
        }

        @Override
        void markDead() {
            //do nothing
        }

        /*-------------------- Exceptions ----------------------*/

        /** Complain that pending exceptions are not caught.
         */
        void errorUncaught() {
            for (PendingExit exit = pendingExits.next();
                 exit != null;
                 exit = pendingExits.next()) {
                if (exit instanceof ThrownPendingExit thrownExit) {
                    if (classDef != null &&
                        classDef.pos == exit.tree.pos) {
                        log.error(exit.tree.pos(),
                                  Errors.UnreportedExceptionDefaultConstructor(thrownExit.thrown));
                    } else if (exit.tree.hasTag(VARDEF) &&
                            ((JCVariableDecl)exit.tree).sym.isResourceVariable()) {
                        log.error(exit.tree.pos(),
                                  Errors.UnreportedExceptionImplicitClose(thrownExit.thrown,
                                                                          ((JCVariableDecl)exit.tree).sym.name));
                    } else {
                        log.error(exit.tree.pos(),
                                  Errors.UnreportedExceptionNeedToCatchOrThrow(thrownExit.thrown));
                    }
                } else {
                    Assert.check(log.hasErrorOn(exit.tree.pos()));
                }
            }
        }

        /** Record that exception is potentially thrown and check that it
         *  is caught.
         */
        void markThrown(JCTree tree, Type exc) {
            if (!chk.isUnchecked(tree.pos(), exc)) {
                if (!chk.isHandled(exc, caught)) {
                    pendingExits.append(new ThrownPendingExit(tree, exc));
                }
                thrown = chk.incl(exc, thrown);
            }
        }

    /*************************************************************************
     * Visitor methods for statements and definitions
     *************************************************************************/

        /* ------------ Visitor methods for various sorts of trees -------------*/

        public void visitClassDef(JCClassDecl tree) {
            if (tree.sym == null) return;

            JCClassDecl classDefPrev = classDef;
            List<Type> thrownPrev = thrown;
            List<Type> caughtPrev = caught;
            ListBuffer<PendingExit> pendingExitsPrev = pendingExits;
            Lint lintPrev = lint;
            boolean anonymousClass = tree.name == names.empty;
            pendingExits = new ListBuffer<>();
            if (!anonymousClass) {
                caught = List.nil();
            }
            classDef = tree;
            thrown = List.nil();
            lint = lint.augment(tree.sym);

            try {
                // process all the static initializers
                for (List<JCTree> l = tree.defs; l.nonEmpty(); l = l.tail) {
                    if (!l.head.hasTag(METHODDEF) &&
                        (TreeInfo.flags(l.head) & STATIC) != 0) {
                        scan(l.head);
                        errorUncaught();
                    }
                }

                // add intersection of all thrown clauses of initial constructors
                // to set of caught exceptions, unless class is anonymous.
                if (!anonymousClass) {
                    boolean firstConstructor = true;
                    for (List<JCTree> l = tree.defs; l.nonEmpty(); l = l.tail) {
                        if (TreeInfo.isInitialConstructor(l.head)) {
                            List<Type> mthrown =
                                ((JCMethodDecl) l.head).sym.type.getThrownTypes();
                            if (firstConstructor) {
                                caught = mthrown;
                                firstConstructor = false;
                            } else {
                                caught = chk.intersect(mthrown, caught);
                            }
                        }
                    }
                }

                // process all the instance initializers
                for (List<JCTree> l = tree.defs; l.nonEmpty(); l = l.tail) {
                    if (!l.head.hasTag(METHODDEF) &&
                        (TreeInfo.flags(l.head) & STATIC) == 0) {
                        scan(l.head);
                        errorUncaught();
                    }
                }

                // in an anonymous class, add the set of thrown exceptions to
                // the throws clause of the synthetic constructor and propagate
                // outwards.
                // Changing the throws clause on the fly is okay here because
                // the anonymous constructor can't be invoked anywhere else,
                // and its type hasn't been cached.
                if (anonymousClass) {
                    for (List<JCTree> l = tree.defs; l.nonEmpty(); l = l.tail) {
                        if (TreeInfo.isConstructor(l.head)) {
                            JCMethodDecl mdef = (JCMethodDecl)l.head;
                            scan(mdef);
                            mdef.thrown = make.Types(thrown);
                            mdef.sym.type = types.createMethodTypeWithThrown(mdef.sym.type, thrown);
                        }
                    }
                    thrownPrev = chk.union(thrown, thrownPrev);
                }

                // process all the methods
                for (List<JCTree> l = tree.defs; l.nonEmpty(); l = l.tail) {
                    if (anonymousClass && TreeInfo.isConstructor(l.head))
                        continue; // there can never be an uncaught exception.
                    if (l.head.hasTag(METHODDEF)) {
                        scan(l.head);
                        errorUncaught();
                    }
                }

                thrown = thrownPrev;
            } finally {
                pendingExits = pendingExitsPrev;
                caught = caughtPrev;
                classDef = classDefPrev;
                lint = lintPrev;
            }
        }

        public void visitMethodDef(JCMethodDecl tree) {
            if (tree.body == null) return;

            List<Type> caughtPrev = caught;
            List<Type> mthrown = tree.sym.type.getThrownTypes();
            Lint lintPrev = lint;

            lint = lint.augment(tree.sym);

            Assert.check(pendingExits.isEmpty());

            try {
                for (List<JCVariableDecl> l = tree.params; l.nonEmpty(); l = l.tail) {
                    JCVariableDecl def = l.head;
                    scan(def);
                }
                if (TreeInfo.isInitialConstructor(tree))
                    caught = chk.union(caught, mthrown);
                else if ((tree.sym.flags() & (BLOCK | STATIC)) != BLOCK)
                    caught = mthrown;
                // else we are in an instance initializer block;
                // leave caught unchanged.

                scan(tree.body);

                List<PendingExit> exits = pendingExits.toList();
                pendingExits = new ListBuffer<>();
                while (exits.nonEmpty()) {
                    PendingExit exit = exits.head;
                    exits = exits.tail;
                    if (!(exit instanceof ThrownPendingExit)) {
                        Assert.check(exit.tree.hasTag(RETURN) ||
                                         log.hasErrorOn(exit.tree.pos()));
                    } else {
                        // uncaught throws will be reported later
                        pendingExits.append(exit);
                    }
                }
            } finally {
                caught = caughtPrev;
                lint = lintPrev;
            }
        }

        public void visitVarDef(JCVariableDecl tree) {
            if (tree.init != null) {
                Lint lintPrev = lint;
                lint = lint.augment(tree.sym);
                try{
                    scan(tree.init);
                } finally {
                    lint = lintPrev;
                }
            }
        }

        public void visitBlock(JCBlock tree) {
            scan(tree.stats);
        }

        public void visitDoLoop(JCDoWhileLoop tree) {
            ListBuffer<PendingExit> prevPendingExits = pendingExits;
            pendingExits = new ListBuffer<>();
            scan(tree.body);
            resolveContinues(tree);
            scan(tree.cond);
            resolveBreaks(tree, prevPendingExits);
        }

        public void visitWhileLoop(JCWhileLoop tree) {
            ListBuffer<PendingExit> prevPendingExits = pendingExits;
            pendingExits = new ListBuffer<>();
            scan(tree.cond);
            scan(tree.body);
            resolveContinues(tree);
            resolveBreaks(tree, prevPendingExits);
        }

        public void visitForLoop(JCForLoop tree) {
            ListBuffer<PendingExit> prevPendingExits = pendingExits;
            scan(tree.init);
            pendingExits = new ListBuffer<>();
            if (tree.cond != null) {
                scan(tree.cond);
            }
            scan(tree.body);
            resolveContinues(tree);
            scan(tree.step);
            resolveBreaks(tree, prevPendingExits);
        }

        public void visitForeachLoop(JCEnhancedForLoop tree) {
            visitVarDef(tree.var);
            ListBuffer<PendingExit> prevPendingExits = pendingExits;
            scan(tree.expr);
            pendingExits = new ListBuffer<>();
            scan(tree.body);
            resolveContinues(tree);
            resolveBreaks(tree, prevPendingExits);
        }

        public void visitLabelled(JCLabeledStatement tree) {
            ListBuffer<PendingExit> prevPendingExits = pendingExits;
            pendingExits = new ListBuffer<>();
            scan(tree.body);
            resolveBreaks(tree, prevPendingExits);
        }

        public void visitSwitch(JCSwitch tree) {
            handleSwitch(tree, tree.selector, tree.cases);
        }

        @Override
        public void visitSwitchExpression(JCSwitchExpression tree) {
            handleSwitch(tree, tree.selector, tree.cases);
        }

        private void handleSwitch(JCTree tree, JCExpression selector, List<JCCase> cases) {
            ListBuffer<PendingExit> prevPendingExits = pendingExits;
            pendingExits = new ListBuffer<>();
            scan(selector);
            for (List<JCCase> l = cases; l.nonEmpty(); l = l.tail) {
                JCCase c = l.head;
                scan(c.labels);
                scan(c.stats);
            }
            if (tree.hasTag(SWITCH_EXPRESSION)) {
                resolveYields(tree, prevPendingExits);
            } else {
                resolveBreaks(tree, prevPendingExits);
            }
        }

        public void visitTry(JCTry tree) {
            List<Type> caughtPrev = caught;
            List<Type> thrownPrev = thrown;
            thrown = List.nil();
            for (List<JCCatch> l = tree.catchers; l.nonEmpty(); l = l.tail) {
                List<JCExpression> subClauses = TreeInfo.isMultiCatch(l.head) ?
                        ((JCTypeUnion)l.head.param.vartype).alternatives :
                        List.of(l.head.param.vartype);
                for (JCExpression ct : subClauses) {
                    caught = chk.incl(ct.type, caught);
                }
            }

            ListBuffer<PendingExit> prevPendingExits = pendingExits;
            pendingExits = new ListBuffer<>();
            for (JCTree resource : tree.resources) {
                if (resource instanceof JCVariableDecl variableDecl) {
                    visitVarDef(variableDecl);
                } else if (resource instanceof JCExpression expression) {
                    scan(expression);
                } else {
                    throw new AssertionError(tree);  // parser error
                }
            }
            for (JCTree resource : tree.resources) {
                List<Type> closeableSupertypes = resource.type.isCompound() ?
                    types.interfaces(resource.type).prepend(types.supertype(resource.type)) :
                    List.of(resource.type);
                for (Type sup : closeableSupertypes) {
                    if (types.asSuper(sup, syms.autoCloseableType.tsym) != null) {
                        Symbol closeMethod = rs.resolveQualifiedMethod(tree,
                                attrEnv,
                                types.skipTypeVars(sup, false),
                                names.close,
                                List.nil(),
                                List.nil());
                        Type mt = types.memberType(resource.type, closeMethod);
                        if (closeMethod.kind == MTH) {
                            for (Type t : mt.getThrownTypes()) {
                                markThrown(resource, t);
                            }
                        }
                    }
                }
            }
            scan(tree.body);
            List<Type> thrownInTry = chk.union(thrown, List.of(syms.runtimeExceptionType, syms.errorType));
            thrown = thrownPrev;
            caught = caughtPrev;

            List<Type> caughtInTry = List.nil();
            for (List<JCCatch> l = tree.catchers; l.nonEmpty(); l = l.tail) {
                JCVariableDecl param = l.head.param;
                List<JCExpression> subClauses = TreeInfo.isMultiCatch(l.head) ?
                        ((JCTypeUnion)l.head.param.vartype).alternatives :
                        List.of(l.head.param.vartype);
                List<Type> ctypes = List.nil();
                List<Type> rethrownTypes = chk.diff(thrownInTry, caughtInTry);
                for (JCExpression ct : subClauses) {
                    Type exc = ct.type;
                    if (exc != syms.unknownType) {
                        ctypes = ctypes.append(exc);
                        if (types.isSameType(exc, syms.objectType))
                            continue;
                        var pos = subClauses.size() > 1 ? ct.pos() : l.head.pos();
                        checkCaughtType(pos, exc, thrownInTry, caughtInTry);
                        caughtInTry = chk.incl(exc, caughtInTry);
                    }
                }
                scan(param);
                preciseRethrowTypes.put(param.sym, chk.intersect(ctypes, rethrownTypes));
                scan(l.head.body);
                preciseRethrowTypes.remove(param.sym);
            }
            if (tree.finalizer != null) {
                List<Type> savedThrown = thrown;
                thrown = List.nil();
                ListBuffer<PendingExit> exits = pendingExits;
                pendingExits = prevPendingExits;
                scan(tree.finalizer);
                if (!tree.finallyCanCompleteNormally) {
                    // discard exits and exceptions from try and finally
                    thrown = chk.union(thrown, thrownPrev);
                } else {
                    thrown = chk.union(thrown, chk.diff(thrownInTry, caughtInTry));
                    thrown = chk.union(thrown, savedThrown);
                    // FIX: this doesn't preserve source order of exits in catch
                    // versus finally!
                    while (exits.nonEmpty()) {
                        pendingExits.append(exits.next());
                    }
                }
            } else {
                thrown = chk.union(thrown, chk.diff(thrownInTry, caughtInTry));
                ListBuffer<PendingExit> exits = pendingExits;
                pendingExits = prevPendingExits;
                while (exits.nonEmpty()) pendingExits.append(exits.next());
            }
        }

        @Override
        public void visitIf(JCIf tree) {
            scan(tree.cond);
            scan(tree.thenpart);
            if (tree.elsepart != null) {
                scan(tree.elsepart);
            }
        }

        void checkCaughtType(DiagnosticPosition pos, Type exc, List<Type> thrownInTry, List<Type> caughtInTry) {
            if (chk.subset(exc, caughtInTry)) {
                log.error(pos, Errors.ExceptAlreadyCaught(exc));
            } else if (!chk.isUnchecked(pos, exc) &&
                    !isExceptionOrThrowable(exc) &&
                    !chk.intersects(exc, thrownInTry)) {
                log.error(pos, Errors.ExceptNeverThrownInTry(exc));
            } else {
                List<Type> catchableThrownTypes = chk.intersect(List.of(exc), thrownInTry);
                // 'catchableThrownTypes' cannot possibly be empty - if 'exc' was an
                // unchecked exception, the result list would not be empty, as the augmented
                // thrown set includes { RuntimeException, Error }; if 'exc' was a checked
                // exception, that would have been covered in the branch above
                if (chk.diff(catchableThrownTypes, caughtInTry).isEmpty() &&
                        !isExceptionOrThrowable(exc)) {
                    Warning key = catchableThrownTypes.length() == 1 ?
                            Warnings.UnreachableCatch(catchableThrownTypes) :
                            Warnings.UnreachableCatch1(catchableThrownTypes);
                    log.warning(pos, key);
                }
            }
        }
        //where
            private boolean isExceptionOrThrowable(Type exc) {
                return exc.tsym == syms.throwableType.tsym ||
                    exc.tsym == syms.exceptionType.tsym;
            }

        public void visitBreak(JCBreak tree) {
            recordExit(new PendingExit(tree));
        }

        public void visitYield(JCYield tree) {
            scan(tree.value);
            recordExit(new PendingExit(tree));
        }

        public void visitContinue(JCContinue tree) {
            recordExit(new PendingExit(tree));
        }

        public void visitReturn(JCReturn tree) {
            scan(tree.expr);
            recordExit(new PendingExit(tree));
        }

        public void visitThrow(JCThrow tree) {
            scan(tree.expr);
            Symbol sym = TreeInfo.symbol(tree.expr);
            if (sym != null &&
                sym.kind == VAR &&
                (sym.flags() & (FINAL | EFFECTIVELY_FINAL)) != 0 &&
                preciseRethrowTypes.get(sym) != null) {
                for (Type t : preciseRethrowTypes.get(sym)) {
                    markThrown(tree, t);
                }
            }
            else {
                markThrown(tree, tree.expr.type);
            }
            markDead();
        }

        public void visitApply(JCMethodInvocation tree) {
            scan(tree.meth);
            scan(tree.args);
            for (List<Type> l = tree.meth.type.getThrownTypes(); l.nonEmpty(); l = l.tail)
                markThrown(tree, l.head);
        }

        public void visitNewClass(JCNewClass tree) {
            scan(tree.encl);
            scan(tree.args);
           // scan(tree.def);
            for (List<Type> l = tree.constructorType.getThrownTypes();
                 l.nonEmpty();
                 l = l.tail) {
                markThrown(tree, l.head);
            }
            List<Type> caughtPrev = caught;
            try {
                // If the new class expression defines an anonymous class,
                // analysis of the anonymous constructor may encounter thrown
                // types which are unsubstituted type variables.
                // However, since the constructor's actual thrown types have
                // already been marked as thrown, it is safe to simply include
                // each of the constructor's formal thrown types in the set of
                // 'caught/declared to be thrown' types, for the duration of
                // the class def analysis.
                if (tree.def != null)
                    for (List<Type> l = tree.constructor.type.getThrownTypes();
                         l.nonEmpty();
                         l = l.tail) {
                        caught = chk.incl(l.head, caught);
                    }
                scan(tree.def);
            }
            finally {
                caught = caughtPrev;
            }
        }

        @Override
        public void visitLambda(JCLambda tree) {
            if (tree.type != null &&
                    tree.type.isErroneous()) {
                return;
            }
            List<Type> prevCaught = caught;
            List<Type> prevThrown = thrown;
            ListBuffer<PendingExit> prevPending = pendingExits;
            try {
                pendingExits = new ListBuffer<>();
                caught = tree.getDescriptorType(types).getThrownTypes();
                thrown = List.nil();
                scan(tree.body);
                List<PendingExit> exits = pendingExits.toList();
                pendingExits = new ListBuffer<>();
                while (exits.nonEmpty()) {
                    PendingExit exit = exits.head;
                    exits = exits.tail;
                    if (!(exit instanceof ThrownPendingExit)) {
                        Assert.check(exit.tree.hasTag(RETURN) ||
                                        log.hasErrorOn(exit.tree.pos()));
                    } else {
                        // uncaught throws will be reported later
                        pendingExits.append(exit);
                    }
                }

                errorUncaught();
            } finally {
                pendingExits = prevPending;
                caught = prevCaught;
                thrown = prevThrown;
            }
        }

        public void visitModuleDef(JCModuleDecl tree) {
            // Do nothing for modules
        }

    /**************************************************************************
     * main method
     *************************************************************************/

        /** Perform definite assignment/unassignment analysis on a tree.
         */
        public void analyzeTree(Env<AttrContext> env, TreeMaker make) {
            analyzeTree(env, env.tree, make);
        }
        public void analyzeTree(Env<AttrContext> env, JCTree tree, TreeMaker make) {
            try {
                attrEnv = env;
                Flow.this.make = make;
                pendingExits = new ListBuffer<>();
                preciseRethrowTypes = new HashMap<>();
                this.thrown = this.caught = null;
                this.classDef = null;
                scan(tree);
            } finally {
                pendingExits = null;
                Flow.this.make = null;
                this.thrown = this.caught = null;
                this.classDef = null;
            }
        }
    }

    /**
     * Specialized pass that performs reachability analysis on a lambda
     */
    class LambdaAliveAnalyzer extends AliveAnalyzer {

        boolean inLambda;

        @Override
        public void visitReturn(JCReturn tree) {
            //ignore lambda return expression (which might not even be attributed)
            recordExit(new PendingExit(tree));
        }

        @Override
        public void visitLambda(JCLambda tree) {
            if (inLambda || tree.getBodyKind() == BodyKind.EXPRESSION) {
                return;
            }
            inLambda = true;
            try {
                super.visitLambda(tree);
            } finally {
                inLambda = false;
            }
        }

        @Override
        public void visitClassDef(JCClassDecl tree) {
            //skip
        }
    }

    /**
     * Determine if alive after the given tree.
     */
    class SnippetAliveAnalyzer extends AliveAnalyzer {
        @Override
        public void visitClassDef(JCClassDecl tree) {
            //skip
        }
        @Override
        public void visitLambda(JCLambda tree) {
            //skip
        }
        public boolean isAlive() {
            return super.alive != Liveness.DEAD;
        }
    }

    class SnippetBreakAnalyzer extends AliveAnalyzer {
        private final Set<JCTree> seenTrees = new HashSet<>();
        private boolean breaksOut;

        public SnippetBreakAnalyzer() {
        }

        @Override
        public void visitLabelled(JCTree.JCLabeledStatement tree) {
            seenTrees.add(tree);
            super.visitLabelled(tree);
        }

        @Override
        public void visitWhileLoop(JCTree.JCWhileLoop tree) {
            seenTrees.add(tree);
            super.visitWhileLoop(tree);
        }

        @Override
        public void visitForLoop(JCTree.JCForLoop tree) {
            seenTrees.add(tree);
            super.visitForLoop(tree);
        }

        @Override
        public void visitForeachLoop(JCTree.JCEnhancedForLoop tree) {
            seenTrees.add(tree);
            super.visitForeachLoop(tree);
        }

        @Override
        public void visitDoLoop(JCTree.JCDoWhileLoop tree) {
            seenTrees.add(tree);
            super.visitDoLoop(tree);
        }

        @Override
        public void visitBreak(JCBreak tree) {
            breaksOut |= (super.alive == Liveness.ALIVE &&
                          !seenTrees.contains(tree.target));
            super.visitBreak(tree);
        }

        public boolean breaksOut() {
            return breaksOut;
        }
    }

    /**
     * Specialized pass that performs DA/DU on a lambda
     */
    class LambdaAssignAnalyzer extends AssignAnalyzer {
        WriteableScope enclosedSymbols;
        boolean inLambda;

        LambdaAssignAnalyzer(Env<AttrContext> env) {
            enclosedSymbols = WriteableScope.create(env.enclClass.sym);
        }

        @Override
        public void visitLambda(JCLambda tree) {
            if (inLambda) {
                return;
            }
            inLambda = true;
            try {
                super.visitLambda(tree);
            } finally {
                inLambda = false;
            }
        }

        @Override
        public void visitVarDef(JCVariableDecl tree) {
            enclosedSymbols.enter(tree.sym);
            super.visitVarDef(tree);
        }
        @Override
        protected boolean trackable(VarSymbol sym) {
            return enclosedSymbols.includes(sym) &&
                   sym.owner.kind == MTH;
        }

        @Override
        public void visitClassDef(JCClassDecl tree) {
            //skip
        }
    }

    /**
     * Specialized pass that performs inference of thrown types for lambdas.
     */
    class LambdaFlowAnalyzer extends FlowAnalyzer {
        List<Type> inferredThrownTypes;
        boolean inLambda;
        @Override
        public void visitLambda(JCLambda tree) {
            if ((tree.type != null &&
                    tree.type.isErroneous()) || inLambda) {
                return;
            }
            List<Type> prevCaught = caught;
            List<Type> prevThrown = thrown;
            ListBuffer<PendingExit> prevPending = pendingExits;
            inLambda = true;
            try {
                pendingExits = new ListBuffer<>();
                caught = List.of(syms.throwableType);
                thrown = List.nil();
                scan(tree.body);
                inferredThrownTypes = thrown;
            } finally {
                pendingExits = prevPending;
                caught = prevCaught;
                thrown = prevThrown;
                inLambda = false;
            }
        }
        @Override
        public void visitClassDef(JCClassDecl tree) {
            //skip
        }
    }

    /**
     * This pass implements (i) definite assignment analysis, which ensures that
     * each variable is assigned when used and (ii) definite unassignment analysis,
     * which ensures that no final variable is assigned more than once. This visitor
     * depends on the results of the liveliness analyzer. This pass is also used to mark
     * effectively-final local variables/parameters.
     */

    public class AssignAnalyzer extends BaseAnalyzer {

        /** The set of definitely assigned variables.
         */
        final Bits inits;

        /** The set of definitely unassigned variables.
         */
        final Bits uninits;

        /** The set of variables that are definitely unassigned everywhere
         *  in current try block. This variable is maintained lazily; it is
         *  updated only when something gets removed from uninits,
         *  typically by being assigned in reachable code.  To obtain the
         *  correct set of variables which are definitely unassigned
         *  anywhere in current try block, intersect uninitsTry and
         *  uninits.
         */
        final Bits uninitsTry;

        /** When analyzing a condition, inits and uninits are null.
         *  Instead we have:
         */
        final Bits initsWhenTrue;
        final Bits initsWhenFalse;
        final Bits uninitsWhenTrue;
        final Bits uninitsWhenFalse;

        /** A mapping from addresses to variable symbols.
         */
        protected JCVariableDecl[] vardecls;

        /** The current class being defined.
         */
        JCClassDecl classDef;

        /** The first variable sequence number in this class definition.
         */
        int firstadr;

        /** The next available variable sequence number.
         */
        protected int nextadr;

        /** The first variable sequence number in a block that can return.
         */
        protected int returnadr;

        /** The list of unreferenced automatic resources.
         */
        WriteableScope unrefdResources;

        /** Modified when processing a loop body the second time for DU analysis. */
        FlowKind flowKind = FlowKind.NORMAL;

        /** The starting position of the analyzed tree */
        int startPos;

        public class AssignPendingExit extends BaseAnalyzer.PendingExit {

            final Bits inits;
            final Bits uninits;
            final Bits exit_inits = new Bits(true);
            final Bits exit_uninits = new Bits(true);

            public AssignPendingExit(JCTree tree, final Bits inits, final Bits uninits) {
                super(tree);
                this.inits = inits;
                this.uninits = uninits;
                this.exit_inits.assign(inits);
                this.exit_uninits.assign(uninits);
            }

            @Override
            public void resolveJump() {
                inits.andSet(exit_inits);
                uninits.andSet(exit_uninits);
            }
        }

        public AssignAnalyzer() {
            this.inits = new Bits();
            uninits = new Bits();
            uninitsTry = new Bits();
            initsWhenTrue = new Bits(true);
            initsWhenFalse = new Bits(true);
            uninitsWhenTrue = new Bits(true);
            uninitsWhenFalse = new Bits(true);
        }

        private boolean isInitialConstructor = false;

        @Override
        protected void markDead() {
            if (!isInitialConstructor) {
                inits.inclRange(returnadr, nextadr);
            } else {
                for (int address = returnadr; address < nextadr; address++) {
                    if (!(isFinalUninitializedStaticField(vardecls[address].sym))) {
                        inits.incl(address);
                    }
                }
            }
            uninits.inclRange(returnadr, nextadr);
        }

        /*-------------- Processing variables ----------------------*/

        /** Do we need to track init/uninit state of this symbol?
         *  I.e. is symbol either a local or a blank final variable?
         */
        protected boolean trackable(VarSymbol sym) {
            return
                sym.pos >= startPos &&
                ((sym.owner.kind == MTH || sym.owner.kind == VAR ||
                isFinalUninitializedField(sym)));
        }

        boolean isFinalUninitializedField(VarSymbol sym) {
            return sym.owner.kind == TYP &&
                   ((sym.flags() & (FINAL | HASINIT | PARAMETER)) == FINAL &&
                   classDef.sym.isEnclosedBy((ClassSymbol)sym.owner));
        }

        boolean isFinalUninitializedStaticField(VarSymbol sym) {
            return isFinalUninitializedField(sym) && sym.isStatic();
        }

        /** Initialize new trackable variable by setting its address field
         *  to the next available sequence number and entering it under that
         *  index into the vars array.
         */
        void newVar(JCVariableDecl varDecl) {
            VarSymbol sym = varDecl.sym;
            vardecls = ArrayUtils.ensureCapacity(vardecls, nextadr);
            if ((sym.flags() & FINAL) == 0) {
                sym.flags_field |= EFFECTIVELY_FINAL;
            }
            sym.adr = nextadr;
            vardecls[nextadr] = varDecl;
            inits.excl(nextadr);
            uninits.incl(nextadr);
            nextadr++;
        }

        /** Record an initialization of a trackable variable.
         */
        void letInit(DiagnosticPosition pos, VarSymbol sym) {
            if (sym.adr >= firstadr && trackable(sym)) {
                if ((sym.flags() & EFFECTIVELY_FINAL) != 0) {
                    if (!uninits.isMember(sym.adr)) {
                        //assignment targeting an effectively final variable
                        //makes the variable lose its status of effectively final
                        //if the variable is _not_ definitively unassigned
                        sym.flags_field &= ~EFFECTIVELY_FINAL;
                    } else {
                        uninit(sym);
                    }
                }
                else if ((sym.flags() & FINAL) != 0) {
                    if ((sym.flags() & PARAMETER) != 0) {
                        if ((sym.flags() & UNION) != 0) { //multi-catch parameter
                            log.error(pos, Errors.MulticatchParameterMayNotBeAssigned(sym));
                        }
                        else {
                            log.error(pos,
                                      Errors.FinalParameterMayNotBeAssigned(sym));
                        }
                    } else if (!uninits.isMember(sym.adr)) {
                        log.error(pos, diags.errorKey(flowKind.errKey, sym));
                    } else {
                        uninit(sym);
                    }
                }
                inits.incl(sym.adr);
            } else if ((sym.flags() & FINAL) != 0) {
                log.error(pos, Errors.VarMightAlreadyBeAssigned(sym));
            }
        }
        //where
            void uninit(VarSymbol sym) {
                if (!inits.isMember(sym.adr)) {
                    // reachable assignment
                    uninits.excl(sym.adr);
                    uninitsTry.excl(sym.adr);
                } else {
                    //log.rawWarning(pos, "unreachable assignment");//DEBUG
                    uninits.excl(sym.adr);
                }
            }

        /** If tree is either a simple name or of the form this.name or
         *  C.this.name, and tree represents a trackable variable,
         *  record an initialization of the variable.
         */
        void letInit(JCTree tree) {
            tree = TreeInfo.skipParens(tree);
            if (tree.hasTag(IDENT) || tree.hasTag(SELECT)) {
                Symbol sym = TreeInfo.symbol(tree);
                if (sym.kind == VAR) {
                    letInit(tree.pos(), (VarSymbol)sym);
                }
            }
        }

        /** Check that trackable variable is initialized.
         */
        void checkInit(DiagnosticPosition pos, VarSymbol sym) {
            checkInit(pos, sym, Errors.VarMightNotHaveBeenInitialized(sym));
        }

        void checkInit(DiagnosticPosition pos, VarSymbol sym, Error errkey) {
            if ((sym.adr >= firstadr || sym.owner.kind != TYP) &&
                trackable(sym) &&
                !inits.isMember(sym.adr) &&
                (sym.flags_field & CLASH) == 0) {
                    log.error(pos, errkey);
                inits.incl(sym.adr);
            }
        }

        /** Utility method to reset several Bits instances.
         */
        private void resetBits(Bits... bits) {
            for (Bits b : bits) {
                b.reset();
            }
        }

        /** Split (duplicate) inits/uninits into WhenTrue/WhenFalse sets
         */
        void split(boolean setToNull) {
            initsWhenFalse.assign(inits);
            uninitsWhenFalse.assign(uninits);
            initsWhenTrue.assign(inits);
            uninitsWhenTrue.assign(uninits);
            if (setToNull) {
                resetBits(inits, uninits);
            }
        }

        /** Merge (intersect) inits/uninits from WhenTrue/WhenFalse sets.
         */
        protected void merge() {
            inits.assign(initsWhenFalse.andSet(initsWhenTrue));
            uninits.assign(uninitsWhenFalse.andSet(uninitsWhenTrue));
        }

    /* ************************************************************************
     * Visitor methods for statements and definitions
     *************************************************************************/

        /** Analyze an expression. Make sure to set (un)inits rather than
         *  (un)initsWhenTrue(WhenFalse) on exit.
         */
        void scanExpr(JCTree tree) {
            if (tree != null) {
                scan(tree);
                if (inits.isReset()) {
                    merge();
                }
            }
        }

        /** Analyze a list of expressions.
         */
        void scanExprs(List<? extends JCExpression> trees) {
            if (trees != null)
                for (List<? extends JCExpression> l = trees; l.nonEmpty(); l = l.tail)
                    scanExpr(l.head);
        }

        void scanPattern(JCTree tree) {
            scan(tree);
            if (inits.isReset()) {
                inits.assign(initsWhenTrue);
                uninits.assign(uninitsWhenTrue);
            }
        }

        /** Analyze a condition. Make sure to set (un)initsWhenTrue(WhenFalse)
         *  rather than (un)inits on exit.
         */
        void scanCond(JCTree tree) {
            if (tree.type.isFalse()) {
                if (inits.isReset()) merge();
                initsWhenTrue.assign(inits);
                initsWhenTrue.inclRange(firstadr, nextadr);
                uninitsWhenTrue.assign(uninits);
                uninitsWhenTrue.inclRange(firstadr, nextadr);
                initsWhenFalse.assign(inits);
                uninitsWhenFalse.assign(uninits);
            } else if (tree.type.isTrue()) {
                if (inits.isReset()) merge();
                initsWhenFalse.assign(inits);
                initsWhenFalse.inclRange(firstadr, nextadr);
                uninitsWhenFalse.assign(uninits);
                uninitsWhenFalse.inclRange(firstadr, nextadr);
                initsWhenTrue.assign(inits);
                uninitsWhenTrue.assign(uninits);
            } else {
                scan(tree);
                if (!inits.isReset())
                    split(tree.type != syms.unknownType);
            }
            if (tree.type != syms.unknownType) {
                resetBits(inits, uninits);
            }
        }

        /* ------------ Visitor methods for various sorts of trees -------------*/

        public void visitClassDef(JCClassDecl tree) {
            if (tree.sym == null) {
                return;
            }

            Lint lintPrev = lint;
            lint = lint.augment(tree.sym);
            try {
                if (tree.sym == null) {
                    return;
                }

                JCClassDecl classDefPrev = classDef;
                int firstadrPrev = firstadr;
                int nextadrPrev = nextadr;
                ListBuffer<PendingExit> pendingExitsPrev = pendingExits;

                pendingExits = new ListBuffer<>();
                if (tree.name != names.empty) {
                    firstadr = nextadr;
                }
                classDef = tree;
                try {
                    // define all the static fields
                    for (List<JCTree> l = tree.defs; l.nonEmpty(); l = l.tail) {
                        if (l.head.hasTag(VARDEF)) {
                            JCVariableDecl def = (JCVariableDecl)l.head;
                            if ((def.mods.flags & STATIC) != 0) {
                                VarSymbol sym = def.sym;
                                if (trackable(sym)) {
                                    newVar(def);
                                }
                            }
                        }
                    }

                    // process all the static initializers
                    for (List<JCTree> l = tree.defs; l.nonEmpty(); l = l.tail) {
                        if (!l.head.hasTag(METHODDEF) &&
                            (TreeInfo.flags(l.head) & STATIC) != 0) {
                            scan(l.head);
                            clearPendingExits(false);
                        }
                    }

                    // define all the instance fields
                    for (List<JCTree> l = tree.defs; l.nonEmpty(); l = l.tail) {
                        if (l.head.hasTag(VARDEF)) {
                            JCVariableDecl def = (JCVariableDecl)l.head;
                            if ((def.mods.flags & STATIC) == 0) {
                                VarSymbol sym = def.sym;
                                if (trackable(sym)) {
                                    newVar(def);
                                }
                            }
                        }
                    }

                    // process all the instance initializers
                    for (List<JCTree> l = tree.defs; l.nonEmpty(); l = l.tail) {
                        if (!l.head.hasTag(METHODDEF) &&
                            (TreeInfo.flags(l.head) & STATIC) == 0) {
                            scan(l.head);
                            clearPendingExits(false);
                        }
                    }

                    // process all the methods
                    for (List<JCTree> l = tree.defs; l.nonEmpty(); l = l.tail) {
                        if (l.head.hasTag(METHODDEF)) {
                            scan(l.head);
                        }
                    }
                } finally {
                    pendingExits = pendingExitsPrev;
                    nextadr = nextadrPrev;
                    firstadr = firstadrPrev;
                    classDef = classDefPrev;
                }
            } finally {
                lint = lintPrev;
            }
        }

        public void visitMethodDef(JCMethodDecl tree) {
            if (tree.body == null) {
                return;
            }

            /*  MemberEnter can generate synthetic methods ignore them
             */
            if ((tree.sym.flags() & SYNTHETIC) != 0) {
                return;
            }

            Lint lintPrev = lint;
            lint = lint.augment(tree.sym);
            try {
                if (tree.body == null) {
                    return;
                }
                /*  Ignore synthetic methods, except for translated lambda methods.
                 */
                if ((tree.sym.flags() & (SYNTHETIC | LAMBDA_METHOD)) == SYNTHETIC) {
                    return;
                }

                final Bits initsPrev = new Bits(inits);
                final Bits uninitsPrev = new Bits(uninits);
                int nextadrPrev = nextadr;
                int firstadrPrev = firstadr;
                int returnadrPrev = returnadr;

                Assert.check(pendingExits.isEmpty());
                boolean lastInitialConstructor = isInitialConstructor;
                try {
                    isInitialConstructor = TreeInfo.isInitialConstructor(tree);

                    if (!isInitialConstructor) {
                        firstadr = nextadr;
                    }
                    for (List<JCVariableDecl> l = tree.params; l.nonEmpty(); l = l.tail) {
                        JCVariableDecl def = l.head;
                        scan(def);
                        Assert.check((def.sym.flags() & PARAMETER) != 0, "Method parameter without PARAMETER flag");
                        /*  If we are executing the code from Gen, then there can be
                         *  synthetic or mandated variables, ignore them.
                         */
                        initParam(def);
                    }
                    // else we are in an instance initializer block;
                    // leave caught unchanged.
                    scan(tree.body);

                    boolean isCompactConstructor = (tree.sym.flags() & Flags.COMPACT_RECORD_CONSTRUCTOR) != 0;
                    if (isInitialConstructor) {
                        boolean isSynthesized = (tree.sym.flags() &
                                                 GENERATEDCONSTR) != 0;
                        for (int i = firstadr; i < nextadr; i++) {
                            JCVariableDecl vardecl = vardecls[i];
                            VarSymbol var = vardecl.sym;
                            if (var.owner == classDef.sym) {
                                // choose the diagnostic position based on whether
                                // the ctor is default(synthesized) or not
                                if (isSynthesized && !isCompactConstructor) {
                                    checkInit(TreeInfo.diagnosticPositionFor(var, vardecl),
                                            var, Errors.VarNotInitializedInDefaultConstructor(var));
                                } else if (isCompactConstructor) {
                                    boolean isInstanceRecordField = var.enclClass().isRecord() &&
                                            (var.flags_field & (Flags.PRIVATE | Flags.FINAL | Flags.GENERATED_MEMBER | Flags.RECORD)) != 0 &&
                                            !var.isStatic() &&
                                            var.owner.kind == TYP;
                                    if (isInstanceRecordField) {
                                        boolean notInitialized = !inits.isMember(var.adr);
                                        if (notInitialized && uninits.isMember(var.adr) && tree.completesNormally) {
                                        /*  this way we indicate Lower that it should generate an initialization for this field
                                         *  in the compact constructor
                                         */
                                            var.flags_field |= UNINITIALIZED_FIELD;
                                        } else {
                                            checkInit(TreeInfo.diagEndPos(tree.body), var);
                                        }
                                    } else {
                                        checkInit(TreeInfo.diagnosticPositionFor(var, vardecl), var);
                                    }
                                } else {
                                    checkInit(TreeInfo.diagEndPos(tree.body), var);
                                }
                            }
                        }
                    }
                    clearPendingExits(true);
                } finally {
                    inits.assign(initsPrev);
                    uninits.assign(uninitsPrev);
                    nextadr = nextadrPrev;
                    firstadr = firstadrPrev;
                    returnadr = returnadrPrev;
                    isInitialConstructor = lastInitialConstructor;
                }
            } finally {
                lint = lintPrev;
            }
        }

        private void clearPendingExits(boolean inMethod) {
            List<PendingExit> exits = pendingExits.toList();
            pendingExits = new ListBuffer<>();
            while (exits.nonEmpty()) {
                PendingExit exit = exits.head;
                exits = exits.tail;
                Assert.check((inMethod && exit.tree.hasTag(RETURN)) ||
                                 log.hasErrorOn(exit.tree.pos()),
                             exit.tree);
                if (inMethod && isInitialConstructor) {
                    Assert.check(exit instanceof AssignPendingExit);
                    inits.assign(((AssignPendingExit) exit).exit_inits);
                    for (int i = firstadr; i < nextadr; i++) {
                        checkInit(exit.tree.pos(), vardecls[i].sym);
                    }
                }
            }
        }
        protected void initParam(JCVariableDecl def) {
            inits.incl(def.sym.adr);
            uninits.excl(def.sym.adr);
        }

        public void visitVarDef(JCVariableDecl tree) {
            Lint lintPrev = lint;
            lint = lint.augment(tree.sym);
            try{
                boolean track = trackable(tree.sym);
                if (track && (tree.sym.owner.kind == MTH || tree.sym.owner.kind == VAR)) {
                    newVar(tree);
                }
                if (tree.init != null) {
                    scanExpr(tree.init);
                    if (track) {
                        letInit(tree.pos(), tree.sym);
                    }
                }
            } finally {
                lint = lintPrev;
            }
        }

        public void visitBlock(JCBlock tree) {
            int nextadrPrev = nextadr;
            scan(tree.stats);
            nextadr = nextadrPrev;
        }

        public void visitDoLoop(JCDoWhileLoop tree) {
            ListBuffer<PendingExit> prevPendingExits = pendingExits;
            FlowKind prevFlowKind = flowKind;
            flowKind = FlowKind.NORMAL;
            final Bits initsSkip = new Bits(true);
            final Bits uninitsSkip = new Bits(true);
            pendingExits = new ListBuffer<>();
            int prevErrors = log.nerrors;
            do {
                final Bits uninitsEntry = new Bits(uninits);
                uninitsEntry.excludeFrom(nextadr);
                scan(tree.body);
                resolveContinues(tree);
                scanCond(tree.cond);
                if (!flowKind.isFinal()) {
                    initsSkip.assign(initsWhenFalse);
                    uninitsSkip.assign(uninitsWhenFalse);
                }
                if (log.nerrors !=  prevErrors ||
                    flowKind.isFinal() ||
                    new Bits(uninitsEntry).diffSet(uninitsWhenTrue).nextBit(firstadr)==-1)
                    break;
                inits.assign(initsWhenTrue);
                uninits.assign(uninitsEntry.andSet(uninitsWhenTrue));
                flowKind = FlowKind.SPECULATIVE_LOOP;
            } while (true);
            flowKind = prevFlowKind;
            inits.assign(initsSkip);
            uninits.assign(uninitsSkip);
            resolveBreaks(tree, prevPendingExits);
        }

        public void visitWhileLoop(JCWhileLoop tree) {
            ListBuffer<PendingExit> prevPendingExits = pendingExits;
            FlowKind prevFlowKind = flowKind;
            flowKind = FlowKind.NORMAL;
            final Bits initsSkip = new Bits(true);
            final Bits uninitsSkip = new Bits(true);
            pendingExits = new ListBuffer<>();
            int prevErrors = log.nerrors;
            final Bits uninitsEntry = new Bits(uninits);
            uninitsEntry.excludeFrom(nextadr);
            do {
                scanCond(tree.cond);
                if (!flowKind.isFinal()) {
                    initsSkip.assign(initsWhenFalse) ;
                    uninitsSkip.assign(uninitsWhenFalse);
                }
                inits.assign(initsWhenTrue);
                uninits.assign(uninitsWhenTrue);
                scan(tree.body);
                resolveContinues(tree);
                if (log.nerrors != prevErrors ||
                    flowKind.isFinal() ||
                    new Bits(uninitsEntry).diffSet(uninits).nextBit(firstadr) == -1) {
                    break;
                }
                uninits.assign(uninitsEntry.andSet(uninits));
                flowKind = FlowKind.SPECULATIVE_LOOP;
            } while (true);
            flowKind = prevFlowKind;
            //a variable is DA/DU after the while statement, if it's DA/DU assuming the
            //branch is not taken AND if it's DA/DU before any break statement
            inits.assign(initsSkip);
            uninits.assign(uninitsSkip);
            resolveBreaks(tree, prevPendingExits);
        }

        public void visitForLoop(JCForLoop tree) {
            ListBuffer<PendingExit> prevPendingExits = pendingExits;
            FlowKind prevFlowKind = flowKind;
            flowKind = FlowKind.NORMAL;
            int nextadrPrev = nextadr;
            scan(tree.init);
            final Bits initsSkip = new Bits(true);
            final Bits uninitsSkip = new Bits(true);
            pendingExits = new ListBuffer<>();
            int prevErrors = log.nerrors;
            do {
                final Bits uninitsEntry = new Bits(uninits);
                uninitsEntry.excludeFrom(nextadr);
                if (tree.cond != null) {
                    scanCond(tree.cond);
                    if (!flowKind.isFinal()) {
                        initsSkip.assign(initsWhenFalse);
                        uninitsSkip.assign(uninitsWhenFalse);
                    }
                    inits.assign(initsWhenTrue);
                    uninits.assign(uninitsWhenTrue);
                } else if (!flowKind.isFinal()) {
                    initsSkip.assign(inits);
                    initsSkip.inclRange(firstadr, nextadr);
                    uninitsSkip.assign(uninits);
                    uninitsSkip.inclRange(firstadr, nextadr);
                }
                scan(tree.body);
                resolveContinues(tree);
                scan(tree.step);
                if (log.nerrors != prevErrors ||
                    flowKind.isFinal() ||
                    new Bits(uninitsEntry).diffSet(uninits).nextBit(firstadr) == -1)
                    break;
                uninits.assign(uninitsEntry.andSet(uninits));
                flowKind = FlowKind.SPECULATIVE_LOOP;
            } while (true);
            flowKind = prevFlowKind;
            //a variable is DA/DU after a for loop, if it's DA/DU assuming the
            //branch is not taken AND if it's DA/DU before any break statement
            inits.assign(initsSkip);
            uninits.assign(uninitsSkip);
            resolveBreaks(tree, prevPendingExits);
            nextadr = nextadrPrev;
        }

        public void visitForeachLoop(JCEnhancedForLoop tree) {
            visitVarDef(tree.var);

            ListBuffer<PendingExit> prevPendingExits = pendingExits;
            FlowKind prevFlowKind = flowKind;
            flowKind = FlowKind.NORMAL;
            int nextadrPrev = nextadr;
            scan(tree.expr);
            final Bits initsStart = new Bits(inits);
            final Bits uninitsStart = new Bits(uninits);

            letInit(tree.pos(), tree.var.sym);
            pendingExits = new ListBuffer<>();
            int prevErrors = log.nerrors;
            do {
                final Bits uninitsEntry = new Bits(uninits);
                uninitsEntry.excludeFrom(nextadr);
                scan(tree.body);
                resolveContinues(tree);
                if (log.nerrors != prevErrors ||
                    flowKind.isFinal() ||
                    new Bits(uninitsEntry).diffSet(uninits).nextBit(firstadr) == -1)
                    break;
                uninits.assign(uninitsEntry.andSet(uninits));
                flowKind = FlowKind.SPECULATIVE_LOOP;
            } while (true);
            flowKind = prevFlowKind;
            inits.assign(initsStart);
            uninits.assign(uninitsStart.andSet(uninits));
            resolveBreaks(tree, prevPendingExits);
            nextadr = nextadrPrev;
        }

        public void visitLabelled(JCLabeledStatement tree) {
            ListBuffer<PendingExit> prevPendingExits = pendingExits;
            pendingExits = new ListBuffer<>();
            scan(tree.body);
            resolveBreaks(tree, prevPendingExits);
        }

        public void visitSwitch(JCSwitch tree) {
            handleSwitch(tree, tree.selector, tree.cases, tree.isExhaustive);
        }

        public void visitSwitchExpression(JCSwitchExpression tree) {
            handleSwitch(tree, tree.selector, tree.cases, tree.isExhaustive);
        }

        private void handleSwitch(JCTree tree, JCExpression selector,
                                  List<JCCase> cases, boolean isExhaustive) {
            ListBuffer<PendingExit> prevPendingExits = pendingExits;
            pendingExits = new ListBuffer<>();
            int nextadrPrev = nextadr;
            scanExpr(selector);
            final Bits initsSwitch = new Bits(inits);
            final Bits uninitsSwitch = new Bits(uninits);
            for (List<JCCase> l = cases; l.nonEmpty(); l = l.tail) {
                inits.assign(initsSwitch);
                uninits.assign(uninits.andSet(uninitsSwitch));
                JCCase c = l.head;
                for (JCCaseLabel pat : c.labels) {
                    scanPattern(pat);
                }
                if (l.head.stats.isEmpty() &&
                    l.tail.nonEmpty() &&
                    l.tail.head.labels.size() == 1 &&
                    l.tail.head.labels.head.isExpression() &&
                    TreeInfo.isNull(l.tail.head.labels.head)) {
                    //handling:
                    //case Integer i:
                    //case null:
                    //joining these two cases together - processing Integer i pattern,
                    //but statements from case null:
                    l = l.tail;
                    c = l.head;
                }
                scan(c.stats);
                if (c.completesNormally && c.caseKind == JCCase.RULE) {
                    scanSyntheticBreak(make, tree);
                }
                addVars(c.stats, initsSwitch, uninitsSwitch);
                // Warn about fall-through if lint switch fallthrough enabled.
            }
            if (!isExhaustive) {
                if (tree.hasTag(SWITCH_EXPRESSION)) {
                    markDead();
                } else if (tree.hasTag(SWITCH) && !TreeInfo.expectedExhaustive((JCSwitch) tree)) {
                    inits.assign(initsSwitch);
                    uninits.assign(uninits.andSet(uninitsSwitch));
                }
            }
            if (tree.hasTag(SWITCH_EXPRESSION)) {
                resolveYields(tree, prevPendingExits);
            } else {
                resolveBreaks(tree, prevPendingExits);
            }
            nextadr = nextadrPrev;
        }
        // where
            /** Add any variables defined in stats to inits and uninits. */
            private void addVars(List<JCStatement> stats, final Bits inits,
                                        final Bits uninits) {
                for (;stats.nonEmpty(); stats = stats.tail) {
                    JCTree stat = stats.head;
                    if (stat.hasTag(VARDEF)) {
                        int adr = ((JCVariableDecl) stat).sym.adr;
                        inits.excl(adr);
                        uninits.incl(adr);
                    }
                }
            }

        public void visitTry(JCTry tree) {
            ListBuffer<JCVariableDecl> resourceVarDecls = new ListBuffer<>();
            final Bits uninitsTryPrev = new Bits(uninitsTry);
            ListBuffer<PendingExit> prevPendingExits = pendingExits;
            pendingExits = new ListBuffer<>();
            final Bits initsTry = new Bits(inits);
            uninitsTry.assign(uninits);
            for (JCTree resource : tree.resources) {
                if (resource instanceof JCVariableDecl variableDecl) {
                    visitVarDef(variableDecl);
                    unrefdResources.enter(variableDecl.sym);
                    resourceVarDecls.append(variableDecl);
                } else if (resource instanceof JCExpression expression) {
                    scanExpr(expression);
                } else {
                    throw new AssertionError(tree);  // parser error
                }
            }
            scan(tree.body);
            uninitsTry.andSet(uninits);
            final Bits initsEnd = new Bits(inits);
            final Bits uninitsEnd = new Bits(uninits);
            int nextadrCatch = nextadr;

            if (!resourceVarDecls.isEmpty() &&
                    lint.isEnabled(Lint.LintCategory.TRY)) {
                for (JCVariableDecl resVar : resourceVarDecls) {
                    if (unrefdResources.includes(resVar.sym)) {
                        log.warning(Lint.LintCategory.TRY, resVar.pos(),
                                    Warnings.TryResourceNotReferenced(resVar.sym));
                        unrefdResources.remove(resVar.sym);
                    }
                }
            }

            /*  The analysis of each catch should be independent.
             *  Each one should have the same initial values of inits and
             *  uninits.
             */
            final Bits initsCatchPrev = new Bits(initsTry);
            final Bits uninitsCatchPrev = new Bits(uninitsTry);

            for (List<JCCatch> l = tree.catchers; l.nonEmpty(); l = l.tail) {
                JCVariableDecl param = l.head.param;
                inits.assign(initsCatchPrev);
                uninits.assign(uninitsCatchPrev);
                scan(param);
                /* If this is a TWR and we are executing the code from Gen,
                 * then there can be synthetic variables, ignore them.
                 */
                initParam(param);
                scan(l.head.body);
                initsEnd.andSet(inits);
                uninitsEnd.andSet(uninits);
                nextadr = nextadrCatch;
            }
            if (tree.finalizer != null) {
                inits.assign(initsTry);
                uninits.assign(uninitsTry);
                ListBuffer<PendingExit> exits = pendingExits;
                pendingExits = prevPendingExits;
                scan(tree.finalizer);
                if (!tree.finallyCanCompleteNormally) {
                    // discard exits and exceptions from try and finally
                } else {
                    uninits.andSet(uninitsEnd);
                    // FIX: this doesn't preserve source order of exits in catch
                    // versus finally!
                    while (exits.nonEmpty()) {
                        PendingExit exit = exits.next();
                        if (exit instanceof AssignPendingExit assignPendingExit) {
                            assignPendingExit.exit_inits.orSet(inits);
                            assignPendingExit.exit_uninits.andSet(uninits);
                        }
                        pendingExits.append(exit);
                    }
                    inits.orSet(initsEnd);
                }
            } else {
                inits.assign(initsEnd);
                uninits.assign(uninitsEnd);
                ListBuffer<PendingExit> exits = pendingExits;
                pendingExits = prevPendingExits;
                while (exits.nonEmpty()) pendingExits.append(exits.next());
            }
            uninitsTry.andSet(uninitsTryPrev).andSet(uninits);
        }

        public void visitConditional(JCConditional tree) {
            scanCond(tree.cond);
            final Bits initsBeforeElse = new Bits(initsWhenFalse);
            final Bits uninitsBeforeElse = new Bits(uninitsWhenFalse);
            inits.assign(initsWhenTrue);
            uninits.assign(uninitsWhenTrue);
            if (tree.truepart.type.hasTag(BOOLEAN) &&
                tree.falsepart.type.hasTag(BOOLEAN)) {
                // if b and c are boolean valued, then
                // v is (un)assigned after a?b:c when true iff
                //    v is (un)assigned after b when true and
                //    v is (un)assigned after c when true
                scanCond(tree.truepart);
                final Bits initsAfterThenWhenTrue = new Bits(initsWhenTrue);
                final Bits initsAfterThenWhenFalse = new Bits(initsWhenFalse);
                final Bits uninitsAfterThenWhenTrue = new Bits(uninitsWhenTrue);
                final Bits uninitsAfterThenWhenFalse = new Bits(uninitsWhenFalse);
                inits.assign(initsBeforeElse);
                uninits.assign(uninitsBeforeElse);
                scanCond(tree.falsepart);
                initsWhenTrue.andSet(initsAfterThenWhenTrue);
                initsWhenFalse.andSet(initsAfterThenWhenFalse);
                uninitsWhenTrue.andSet(uninitsAfterThenWhenTrue);
                uninitsWhenFalse.andSet(uninitsAfterThenWhenFalse);
            } else {
                scanExpr(tree.truepart);
                final Bits initsAfterThen = new Bits(inits);
                final Bits uninitsAfterThen = new Bits(uninits);
                inits.assign(initsBeforeElse);
                uninits.assign(uninitsBeforeElse);
                scanExpr(tree.falsepart);
                inits.andSet(initsAfterThen);
                uninits.andSet(uninitsAfterThen);
            }
        }

        public void visitIf(JCIf tree) {
            scanCond(tree.cond);
            final Bits initsBeforeElse = new Bits(initsWhenFalse);
            final Bits uninitsBeforeElse = new Bits(uninitsWhenFalse);
            inits.assign(initsWhenTrue);
            uninits.assign(uninitsWhenTrue);
            scan(tree.thenpart);
            if (tree.elsepart != null) {
                final Bits initsAfterThen = new Bits(inits);
                final Bits uninitsAfterThen = new Bits(uninits);
                inits.assign(initsBeforeElse);
                uninits.assign(uninitsBeforeElse);
                scan(tree.elsepart);
                inits.andSet(initsAfterThen);
                uninits.andSet(uninitsAfterThen);
            } else {
                inits.andSet(initsBeforeElse);
                uninits.andSet(uninitsBeforeElse);
            }
        }

        @Override
        public void visitBreak(JCBreak tree) {
            recordExit(new AssignPendingExit(tree, inits, uninits));
        }

        @Override
        public void visitYield(JCYield tree) {
            JCSwitchExpression expr = (JCSwitchExpression) tree.target;
            if (expr != null && expr.type.hasTag(BOOLEAN)) {
                scanCond(tree.value);
                Bits initsAfterBreakWhenTrue = new Bits(initsWhenTrue);
                Bits initsAfterBreakWhenFalse = new Bits(initsWhenFalse);
                Bits uninitsAfterBreakWhenTrue = new Bits(uninitsWhenTrue);
                Bits uninitsAfterBreakWhenFalse = new Bits(uninitsWhenFalse);
                PendingExit exit = new PendingExit(tree) {
                    @Override
                    void resolveJump() {
                        if (!inits.isReset()) {
                            split(true);
                        }
                        initsWhenTrue.andSet(initsAfterBreakWhenTrue);
                        initsWhenFalse.andSet(initsAfterBreakWhenFalse);
                        uninitsWhenTrue.andSet(uninitsAfterBreakWhenTrue);
                        uninitsWhenFalse.andSet(uninitsAfterBreakWhenFalse);
                    }
                };
                merge();
                recordExit(exit);
                return ;
            } else {
                scanExpr(tree.value);
                recordExit(new AssignPendingExit(tree, inits, uninits));
            }
        }

        @Override
        public void visitContinue(JCContinue tree) {
            recordExit(new AssignPendingExit(tree, inits, uninits));
        }

        @Override
        public void visitReturn(JCReturn tree) {
            scanExpr(tree.expr);
            recordExit(new AssignPendingExit(tree, inits, uninits));
        }

        public void visitThrow(JCThrow tree) {
            scanExpr(tree.expr);
            markDead();
        }

        public void visitApply(JCMethodInvocation tree) {
            scanExpr(tree.meth);
            scanExprs(tree.args);
        }

        public void visitNewClass(JCNewClass tree) {
            scanExpr(tree.encl);
            scanExprs(tree.args);
            scan(tree.def);
        }

        @Override
        public void visitLambda(JCLambda tree) {
            final Bits prevUninits = new Bits(uninits);
            final Bits prevInits = new Bits(inits);
            int returnadrPrev = returnadr;
            int nextadrPrev = nextadr;
            ListBuffer<PendingExit> prevPending = pendingExits;
            try {
                returnadr = nextadr;
                pendingExits = new ListBuffer<>();
                for (List<JCVariableDecl> l = tree.params; l.nonEmpty(); l = l.tail) {
                    JCVariableDecl def = l.head;
                    scan(def);
                    inits.incl(def.sym.adr);
                    uninits.excl(def.sym.adr);
                }
                if (tree.getBodyKind() == JCLambda.BodyKind.EXPRESSION) {
                    scanExpr(tree.body);
                } else {
                    scan(tree.body);
                }
            }
            finally {
                returnadr = returnadrPrev;
                uninits.assign(prevUninits);
                inits.assign(prevInits);
                pendingExits = prevPending;
                nextadr = nextadrPrev;
            }
        }

        public void visitNewArray(JCNewArray tree) {
            scanExprs(tree.dims);
            scanExprs(tree.elems);
        }

        public void visitAssert(JCAssert tree) {
            final Bits initsExit = new Bits(inits);
            final Bits uninitsExit = new Bits(uninits);
            scanCond(tree.cond);
            uninitsExit.andSet(uninitsWhenTrue);
            if (tree.detail != null) {
                inits.assign(initsWhenFalse);
                uninits.assign(uninitsWhenFalse);
                scanExpr(tree.detail);
            }
            inits.assign(initsExit);
            uninits.assign(uninitsExit);
        }

        public void visitAssign(JCAssign tree) {
            if (!TreeInfo.isIdentOrThisDotIdent(tree.lhs))
                scanExpr(tree.lhs);
            scanExpr(tree.rhs);
            letInit(tree.lhs);
        }

        // check fields accessed through this.<field> are definitely
        // assigned before reading their value
        public void visitSelect(JCFieldAccess tree) {
            super.visitSelect(tree);
            if (TreeInfo.isThisQualifier(tree.selected) &&
                tree.sym.kind == VAR) {
                checkInit(tree.pos(), (VarSymbol)tree.sym);
            }
        }

        public void visitAssignop(JCAssignOp tree) {
            scanExpr(tree.lhs);
            scanExpr(tree.rhs);
            letInit(tree.lhs);
        }

        public void visitUnary(JCUnary tree) {
            switch (tree.getTag()) {
            case NOT:
                scanCond(tree.arg);
                final Bits t = new Bits(initsWhenFalse);
                initsWhenFalse.assign(initsWhenTrue);
                initsWhenTrue.assign(t);
                t.assign(uninitsWhenFalse);
                uninitsWhenFalse.assign(uninitsWhenTrue);
                uninitsWhenTrue.assign(t);
                break;
            case PREINC: case POSTINC:
            case PREDEC: case POSTDEC:
                scanExpr(tree.arg);
                letInit(tree.arg);
                break;
            default:
                scanExpr(tree.arg);
            }
        }

        public void visitBinary(JCBinary tree) {
            switch (tree.getTag()) {
            case AND:
                scanCond(tree.lhs);
                final Bits initsWhenFalseLeft = new Bits(initsWhenFalse);
                final Bits uninitsWhenFalseLeft = new Bits(uninitsWhenFalse);
                inits.assign(initsWhenTrue);
                uninits.assign(uninitsWhenTrue);
                scanCond(tree.rhs);
                initsWhenFalse.andSet(initsWhenFalseLeft);
                uninitsWhenFalse.andSet(uninitsWhenFalseLeft);
                break;
            case OR:
                scanCond(tree.lhs);
                final Bits initsWhenTrueLeft = new Bits(initsWhenTrue);
                final Bits uninitsWhenTrueLeft = new Bits(uninitsWhenTrue);
                inits.assign(initsWhenFalse);
                uninits.assign(uninitsWhenFalse);
                scanCond(tree.rhs);
                initsWhenTrue.andSet(initsWhenTrueLeft);
                uninitsWhenTrue.andSet(uninitsWhenTrueLeft);
                break;
            default:
                scanExpr(tree.lhs);
                scanExpr(tree.rhs);
            }
        }

        public void visitIdent(JCIdent tree) {
            if (tree.sym.kind == VAR) {
                checkInit(tree.pos(), (VarSymbol)tree.sym);
                referenced(tree.sym);
            }
        }

        @Override
        public void visitBindingPattern(JCBindingPattern tree) {
            scan(tree.var);
            initParam(tree.var);
            scan(tree.guard);
        }

        void referenced(Symbol sym) {
            unrefdResources.remove(sym);
        }

        public void visitAnnotatedType(JCAnnotatedType tree) {
            // annotations don't get scanned
            tree.underlyingType.accept(this);
        }

        public void visitModuleDef(JCModuleDecl tree) {
            // Do nothing for modules
        }

    /**************************************************************************
     * main method
     *************************************************************************/

        /** Perform definite assignment/unassignment analysis on a tree.
         */
        public void analyzeTree(Env<?> env, TreeMaker make) {
            analyzeTree(env, env.tree, make);
         }

        public void analyzeTree(Env<?> env, JCTree tree, TreeMaker make) {
            try {
                startPos = tree.pos().getStartPosition();

                if (vardecls == null)
                    vardecls = new JCVariableDecl[32];
                else
                    for (int i=0; i<vardecls.length; i++)
                        vardecls[i] = null;
                firstadr = 0;
                nextadr = 0;
                Flow.this.make = make;
                pendingExits = new ListBuffer<>();
                this.classDef = null;
                unrefdResources = WriteableScope.create(env.enclClass.sym);
                scan(tree);
            } finally {
                // note that recursive invocations of this method fail hard
                startPos = -1;
                resetBits(inits, uninits, uninitsTry, initsWhenTrue,
                        initsWhenFalse, uninitsWhenTrue, uninitsWhenFalse);
                if (vardecls != null) {
                    for (int i=0; i<vardecls.length; i++)
                        vardecls[i] = null;
                }
                firstadr = 0;
                nextadr = 0;
                Flow.this.make = null;
                pendingExits = null;
                this.classDef = null;
                unrefdResources = null;
            }
        }
    }

    /**
     * This pass implements the last step of the dataflow analysis, namely
     * the effectively-final analysis check. This checks that every local variable
     * reference from a lambda body/local inner class is either final or effectively final.
     * Additional this also checks that every variable that is used as an operand to
     * try-with-resources is final or effectively final.
     * As effectively final variables are marked as such during DA/DU, this pass must run after
     * AssignAnalyzer.
     */
    class CaptureAnalyzer extends BaseAnalyzer {

        JCTree currentTree; //local class or lambda

        @Override
        void markDead() {
            //do nothing
        }

        @SuppressWarnings("fallthrough")
        void checkEffectivelyFinal(DiagnosticPosition pos, VarSymbol sym) {
            if (currentTree != null &&
                    sym.owner.kind == MTH &&
                    sym.pos < currentTree.getStartPosition()) {
                switch (currentTree.getTag()) {
                    case CLASSDEF:
                        if (!allowEffectivelyFinalInInnerClasses) {
                            if ((sym.flags() & FINAL) == 0) {
                                reportInnerClsNeedsFinalError(pos, sym);
                            }
                            break;
                        }
                    case BINDINGPATTERN, PARENTHESIZEDPATTERN:
                    case LAMBDA:
                        if ((sym.flags() & (EFFECTIVELY_FINAL | FINAL)) == 0) {
                           reportEffectivelyFinalError(pos, sym);
                        }
                }
            }
        }

        @SuppressWarnings("fallthrough")
        void letInit(JCTree tree) {
            tree = TreeInfo.skipParens(tree);
            if (tree.hasTag(IDENT) || tree.hasTag(SELECT)) {
                Symbol sym = TreeInfo.symbol(tree);
                if (currentTree != null &&
                        sym.kind == VAR &&
                        sym.owner.kind == MTH &&
                        ((VarSymbol)sym).pos < currentTree.getStartPosition()) {
                    switch (currentTree.getTag()) {
                        case CLASSDEF:
                            if (!allowEffectivelyFinalInInnerClasses) {
                                reportInnerClsNeedsFinalError(tree, sym);
                                break;
                            }
                        case CASE:
                        case LAMBDA:
                            reportEffectivelyFinalError(tree, sym);
                    }
                }
            }
        }

        void reportEffectivelyFinalError(DiagnosticPosition pos, Symbol sym) {
            Fragment subKey = switch (currentTree.getTag()) {
                case LAMBDA -> Fragments.Lambda;
                case BINDINGPATTERN, PARENTHESIZEDPATTERN -> Fragments.Guard;
                case CLASSDEF -> Fragments.InnerCls;
                default -> throw new AssertionError("Unexpected tree kind: " + currentTree.getTag());
            };
            log.error(pos, Errors.CantRefNonEffectivelyFinalVar(sym, diags.fragment(subKey)));
        }

        void reportInnerClsNeedsFinalError(DiagnosticPosition pos, Symbol sym) {
            log.error(pos,
                      Errors.LocalVarAccessedFromIclsNeedsFinal(sym));
        }

    /*************************************************************************
     * Visitor methods for statements and definitions
     *************************************************************************/

        /* ------------ Visitor methods for various sorts of trees -------------*/

        public void visitClassDef(JCClassDecl tree) {
            JCTree prevTree = currentTree;
            try {
                currentTree = tree.sym.isDirectlyOrIndirectlyLocal() ? tree : null;
                super.visitClassDef(tree);
            } finally {
                currentTree = prevTree;
            }
        }

        @Override
        public void visitLambda(JCLambda tree) {
            JCTree prevTree = currentTree;
            try {
                currentTree = tree;
                super.visitLambda(tree);
            } finally {
                currentTree = prevTree;
            }
        }

        @Override
        public void visitBindingPattern(JCBindingPattern tree) {
            scan(tree.var);
            JCTree prevTree = currentTree;
            try {
                currentTree = tree;
                scan(tree.guard);
            } finally {
                currentTree = prevTree;
            }
        }

        @Override
        public void visitParenthesizedPattern(JCParenthesizedPattern tree) {
            scan(tree.pattern);
            JCTree prevTree = currentTree;
            try {
                currentTree = tree;
                scan(tree.guard);
            } finally {
                currentTree = prevTree;
            }
        }

        @Override
        public void visitIdent(JCIdent tree) {
            if (tree.sym.kind == VAR) {
                checkEffectivelyFinal(tree, (VarSymbol)tree.sym);
            }
        }

        public void visitAssign(JCAssign tree) {
            JCTree lhs = TreeInfo.skipParens(tree.lhs);
            if (!(lhs instanceof JCIdent)) {
                scan(lhs);
            }
            scan(tree.rhs);
            letInit(lhs);
        }

        public void visitAssignop(JCAssignOp tree) {
            scan(tree.lhs);
            scan(tree.rhs);
            letInit(tree.lhs);
        }

        public void visitUnary(JCUnary tree) {
            switch (tree.getTag()) {
                case PREINC: case POSTINC:
                case PREDEC: case POSTDEC:
                    scan(tree.arg);
                    letInit(tree.arg);
                    break;
                default:
                    scan(tree.arg);
            }
        }

        public void visitTry(JCTry tree) {
            for (JCTree resource : tree.resources) {
                if (!resource.hasTag(VARDEF)) {
                    Symbol var = TreeInfo.symbol(resource);
                    if (var != null && (var.flags() & (FINAL | EFFECTIVELY_FINAL)) == 0) {
                        log.error(resource.pos(), Errors.TryWithResourcesExprEffectivelyFinalVar(var));
                    }
                }
            }
            super.visitTry(tree);
        }

        @Override
        public void visitYield(JCYield tree) {
            scan(tree.value);
        }

        public void visitModuleDef(JCModuleDecl tree) {
            // Do nothing for modules
        }

    /**************************************************************************
     * main method
     *************************************************************************/

        /** Perform definite assignment/unassignment analysis on a tree.
         */
        public void analyzeTree(Env<AttrContext> env, TreeMaker make) {
            analyzeTree(env, env.tree, make);
        }
        public void analyzeTree(Env<AttrContext> env, JCTree tree, TreeMaker make) {
            try {
                attrEnv = env;
                Flow.this.make = make;
                pendingExits = new ListBuffer<>();
                scan(tree);
            } finally {
                pendingExits = null;
                Flow.this.make = null;
            }
        }
    }

    enum Liveness {
        ALIVE {
            @Override
            public Liveness or(Liveness other) {
                return this;
            }
            @Override
            public Liveness and(Liveness other) {
                return other;
            }
        },
        DEAD {
            @Override
            public Liveness or(Liveness other) {
                return other;
            }
            @Override
            public Liveness and(Liveness other) {
                return this;
            }
        },
        RECOVERY {
            @Override
            public Liveness or(Liveness other) {
                if (other == ALIVE) {
                    return ALIVE;
                } else {
                    return this;
                }
            }
            @Override
            public Liveness and(Liveness other) {
                if (other == DEAD) {
                    return DEAD;
                } else {
                    return this;
                }
            }
        };

        public abstract Liveness or(Liveness other);
        public abstract Liveness and(Liveness other);
        public Liveness or(boolean value) {
            return or(from(value));
        }
        public Liveness and(boolean value) {
            return and(from(value));
        }
        public static Liveness from(boolean value) {
            return value ? ALIVE : DEAD;
        }
    }

}<|MERGE_RESOLUTION|>--- conflicted
+++ resolved
@@ -667,18 +667,16 @@
             ListBuffer<PendingExit> prevPendingExits = pendingExits;
             pendingExits = new ListBuffer<>();
             scan(tree.selector);
+            Set<Symbol> constants = new HashSet<>();
             boolean exhaustiveSwitch = TreeInfo.expectedExhaustive(tree);
             for (List<JCCase> l = tree.cases; l.nonEmpty(); l = l.tail) {
                 alive = Liveness.ALIVE;
                 JCCase c = l.head;
                 for (JCCaseLabel pat : c.labels) {
                     scan(pat);
-<<<<<<< HEAD
-=======
                     if (TreeInfo.unconditionalCaseLabel(pat)) {
                         handleConstantCaseLabel(constants, pat);
                     }
->>>>>>> 8c1b413e
                 }
                 scanStats(c.stats);
                 if (alive != Liveness.DEAD && c.caseKind == JCCase.RULE) {
@@ -696,7 +694,6 @@
             tree.isExhaustive = tree.hasTotalPattern ||
                                 TreeInfo.isErrorEnumSwitch(tree.selector, tree.cases);
             if (exhaustiveSwitch) {
-                Set<Symbol> constants = coveredSymbols(tree.pos(), tree.selector.type, tree.cases.stream().filter(TreeInfo::unconditionalCase).flatMap(c -> c.labels.stream()).collect(Collectors.toCollection(HashSet::new)));
                 tree.isExhaustive |= isExhaustive(tree.selector.pos(), tree.selector.type, constants);
                 if (!tree.isExhaustive) {
                     log.error(tree, Errors.NotExhaustiveStatement);
@@ -713,18 +710,16 @@
             ListBuffer<PendingExit> prevPendingExits = pendingExits;
             pendingExits = new ListBuffer<>();
             scan(tree.selector);
+            Set<Symbol> constants = new HashSet<>();
             Liveness prevAlive = alive;
             for (List<JCCase> l = tree.cases; l.nonEmpty(); l = l.tail) {
                 alive = Liveness.ALIVE;
                 JCCase c = l.head;
                 for (JCCaseLabel pat : c.labels) {
                     scan(pat);
-<<<<<<< HEAD
-=======
                     if (TreeInfo.unconditionalCaseLabel(pat)) {
                         handleConstantCaseLabel(constants, pat);
                     }
->>>>>>> 8c1b413e
                 }
                 scanStats(c.stats);
                 if (alive == Liveness.ALIVE) {
@@ -737,7 +732,6 @@
                     }
                 }
             }
-            Set<Symbol> constants = coveredSymbols(tree.pos(), tree.selector.type, tree.cases.stream().filter(TreeInfo::unconditionalCase).flatMap(c -> c.labels.stream()).collect(Collectors.toCollection(HashSet::new)));
             tree.isExhaustive = tree.hasTotalPattern ||
                                 TreeInfo.isErrorEnumSwitch(tree.selector, tree.cases) ||
                                 isExhaustive(tree.selector.pos(), tree.selector.type, constants);
@@ -746,6 +740,20 @@
             }
             alive = prevAlive;
             alive = alive.or(resolveYields(tree, prevPendingExits));
+        }
+
+        private void handleConstantCaseLabel(Set<Symbol> constants, JCCaseLabel pat) {
+            if (constants != null) {
+                if (pat.isExpression()) {
+                    JCExpression expr = (JCExpression) pat;
+                    if (expr.hasTag(IDENT) && ((JCIdent) expr).sym.isEnum())
+                        constants.add(((JCIdent) expr).sym);
+                } else if (pat.isPattern()) {
+                    PatternPrimaryType patternType = TreeInfo.primaryPatternType(pat);
+
+                    constants.add(patternType.type().tsym);
+                }
+            }
         }
 
         private Set<Symbol> coveredSymbols(DiagnosticPosition pos, Type targetType, Iterable<? extends JCCaseLabel> labels) {
