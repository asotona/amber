--- conflicted
+++ resolved
@@ -29,16 +29,7 @@
 import com.sun.tools.javac.code.Symbol.BindingSymbol;
 import com.sun.tools.javac.resources.CompilerProperties.Errors;
 import com.sun.tools.javac.tree.JCTree;
-<<<<<<< HEAD
-import com.sun.tools.javac.tree.JCTree.JCBinary;
-import com.sun.tools.javac.tree.JCTree.JCConditional;
-import com.sun.tools.javac.tree.JCTree.JCUnary;
-import com.sun.tools.javac.tree.JCTree.JCBindingPattern;
-import com.sun.tools.javac.tree.JCTree.JCDeconstructionPattern;
-import com.sun.tools.javac.tree.JCTree.JCPattern;
-=======
 import com.sun.tools.javac.tree.JCTree.Tag;
->>>>>>> ecaaade6
 import com.sun.tools.javac.tree.TreeScanner;
 import com.sun.tools.javac.util.Context;
 import com.sun.tools.javac.util.JCDiagnostic.DiagnosticPosition;
@@ -102,22 +93,7 @@
         return new MatchBindings(bindings.bindingsWhenFalse, bindings.bindingsWhenTrue);
     }
 
-<<<<<<< HEAD
-     @Override
-    public void visitDeconstructionPattern(JCDeconstructionPattern tree) {
-        List<BindingSymbol> outBindings = List.nil();
-        for (JCPattern nested : tree.nested) {
-            scan(nested);
-           outBindings = union(tree, outBindings, bindings);
-        }
-        bindings = outBindings;
-    }
-
-    @Override
-    public void visitBinary(JCBinary tree) {
-=======
     public MatchBindings binary(JCTree tree, MatchBindings lhsBindings, MatchBindings rhsBindings) {
->>>>>>> ecaaade6
         switch (tree.getTag()) {
             case AND: {
                 // e.T = union(x.T, y.T)
@@ -144,7 +120,7 @@
     public MatchBindings finishBindings(JCTree tree, MatchBindings matchBindings) {
         switch (tree.getTag()) {
             case NOT: case AND: case OR: case BINDINGPATTERN:
-            case PARENS: case TYPETEST:
+            case PARENS: case TYPETEST: case DECONSTRUCTIONPATTERN:
             case CONDEXPR: //error recovery:
                 return matchBindings;
             default:
