/*
 * Copyright (c) 2010, 2019, Oracle and/or its affiliates. All rights reserved.
 * DO NOT ALTER OR REMOVE COPYRIGHT NOTICES OR THIS FILE HEADER.
 *
 * This code is free software; you can redistribute it and/or modify it
 * under the terms of the GNU General Public License version 2 only, as
 * published by the Free Software Foundation.  Oracle designates this
 * particular file as subject to the "Classpath" exception as provided
 * by Oracle in the LICENSE file that accompanied this code.
 *
 * This code is distributed in the hope that it will be useful, but WITHOUT
 * ANY WARRANTY; without even the implied warranty of MERCHANTABILITY or
 * FITNESS FOR A PARTICULAR PURPOSE.  See the GNU General Public License
 * version 2 for more details (a copy is included in the LICENSE file that
 * accompanied this code).
 *
 * You should have received a copy of the GNU General Public License version
 * 2 along with this work; if not, write to the Free Software Foundation,
 * Inc., 51 Franklin St, Fifth Floor, Boston, MA 02110-1301 USA.
 *
 * Please contact Oracle, 500 Oracle Parkway, Redwood Shores, CA 94065 USA
 * or visit www.oracle.com if you need additional information or have any
 * questions.
 */

package com.sun.tools.javac.comp;

import com.sun.tools.javac.code.Symbol.MethodHandleSymbol;
import com.sun.tools.javac.code.Types.SignatureGenerator.InvalidSignatureException;
import com.sun.tools.javac.jvm.PoolConstant.LoadableConstant;
import com.sun.tools.javac.resources.CompilerProperties.Errors;
import com.sun.tools.javac.resources.CompilerProperties.Fragments;
import com.sun.tools.javac.tree.*;
import com.sun.tools.javac.tree.JCTree.*;
import com.sun.tools.javac.tree.JCTree.JCMemberReference.ReferenceKind;
import com.sun.tools.javac.tree.TreeMaker;
import com.sun.tools.javac.tree.TreeTranslator;
import com.sun.tools.javac.code.Attribute;
import com.sun.tools.javac.code.Scope.WriteableScope;
import com.sun.tools.javac.code.Source;
import com.sun.tools.javac.code.Source.Feature;
import com.sun.tools.javac.code.Symbol;
import com.sun.tools.javac.code.Symbol.ClassSymbol;
import com.sun.tools.javac.code.Symbol.DynamicMethodSymbol;
import com.sun.tools.javac.code.Symbol.DynamicVarSymbol;
import com.sun.tools.javac.code.Symbol.MethodSymbol;
import com.sun.tools.javac.code.Symbol.TypeSymbol;
import com.sun.tools.javac.code.Symbol.VarSymbol;
import com.sun.tools.javac.code.Symtab;
import com.sun.tools.javac.code.Type;
import com.sun.tools.javac.code.Type.MethodType;
import com.sun.tools.javac.code.Type.TypeVar;
import com.sun.tools.javac.code.Types;
import com.sun.tools.javac.comp.LambdaToMethod.LambdaAnalyzerPreprocessor.*;
import com.sun.tools.javac.comp.Lower.BasicFreeVarCollector;
import com.sun.tools.javac.resources.CompilerProperties.Notes;
import com.sun.tools.javac.jvm.*;
import com.sun.tools.javac.util.*;
import com.sun.tools.javac.util.JCDiagnostic.DiagnosticPosition;
import com.sun.source.tree.MemberReferenceTree.ReferenceMode;

import java.util.EnumMap;
import java.util.HashMap;
import java.util.HashSet;
import java.util.LinkedHashMap;
import java.util.Map;
import java.util.Optional;
import java.util.Set;
import java.util.function.Consumer;
import java.util.function.Supplier;

import static com.sun.tools.javac.comp.LambdaToMethod.LambdaSymbolKind.*;
import static com.sun.tools.javac.code.Flags.*;
import static com.sun.tools.javac.code.Kinds.Kind.*;
import static com.sun.tools.javac.code.TypeTag.*;
import static com.sun.tools.javac.tree.JCTree.Tag.*;

import javax.lang.model.element.ElementKind;
import javax.lang.model.type.TypeKind;

import com.sun.tools.javac.main.Option;

/**
 * This pass desugars lambda expressions into static methods
 *
 *  <p><b>This is NOT part of any supported API.
 *  If you write code that depends on this, you do so at your own risk.
 *  This code and its internal interfaces are subject to change or
 *  deletion without notice.</b>
 */
public class LambdaToMethod extends TreeTranslator {

    private Attr attr;
    private JCDiagnostic.Factory diags;
    private Log log;
    private Lower lower;
    private Names names;
    private Symtab syms;
    private Resolve rs;
    private Operators operators;
    private TreeMaker make;
    private Types types;
    private TransTypes transTypes;
    private Env<AttrContext> attrEnv;

    /** the analyzer scanner */
    private LambdaAnalyzerPreprocessor analyzer;

    /** map from lambda trees to translation contexts */
    private Map<JCTree, TranslationContext<?>> contextMap;

    /** current translation context (visitor argument) */
    private TranslationContext<?> context;

    /** info about the current class being processed */
    private KlassInfo kInfo;

    /** dump statistics about lambda code generation */
    private final boolean dumpLambdaToMethodStats;

    /** force serializable representation, for stress testing **/
    private final boolean forceSerializable;

    /** true if line or local variable debug info has been requested */
    private final boolean debugLinesOrVars;

    /** dump statistics about lambda method deduplication */
    private final boolean verboseDeduplication;

    /** deduplicate lambda implementation methods */
    private final boolean deduplicateLambdas;

    /** Flag for alternate metafactories indicating the lambda object is intended to be serializable */
    public static final int FLAG_SERIALIZABLE = 1 << 0;

    /** Flag for alternate metafactories indicating the lambda object has multiple targets */
    public static final int FLAG_MARKERS = 1 << 1;

    /** Flag for alternate metafactories indicating the lambda object requires multiple bridges */
    public static final int FLAG_BRIDGES = 1 << 2;

    // <editor-fold defaultstate="collapsed" desc="Instantiating">
    protected static final Context.Key<LambdaToMethod> unlambdaKey = new Context.Key<>();

    public static LambdaToMethod instance(Context context) {
        LambdaToMethod instance = context.get(unlambdaKey);
        if (instance == null) {
            instance = new LambdaToMethod(context);
        }
        return instance;
    }
    private LambdaToMethod(Context context) {
        context.put(unlambdaKey, this);
        diags = JCDiagnostic.Factory.instance(context);
        log = Log.instance(context);
        lower = Lower.instance(context);
        names = Names.instance(context);
        syms = Symtab.instance(context);
        rs = Resolve.instance(context);
        operators = Operators.instance(context);
        make = TreeMaker.instance(context);
        types = Types.instance(context);
        transTypes = TransTypes.instance(context);
        analyzer = new LambdaAnalyzerPreprocessor();
        Options options = Options.instance(context);
        dumpLambdaToMethodStats = options.isSet("debug.dumpLambdaToMethodStats");
        attr = Attr.instance(context);
        forceSerializable = options.isSet("forceSerializable");
        debugLinesOrVars = options.isSet(Option.G)
                || options.isSet(Option.G_CUSTOM, "lines")
                || options.isSet(Option.G_CUSTOM, "vars");
        verboseDeduplication = options.isSet("debug.dumpLambdaToMethodDeduplication");
        deduplicateLambdas = options.getBoolean("deduplicateLambdas", true);
        Source source = Source.instance(context);
        // format: -XDforNonCapturingLambda=generateCondy, which is the default, or -XDforNonCapturingLambda=generateIndy
        String condyOp = options.get("forNonCapturingLambda");
        condyForLambda = (condyOp != null ?
                condyOp.equals("generateCondy") :
                Feature.CONDY_FOR_LAMBDA.allowedInSource(source));
    }
    // </editor-fold>

    class DedupedLambda {
        private final MethodSymbol symbol;
        private final JCTree tree;

        private int hashCode;

        DedupedLambda(MethodSymbol symbol, JCTree tree) {
            this.symbol = symbol;
            this.tree = tree;
        }


        @Override
        public int hashCode() {
            int hashCode = this.hashCode;
            if (hashCode == 0) {
                this.hashCode = hashCode = TreeHasher.hash(tree, symbol.params());
            }
            return hashCode;
        }

        @Override
        public boolean equals(Object o) {
            if (!(o instanceof DedupedLambda)) {
                return false;
            }
            DedupedLambda that = (DedupedLambda) o;
            return types.isSameType(symbol.asType(), that.symbol.asType())
                    && new TreeDiffer(symbol.params(), that.symbol.params()).scan(tree, that.tree);
        }
    }

    private class KlassInfo {

        /**
         * list of methods to append
         */
        private ListBuffer<JCTree> appendedMethodList;

        private Map<DedupedLambda, DedupedLambda> dedupedLambdas;

        private Map<Object, DynamicMethodSymbol> dynMethSyms = new HashMap<>();

        /**
         * list of deserialization cases
         */
        private final Map<String, ListBuffer<JCStatement>> deserializeCases;

       /**
         * deserialize method symbol
         */
        private final MethodSymbol deserMethodSym;

        /**
         * deserialize method parameter symbol
         */
        private final VarSymbol deserParamSym;

        private final JCClassDecl clazz;

        private KlassInfo(JCClassDecl clazz) {
            this.clazz = clazz;
            appendedMethodList = new ListBuffer<>();
            dedupedLambdas = new HashMap<>();
            deserializeCases = new HashMap<>();
            MethodType type = new MethodType(List.of(syms.serializedLambdaType), syms.objectType,
                    List.nil(), syms.methodClass);
            deserMethodSym = makePrivateSyntheticMethod(STATIC, names.deserializeLambda, type, clazz.sym);
            deserParamSym = new VarSymbol(FINAL, names.fromString("lambda"),
                    syms.serializedLambdaType, deserMethodSym);
        }

        private void addMethod(JCTree decl) {
            appendedMethodList = appendedMethodList.prepend(decl);
        }
    }

    // <editor-fold defaultstate="collapsed" desc="translate methods">
    @Override
    public <T extends JCTree> T translate(T tree) {
        TranslationContext<?> newContext = contextMap.get(tree);
        return translate(tree, newContext != null ? newContext : context);
    }

    <T extends JCTree> T translate(T tree, TranslationContext<?> newContext) {
        TranslationContext<?> prevContext = context;
        try {
            context = newContext;
            return super.translate(tree);
        }
        finally {
            context = prevContext;
        }
    }

    <T extends JCTree> List<T> translate(List<T> trees, TranslationContext<?> newContext) {
        ListBuffer<T> buf = new ListBuffer<>();
        for (T tree : trees) {
            buf.append(translate(tree, newContext));
        }
        return buf.toList();
    }

    public JCTree translateTopLevelClass(Env<AttrContext> env, JCTree cdef, TreeMaker make) {
        this.make = make;
        this.attrEnv = env;
        this.context = null;
        this.contextMap = new HashMap<>();
        return translate(cdef);
    }
    // </editor-fold>

    // <editor-fold defaultstate="collapsed" desc="visitor methods">
    /**
     * Visit a class.
     * Maintain the translatedMethodList across nested classes.
     * Append the translatedMethodList to the class after it is translated.
     * @param tree
     */
    @Override
    public void visitClassDef(JCClassDecl tree) {
        if (tree.sym.owner.kind == PCK) {
            //analyze class
            tree = analyzer.analyzeAndPreprocessClass(tree);
        }
        KlassInfo prevKlassInfo = kInfo;
        try {
            kInfo = new KlassInfo(tree);
            super.visitClassDef(tree);
            if (!kInfo.deserializeCases.isEmpty()) {
                int prevPos = make.pos;
                try {
                    make.at(tree);
                    kInfo.addMethod(makeDeserializeMethod(tree.sym));
                } finally {
                    make.at(prevPos);
                }
            }
            //add all translated instance methods here
            List<JCTree> newMethods = kInfo.appendedMethodList.toList();
            tree.defs = tree.defs.appendList(newMethods);
            for (JCTree lambda : newMethods) {
                tree.sym.members().enter(((JCMethodDecl)lambda).sym);
            }
            result = tree;
        } finally {
            kInfo = prevKlassInfo;
        }
    }

    /**
     * Translate a lambda into a method to be inserted into the class.
     * Then replace the lambda site with an invokedynamic call of to lambda
     * meta-factory, which will use the lambda method.
     * @param tree
     */
    @Override
    public void visitLambda(JCLambda tree) {
        LambdaTranslationContext localContext = (LambdaTranslationContext)context;
        MethodSymbol sym = localContext.translatedSym;
        MethodType lambdaType = (MethodType) sym.type;

        {   /* Type annotation management: Based on where the lambda features, type annotations that
               are interior to it, may at this point be attached to the enclosing method, or the first
               constructor in the class, or in the enclosing class symbol or in the field whose
               initializer is the lambda. In any event, gather up the annotations that belong to the
               lambda and attach it to the implementation method.
            */

            Symbol owner = localContext.owner;
            apportionTypeAnnotations(tree,
                    owner::getRawTypeAttributes,
                    owner::setTypeAttributes,
                    sym::setTypeAttributes);


            boolean init;
            if ((init = (owner.name == names.init)) || owner.name == names.clinit) {
                owner = owner.owner;
                apportionTypeAnnotations(tree,
                        init ? owner::getInitTypeAttributes : owner::getClassInitTypeAttributes,
                        init ? owner::setInitTypeAttributes : owner::setClassInitTypeAttributes,
                        sym::appendUniqueTypeAttributes);
            }
            if (localContext.self != null && localContext.self.getKind() == ElementKind.FIELD) {
                owner = localContext.self;
                apportionTypeAnnotations(tree,
                        owner::getRawTypeAttributes,
                        owner::setTypeAttributes,
                        sym::appendUniqueTypeAttributes);
            }
        }

        //create the method declaration hoisting the lambda body
        JCMethodDecl lambdaDecl = make.MethodDef(make.Modifiers(sym.flags_field),
                sym.name,
                make.QualIdent(lambdaType.getReturnType().tsym),
                List.nil(),
                localContext.syntheticParams,
                lambdaType.getThrownTypes() == null ?
                    List.nil() :
                    make.Types(lambdaType.getThrownTypes()),
                null,
                null);
        lambdaDecl.sym = sym;
        lambdaDecl.type = lambdaType;

        //translate lambda body
        //As the lambda body is translated, all references to lambda locals,
        //captured variables, enclosing members are adjusted accordingly
        //to refer to the static method parameters (rather than i.e. acessing to
        //captured members directly).
        lambdaDecl.body = translate(makeLambdaBody(tree, lambdaDecl));

        boolean dedupe = false;
        if (deduplicateLambdas && !debugLinesOrVars && !localContext.isSerializable()) {
            DedupedLambda dedupedLambda = new DedupedLambda(lambdaDecl.sym, lambdaDecl.body);
            DedupedLambda existing = kInfo.dedupedLambdas.putIfAbsent(dedupedLambda, dedupedLambda);
            if (existing != null) {
                sym = existing.symbol;
                dedupe = true;
                if (verboseDeduplication) log.note(tree, Notes.VerboseL2mDeduplicate(sym));
            }
        }
        if (!dedupe) {
            //Add the method to the list of methods to be added to this class.
            kInfo.addMethod(lambdaDecl);
        }

        //now that we have generated a method for the lambda expression,
        //we can translate the lambda into a method reference pointing to the newly
        //created method.
        //
        //Note that we need to adjust the method handle so that it will match the
        //signature of the SAM descriptor - this means that the method reference
        //should be added the following synthetic arguments:
        //
        // * the "this" argument if it is an instance method
        // * enclosing locals captured by the lambda expression

        ListBuffer<JCExpression> syntheticInits = new ListBuffer<>();

        if (localContext.methodReferenceReceiver != null) {
            syntheticInits.append(localContext.methodReferenceReceiver);
        } else if (!sym.isStatic()) {
            syntheticInits.append(makeThis(
                    sym.owner.enclClass().asType(),
                    localContext.owner.enclClass()));
        }

        //add captured locals
        for (Symbol fv : localContext.getSymbolMap(CAPTURED_VAR).keySet()) {
            if (fv != localContext.self) {
                JCTree captured_local = make.Ident(fv).setType(fv.type);
                syntheticInits.append((JCExpression) captured_local);
            }
        }
        // add captured outer this instances (used only when `this' capture itself is illegal)
        for (Symbol fv : localContext.getSymbolMap(CAPTURED_OUTER_THIS).keySet()) {
            JCTree captured_local = make.QualThis(fv.type);
            syntheticInits.append((JCExpression) captured_local);
        }

        //then, determine the arguments to the indy call
        List<JCExpression> indy_args = translate(syntheticInits.toList(), localContext.prev);

        //convert to an invokedynamic call
        result = makeMetafactoryIndyCall(context, sym.asHandle(), indy_args);
    }

    // where
        // Reassign type annotations from the source that should really belong to the lambda
        private void apportionTypeAnnotations(JCLambda tree,
                                              Supplier<List<Attribute.TypeCompound>> source,
                                              Consumer<List<Attribute.TypeCompound>> owner,
                                              Consumer<List<Attribute.TypeCompound>> lambda) {

            ListBuffer<Attribute.TypeCompound> ownerTypeAnnos = new ListBuffer<>();
            ListBuffer<Attribute.TypeCompound> lambdaTypeAnnos = new ListBuffer<>();

            for (Attribute.TypeCompound tc : source.get()) {
                if (tc.position.onLambda == tree) {
                    lambdaTypeAnnos.append(tc);
                } else {
                    ownerTypeAnnos.append(tc);
                }
            }
            if (lambdaTypeAnnos.nonEmpty()) {
                owner.accept(ownerTypeAnnos.toList());
                lambda.accept(lambdaTypeAnnos.toList());
            }
        }

    private JCIdent makeThis(Type type, Symbol owner) {
        VarSymbol _this = new VarSymbol(PARAMETER | FINAL | SYNTHETIC,
                names._this,
                type,
                owner);
        return make.Ident(_this);
    }

    /**
     * Translate a method reference into an invokedynamic call to the
     * meta-factory.
     * @param tree
     */
    @Override
    public void visitReference(JCMemberReference tree) {
        ReferenceTranslationContext localContext = (ReferenceTranslationContext)context;

        //first determine the method symbol to be used to generate the sam instance
        //this is either the method reference symbol, or the bridged reference symbol
        MethodSymbol refSym = (MethodSymbol)tree.sym;

        //the qualifying expression is treated as a special captured arg
        JCExpression init;
        switch(tree.kind) {

            case IMPLICIT_INNER:    /** Inner :: new */
            case SUPER:             /** super :: instMethod */
                init = makeThis(
                    localContext.owner.enclClass().asType(),
                    localContext.owner.enclClass());
                break;

            case BOUND:             /** Expr :: instMethod */
                init = transTypes.coerce(attrEnv, tree.getQualifierExpression(),
                    types.erasure(tree.sym.owner.type));
                init = attr.makeNullCheck(init);
                break;

            case UNBOUND:           /** Type :: instMethod */
            case STATIC:            /** Type :: staticMethod */
            case TOPLEVEL:          /** Top level :: new */
            case ARRAY_CTOR:        /** ArrayType :: new */
                init = null;
                break;

            default:
                throw new InternalError("Should not have an invalid kind");
        }

        List<JCExpression> indy_args = init==null? List.nil() : translate(List.of(init), localContext.prev);


        //build a sam instance using an indy call to the meta-factory
        result = makeMetafactoryIndyCall(localContext, refSym.asHandle(), indy_args);
    }

    /**
     * Translate identifiers within a lambda to the mapped identifier
     * @param tree
     */
    @Override
    public void visitIdent(JCIdent tree) {
        if (context == null || !analyzer.lambdaIdentSymbolFilter(tree.sym)) {
            super.visitIdent(tree);
        } else {
            int prevPos = make.pos;
            try {
                make.at(tree);

                LambdaTranslationContext lambdaContext = (LambdaTranslationContext) context;
                JCTree ltree = lambdaContext.translate(tree);
                if (ltree != null) {
                    result = ltree;
                } else {
                    //access to untranslated symbols (i.e. compile-time constants,
                    //members defined inside the lambda body, etc.) )
                    super.visitIdent(tree);
                }
            } finally {
                make.at(prevPos);
            }
        }
    }

    /**
     * Translate qualified `this' references within a lambda to the mapped identifier
     * @param tree
     */
    @Override
    public void visitSelect(JCFieldAccess tree) {
        if (context == null || !analyzer.lambdaFieldAccessFilter(tree)) {
            super.visitSelect(tree);
        } else {
            int prevPos = make.pos;
            try {
                make.at(tree);

                LambdaTranslationContext lambdaContext = (LambdaTranslationContext) context;
                JCTree ltree = lambdaContext.translate(tree);
                if (ltree != null) {
                    result = ltree;
                } else {
                    super.visitSelect(tree);
                }
            } finally {
                make.at(prevPos);
            }
        }
    }

    /**
     * Translate instance creation expressions with implicit enclosing instances
     * @param tree
     */
    @Override
    public void visitNewClass(JCNewClass tree) {
        if (context == null || !analyzer.lambdaNewClassFilter(context, tree)) {
            super.visitNewClass(tree);
        } else {
            int prevPos = make.pos;
            try {
                make.at(tree);

                LambdaTranslationContext lambdaContext = (LambdaTranslationContext) context;
                tree = lambdaContext.translate(tree);
                super.visitNewClass(tree);
            } finally {
                make.at(prevPos);
            }
        }
    }

    @Override
    public void visitVarDef(JCVariableDecl tree) {
        LambdaTranslationContext lambdaContext = (LambdaTranslationContext)context;
        if (context != null && lambdaContext.getSymbolMap(LOCAL_VAR).containsKey(tree.sym)) {
            tree.init = translate(tree.init);
            tree.sym = (VarSymbol) lambdaContext.getSymbolMap(LOCAL_VAR).get(tree.sym);
            result = tree;
        } else if (context != null && lambdaContext.getSymbolMap(TYPE_VAR).containsKey(tree.sym)) {
            JCExpression init = translate(tree.init);
            VarSymbol xsym = (VarSymbol)lambdaContext.getSymbolMap(TYPE_VAR).get(tree.sym);
            int prevPos = make.pos;
            try {
                result = make.at(tree).VarDef(xsym, init);
            } finally {
                make.at(prevPos);
            }
            // Replace the entered symbol for this variable
            WriteableScope sc = tree.sym.owner.members();
            if (sc != null) {
                sc.remove(tree.sym);
                sc.enter(xsym);
            }
        } else {
            super.visitVarDef(tree);
        }
    }

    // </editor-fold>

    // <editor-fold defaultstate="collapsed" desc="Translation helper methods">

    private JCBlock makeLambdaBody(JCLambda tree, JCMethodDecl lambdaMethodDecl) {
        return tree.getBodyKind() == JCLambda.BodyKind.EXPRESSION ?
                makeLambdaExpressionBody((JCExpression)tree.body, lambdaMethodDecl) :
                makeLambdaStatementBody((JCBlock)tree.body, lambdaMethodDecl, tree.canCompleteNormally);
    }

    private JCBlock makeLambdaExpressionBody(JCExpression expr, JCMethodDecl lambdaMethodDecl) {
        Type restype = lambdaMethodDecl.type.getReturnType();
        boolean isLambda_void = expr.type.hasTag(VOID);
        boolean isTarget_void = restype.hasTag(VOID);
        boolean isTarget_Void = types.isSameType(restype, types.boxedClass(syms.voidType).type);
        int prevPos = make.pos;
        try {
            if (isTarget_void) {
                //target is void:
                // BODY;
                JCStatement stat = make.at(expr).Exec(expr);
                return make.Block(0, List.of(stat));
            } else if (isLambda_void && isTarget_Void) {
                //void to Void conversion:
                // BODY; return null;
                ListBuffer<JCStatement> stats = new ListBuffer<>();
                stats.append(make.at(expr).Exec(expr));
                stats.append(make.Return(make.Literal(BOT, null).setType(syms.botType)));
                return make.Block(0, stats.toList());
            } else {
                //non-void to non-void conversion:
                // return BODY;
                return make.at(expr).Block(0, List.of(make.Return(expr)));
            }
        } finally {
            make.at(prevPos);
        }
    }

    private JCBlock makeLambdaStatementBody(JCBlock block, final JCMethodDecl lambdaMethodDecl, boolean completeNormally) {
        final Type restype = lambdaMethodDecl.type.getReturnType();
        final boolean isTarget_void = restype.hasTag(VOID);
        boolean isTarget_Void = types.isSameType(restype, types.boxedClass(syms.voidType).type);

        class LambdaBodyTranslator extends TreeTranslator {

            @Override
            public void visitClassDef(JCClassDecl tree) {
                //do NOT recurse on any inner classes
                result = tree;
            }

            @Override
            public void visitLambda(JCLambda tree) {
                //do NOT recurse on any nested lambdas
                result = tree;
            }

            @Override
            public void visitReturn(JCReturn tree) {
                boolean isLambda_void = tree.expr == null;
                if (isTarget_void && !isLambda_void) {
                    //Void to void conversion:
                    // { TYPE $loc = RET-EXPR; return; }
                    VarSymbol loc = makeSyntheticVar(0, names.fromString("$loc"), tree.expr.type, lambdaMethodDecl.sym);
                    JCVariableDecl varDef = make.VarDef(loc, tree.expr);
                    result = make.Block(0, List.of(varDef, make.Return(null)));
                } else {
                    result = tree;
                }

            }
        }

        JCBlock trans_block = new LambdaBodyTranslator().translate(block);
        if (completeNormally && isTarget_Void) {
            //there's no return statement and the lambda (possibly inferred)
            //return type is java.lang.Void; emit a synthetic return statement
            trans_block.stats = trans_block.stats.append(make.Return(make.Literal(BOT, null).setType(syms.botType)));
        }
        return trans_block;
    }

    private JCMethodDecl makeDeserializeMethod(Symbol kSym) {
        ListBuffer<JCCase> cases = new ListBuffer<>();
        ListBuffer<JCBreak> breaks = new ListBuffer<>();
        for (Map.Entry<String, ListBuffer<JCStatement>> entry : kInfo.deserializeCases.entrySet()) {
            JCBreak br = make.Break(null);
            breaks.add(br);
            List<JCStatement> stmts = entry.getValue().append(br).toList();
            cases.add(make.Case(JCCase.STATEMENT, List.of(make.Literal(entry.getKey())), stmts, null));
        }
        JCSwitch sw = make.Switch(deserGetter("getImplMethodName", syms.stringType), cases.toList());
        for (JCBreak br : breaks) {
            br.target = sw;
        }
        JCBlock body = make.Block(0L, List.of(
                sw,
                make.Throw(makeNewClass(
                    syms.illegalArgumentExceptionType,
                    List.of(make.Literal("Invalid lambda deserialization"))))));
        JCMethodDecl deser = make.MethodDef(make.Modifiers(kInfo.deserMethodSym.flags()),
                        names.deserializeLambda,
                        make.QualIdent(kInfo.deserMethodSym.getReturnType().tsym),
                        List.nil(),
                        List.of(make.VarDef(kInfo.deserParamSym, null)),
                        List.nil(),
                        body,
                        null);
        deser.sym = kInfo.deserMethodSym;
        deser.type = kInfo.deserMethodSym.type;
        //System.err.printf("DESER: '%s'\n", deser);
        return deser;
    }

    /** Make an attributed class instance creation expression.
     *  @param ctype    The class type.
     *  @param args     The constructor arguments.
     *  @param cons     The constructor symbol
     */
    JCNewClass makeNewClass(Type ctype, List<JCExpression> args, Symbol cons) {
        JCNewClass tree = make.NewClass(null,
            null, make.QualIdent(ctype.tsym), args, null);
        tree.constructor = cons;
        tree.type = ctype;
        return tree;
    }

    /** Make an attributed class instance creation expression.
     *  @param ctype    The class type.
     *  @param args     The constructor arguments.
     */
    JCNewClass makeNewClass(Type ctype, List<JCExpression> args) {
        return makeNewClass(ctype, args,
                rs.resolveConstructor(null, attrEnv, ctype, TreeInfo.types(args), List.nil()));
     }

    private void addDeserializationCase(MethodHandleSymbol refSym, Type targetType, MethodSymbol samSym,
                                        DiagnosticPosition pos, List<LoadableConstant> staticArgs, MethodType indyType) {
        String functionalInterfaceClass = classSig(targetType);
        String functionalInterfaceMethodName = samSym.getSimpleName().toString();
        String functionalInterfaceMethodSignature = typeSig(types.erasure(samSym.type));
        String implClass = classSig(types.erasure(refSym.owner.type));
        String implMethodName = refSym.getQualifiedName().toString();
        String implMethodSignature = typeSig(types.erasure(refSym.type));

        JCExpression kindTest = eqTest(syms.intType, deserGetter("getImplMethodKind", syms.intType),
                make.Literal(refSym.referenceKind()));
        ListBuffer<JCExpression> serArgs = new ListBuffer<>();
        int i = 0;
        for (Type t : indyType.getParameterTypes()) {
            List<JCExpression> indexAsArg = new ListBuffer<JCExpression>().append(make.Literal(i)).toList();
            List<Type> argTypes = new ListBuffer<Type>().append(syms.intType).toList();
            serArgs.add(make.TypeCast(types.erasure(t), deserGetter("getCapturedArg", syms.objectType, argTypes, indexAsArg)));
            ++i;
        }
        JCStatement stmt = make.If(
                deserTest(deserTest(deserTest(deserTest(deserTest(
                    kindTest,
                    "getFunctionalInterfaceClass", functionalInterfaceClass),
                    "getFunctionalInterfaceMethodName", functionalInterfaceMethodName),
                    "getFunctionalInterfaceMethodSignature", functionalInterfaceMethodSignature),
                    "getImplClass", implClass),
                    "getImplMethodSignature", implMethodSignature),
                make.Return(makeDynamicCall(
                    pos,
                    syms.lambdaMetafactory,
                    names.altMetafactory,
                    staticArgs, targetType, indyType, serArgs.toList(), samSym.name)),
                null);
        ListBuffer<JCStatement> stmts = kInfo.deserializeCases.get(implMethodName);
        if (stmts == null) {
            stmts = new ListBuffer<>();
            kInfo.deserializeCases.put(implMethodName, stmts);
        }
        /****
        System.err.printf("+++++++++++++++++\n");
        System.err.printf("*functionalInterfaceClass: '%s'\n", functionalInterfaceClass);
        System.err.printf("*functionalInterfaceMethodName: '%s'\n", functionalInterfaceMethodName);
        System.err.printf("*functionalInterfaceMethodSignature: '%s'\n", functionalInterfaceMethodSignature);
        System.err.printf("*implMethodKind: %d\n", implMethodKind);
        System.err.printf("*implClass: '%s'\n", implClass);
        System.err.printf("*implMethodName: '%s'\n", implMethodName);
        System.err.printf("*implMethodSignature: '%s'\n", implMethodSignature);
        ****/
        stmts.append(stmt);
    }

    private JCExpression eqTest(Type argType, JCExpression arg1, JCExpression arg2) {
        JCBinary testExpr = make.Binary(JCTree.Tag.EQ, arg1, arg2);
        testExpr.operator = operators.resolveBinary(testExpr, JCTree.Tag.EQ, argType, argType);
        testExpr.setType(syms.booleanType);
        return testExpr;
    }

    private JCExpression deserTest(JCExpression prev, String func, String lit) {
        MethodType eqmt = new MethodType(List.of(syms.objectType), syms.booleanType, List.nil(), syms.methodClass);
        Symbol eqsym = rs.resolveQualifiedMethod(null, attrEnv, syms.objectType, names.equals, List.of(syms.objectType), List.nil());
        JCMethodInvocation eqtest = make.Apply(
                List.nil(),
                make.Select(deserGetter(func, syms.stringType), eqsym).setType(eqmt),
                List.of(make.Literal(lit)));
        eqtest.setType(syms.booleanType);
        JCBinary compound = make.Binary(JCTree.Tag.AND, prev, eqtest);
        compound.operator = operators.resolveBinary(compound, JCTree.Tag.AND, syms.booleanType, syms.booleanType);
        compound.setType(syms.booleanType);
        return compound;
    }

    private JCExpression deserGetter(String func, Type type) {
        return deserGetter(func, type, List.nil(), List.nil());
    }

    private JCExpression deserGetter(String func, Type type, List<Type> argTypes, List<JCExpression> args) {
        MethodType getmt = new MethodType(argTypes, type, List.nil(), syms.methodClass);
        Symbol getsym = rs.resolveQualifiedMethod(null, attrEnv, syms.serializedLambdaType, names.fromString(func), argTypes, List.nil());
        return make.Apply(
                    List.nil(),
                    make.Select(make.Ident(kInfo.deserParamSym).setType(syms.serializedLambdaType), getsym).setType(getmt),
                    args).setType(type);
    }

    /**
     * Create new synthetic method with given flags, name, type, owner
     */
    private MethodSymbol makePrivateSyntheticMethod(long flags, Name name, Type type, Symbol owner) {
        return new MethodSymbol(flags | SYNTHETIC | PRIVATE, name, type, owner);
    }

    /**
     * Create new synthetic variable with given flags, name, type, owner
     */
    private VarSymbol makeSyntheticVar(long flags, Name name, Type type, Symbol owner) {
        return new VarSymbol(flags | SYNTHETIC, name, type, owner);
    }

    /**
     * Set varargsElement field on a given tree (must be either a new class tree
     * or a method call tree)
     */
    private void setVarargsIfNeeded(JCTree tree, Type varargsElement) {
        if (varargsElement != null) {
            switch (tree.getTag()) {
                case APPLY: ((JCMethodInvocation)tree).varargsElement = varargsElement; break;
                case NEWCLASS: ((JCNewClass)tree).varargsElement = varargsElement; break;
                case TYPECAST: setVarargsIfNeeded(((JCTypeCast) tree).expr, varargsElement); break;
                default: throw new AssertionError();
            }
        }
    }

    /**
     * Convert method/constructor arguments by inserting appropriate cast
     * as required by type-erasure - this is needed when bridging a lambda/method
     * reference, as the bridged signature might require downcast to be compatible
     * with the generated signature.
     */
    private List<JCExpression> convertArgs(Symbol meth, List<JCExpression> args, Type varargsElement) {
       Assert.check(meth.kind == MTH);
       List<Type> formals = types.erasure(meth.type).getParameterTypes();
       if (varargsElement != null) {
           Assert.check((meth.flags() & VARARGS) != 0);
       }
       return transTypes.translateArgs(args, formals, varargsElement, attrEnv);
    }

    // </editor-fold>

    /**
     * Converts a method reference which cannot be used directly into a lambda
     */
    private class MemberReferenceToLambda {

        private final JCMemberReference tree;
        private final ReferenceTranslationContext localContext;
        private final Symbol owner;
        private final ListBuffer<JCExpression> args = new ListBuffer<>();
        private final ListBuffer<JCVariableDecl> params = new ListBuffer<>();

        private JCExpression receiverExpression = null;

        MemberReferenceToLambda(JCMemberReference tree, ReferenceTranslationContext localContext, Symbol owner) {
            this.tree = tree;
            this.localContext = localContext;
            this.owner = owner;
        }

        JCLambda lambda() {
            int prevPos = make.pos;
            try {
                make.at(tree);

                //body generation - this can be either a method call or a
                //new instance creation expression, depending on the member reference kind
                VarSymbol rcvr = addParametersReturnReceiver();
                JCExpression expr = (tree.getMode() == ReferenceMode.INVOKE)
                        ? expressionInvoke(rcvr)
                        : expressionNew();

                JCLambda slam = make.Lambda(params.toList(), expr);
                slam.target = tree.target;
                slam.type = tree.type;
                slam.pos = tree.pos;
                return slam;
            } finally {
                make.at(prevPos);
            }
        }

        /**
         * Generate the parameter list for the converted member reference.
         *
         * @return The receiver variable symbol, if any
         */
        VarSymbol addParametersReturnReceiver() {
            Type samDesc = localContext.bridgedRefSig();
            List<Type> samPTypes = samDesc.getParameterTypes();
            List<Type> descPTypes = tree.getDescriptorType(types).getParameterTypes();

            // Determine the receiver, if any
            VarSymbol rcvr;
            switch (tree.kind) {
                case BOUND:
                    // The receiver is explicit in the method reference
                    rcvr = addParameter("rec$", tree.getQualifierExpression().type, false);
                    receiverExpression = attr.makeNullCheck(tree.getQualifierExpression());
                    break;
                case UNBOUND:
                    // The receiver is the first parameter, extract it and
                    // adjust the SAM and unerased type lists accordingly
                    rcvr = addParameter("rec$", samDesc.getParameterTypes().head, false);
                    samPTypes = samPTypes.tail;
                    descPTypes = descPTypes.tail;
                    break;
                default:
                    rcvr = null;
                    break;
            }
            List<Type> implPTypes = tree.sym.type.getParameterTypes();
            int implSize = implPTypes.size();
            int samSize = samPTypes.size();
            // Last parameter to copy from referenced method, exclude final var args
            int last = localContext.needsVarArgsConversion() ? implSize - 1 : implSize;

            // Failsafe -- assure match-up
            boolean checkForIntersection = tree.varargsElement != null || implSize == descPTypes.size();

            // Use parameter types of the implementation method unless the unerased
            // SAM parameter type is an intersection type, in that case use the
            // erased SAM parameter type so that the supertype relationship
            // the implementation method parameters is not obscured.
            // Note: in this loop, the lists implPTypes, samPTypes, and descPTypes
            // are used as pointers to the current parameter type information
            // and are thus not usable afterwards.
            for (int i = 0; implPTypes.nonEmpty() && i < last; ++i) {
                // By default use the implementation method parmeter type
                Type parmType = implPTypes.head;
                // If the unerased parameter type is a type variable whose
                // bound is an intersection (eg. <T extends A & B>) then
                // use the SAM parameter type
                if (checkForIntersection && descPTypes.head.getKind() == TypeKind.TYPEVAR) {
                    TypeVar tv = (TypeVar) descPTypes.head;
                    if (tv.getUpperBound().getKind() == TypeKind.INTERSECTION) {
                        parmType = samPTypes.head;
                    }
                }
                addParameter("x$" + i, parmType, true);

                // Advance to the next parameter
                implPTypes = implPTypes.tail;
                samPTypes = samPTypes.tail;
                descPTypes = descPTypes.tail;
            }
            // Flatten out the var args
            for (int i = last; i < samSize; ++i) {
                addParameter("xva$" + i, tree.varargsElement, true);
            }

            return rcvr;
        }

        JCExpression getReceiverExpression() {
            return receiverExpression;
        }

        private JCExpression makeReceiver(VarSymbol rcvr) {
            if (rcvr == null) return null;
            JCExpression rcvrExpr = make.Ident(rcvr);
            Type rcvrType = tree.ownerAccessible ? tree.sym.enclClass().type : tree.expr.type;
            if (rcvrType == syms.arrayClass.type) {
                // Map the receiver type to the actually type, not just "array"
                rcvrType = tree.getQualifierExpression().type;
            }
            if (!rcvr.type.tsym.isSubClass(rcvrType.tsym, types)) {
                rcvrExpr = make.TypeCast(make.Type(rcvrType), rcvrExpr).setType(rcvrType);
            }
            return rcvrExpr;
        }

        /**
         * determine the receiver of the method call - the receiver can
         * be a type qualifier, the synthetic receiver parameter or 'super'.
         */
        private JCExpression expressionInvoke(VarSymbol rcvr) {
            JCExpression qualifier =
                    (rcvr != null) ?
                        makeReceiver(rcvr) :
                        tree.getQualifierExpression();

            //create the qualifier expression
            JCFieldAccess select = make.Select(qualifier, tree.sym.name);
            select.sym = tree.sym;
            select.type = tree.sym.erasure(types);

            //create the method call expression
            JCExpression apply = make.Apply(List.nil(), select,
                    convertArgs(tree.sym, args.toList(), tree.varargsElement)).
                    setType(tree.sym.erasure(types).getReturnType());

            apply = transTypes.coerce(attrEnv, apply,
                    types.erasure(localContext.tree.referentType.getReturnType()));

            setVarargsIfNeeded(apply, tree.varargsElement);
            return apply;
        }

        /**
         * Lambda body to use for a 'new'.
         */
        private JCExpression expressionNew() {
            if (tree.kind == ReferenceKind.ARRAY_CTOR) {
                //create the array creation expression
                JCNewArray newArr = make.NewArray(
                        make.Type(types.elemtype(tree.getQualifierExpression().type)),
                        List.of(make.Ident(params.first())),
                        null);
                newArr.type = tree.getQualifierExpression().type;
                return newArr;
            } else {
                //create the instance creation expression
                //note that method reference syntax does not allow an explicit
                //enclosing class (so the enclosing class is null)
                // but this may need to be patched up later with the proxy for the outer this
                JCNewClass newClass = make.NewClass(null,
                        List.nil(),
                        make.Type(tree.getQualifierExpression().type),
                        convertArgs(tree.sym, args.toList(), tree.varargsElement),
                        null);
                newClass.constructor = tree.sym;
                newClass.constructorType = tree.sym.erasure(types);
                newClass.type = tree.getQualifierExpression().type;
                setVarargsIfNeeded(newClass, tree.varargsElement);
                return newClass;
            }
        }

        private VarSymbol addParameter(String name, Type p, boolean genArg) {
            VarSymbol vsym = new VarSymbol(PARAMETER | SYNTHETIC, names.fromString(name), p, owner);
            vsym.pos = tree.pos;
            params.append(make.VarDef(vsym, null));
            if (genArg) {
                args.append(make.Ident(vsym));
            }
            return vsym;
        }
    }

    private MethodType typeToMethodType(Type mt) {
        Type type = types.erasure(mt);
        return new MethodType(type.getParameterTypes(),
                        type.getReturnType(),
                        type.getThrownTypes(),
                        syms.methodClass);
    }

    /**
     * Generate an indy method call to the meta factory
     */
    private JCExpression makeMetafactoryIndyCall(TranslationContext<?> context,
            MethodHandleSymbol refSym, List<JCExpression> indy_args) {
        JCFunctionalExpression tree = context.tree;
        //determine the static bsm args
        MethodSymbol samSym = (MethodSymbol) types.findDescriptorSymbol(tree.target.tsym);
        List<LoadableConstant> staticArgs = List.of(
                typeToMethodType(samSym.type),
                ((MethodSymbol)refSym).asHandle(),
                typeToMethodType(tree.getDescriptorType(types)));

        //computed indy arg types
        ListBuffer<Type> indy_args_types = new ListBuffer<>();
        for (JCExpression arg : indy_args) {
            indy_args_types.append(arg.type);
        }

        //finally, compute the type of the indy call
        MethodType indyType = new MethodType(indy_args_types.toList(),
                tree.type,
                List.nil(),
                syms.methodClass);

        Name metafactoryName = context.needsAltMetafactory() ?
                names.altMetafactory : names.metafactory;

        if (context.needsAltMetafactory()) {
            ListBuffer<Type> markers = new ListBuffer<>();
            List<Type> targets = tree.target.isIntersection() ?
                    types.directSupertypes(tree.target) :
                    List.nil();
            for (Type t : targets) {
                t = types.erasure(t);
                if (t.tsym != syms.serializableType.tsym &&
                    t.tsym != tree.type.tsym &&
                    t.tsym != syms.objectType.tsym) {
                    markers.append(t);
                }
            }
            int flags = context.isSerializable() ? FLAG_SERIALIZABLE : 0;
            boolean hasMarkers = markers.nonEmpty();
            boolean hasBridges = context.bridges.nonEmpty();
            if (hasMarkers) {
                flags |= FLAG_MARKERS;
            }
            if (hasBridges) {
                flags |= FLAG_BRIDGES;
            }
            staticArgs = staticArgs.append(LoadableConstant.Int(flags));
            if (hasMarkers) {
                staticArgs = staticArgs.append(LoadableConstant.Int(markers.length()));
                staticArgs = staticArgs.appendList(List.convert(LoadableConstant.class, markers.toList()));
            }
            if (hasBridges) {
                staticArgs = staticArgs.append(LoadableConstant.Int(context.bridges.length() - 1));
                for (Symbol s : context.bridges) {
                    Type s_erasure = s.erasure(types);
                    if (!types.isSameType(s_erasure, samSym.erasure(types))) {
                        staticArgs = staticArgs.append(((MethodType)s.erasure(types)));
                    }
                }
            }
            if (context.isSerializable()) {
                int prevPos = make.pos;
                try {
                    make.at(kInfo.clazz);
                    addDeserializationCase(refSym, tree.type, samSym,
                            tree, staticArgs, indyType);
                } finally {
                    make.at(prevPos);
                }
            }
        }
        return makeDynamicCall(tree, syms.lambdaMetafactory, metafactoryName, staticArgs, tree.type, indyType, indy_args, samSym.name);
    }

    /**
     * Generate an indy method call with given name, type and static bootstrap
     * arguments types
     */
    private JCExpression makeIndyCall(DiagnosticPosition pos, Type site, Name bsmName,
                                      List<LoadableConstant> staticArgs, MethodType indyType, List<JCExpression> indyArgs,
                                      Name methName) {
        int prevPos = make.pos;
        try {
            make.at(pos);
            List<Type> bsm_staticArgs = List.of(syms.methodHandleLookupType,
                syms.stringType,
                syms.methodTypeType).appendList(staticArgs.map(types::constantType));

            Symbol bsm = rs.resolveInternalMethod(pos, attrEnv, site,
                    bsmName, bsm_staticArgs, List.nil());

            DynamicMethodSymbol dynSym =
                    new DynamicMethodSymbol(methName,
                                            syms.noSymbol,
                                            ((MethodSymbol)bsm).asHandle(),
                                            indyType,
                                            staticArgs.toArray(new LoadableConstant[staticArgs.length()]));
            JCFieldAccess qualifier = make.Select(make.QualIdent(site.tsym), bsmName);
            DynamicMethodSymbol existing = kInfo.dynMethSyms.putIfAbsent(
                    dynSym.poolKey(types), dynSym);
            qualifier.sym = existing != null ? existing : dynSym;
            qualifier.type = indyType.getReturnType();

            JCMethodInvocation proxyCall = make.Apply(List.nil(), qualifier, indyArgs);
            proxyCall.type = indyType.getReturnType();
            return proxyCall;
        } finally {
            make.at(prevPos);
        }
    }
<<<<<<< HEAD

    private JCExpression makeDynamicCall(DiagnosticPosition pos, Type site, Name bsmName,
                                         List<Object> staticArgs, Type interfaceType, MethodType indyType, List<JCExpression> indyArgs,
                                         Name methName) {
        return condyForLambda &&
                !context.needsAltMetafactory() &&
                indyArgs.isEmpty() ?
                makeCondy(pos, site, bsmName, staticArgs, interfaceType, methName) :
                makeIndyCall(pos, site, bsmName, staticArgs, indyType, indyArgs, methName);
    }

    /* this extra flag should be temporary and used as long as it's not possible to do the build
     * due to the lack of support for condy in the current version of ASM present in the build
     */
    private final boolean condyForLambda;

    private JCExpression makeCondy(DiagnosticPosition pos, Type site, Name bsmName,
                                   List<Object> staticArgs, Type interfaceType, Name methName) {
        int prevPos = make.pos;
        try {
            make.at(pos);
            List<Type> bsm_staticArgs = List.of(syms.methodHandleLookupType,
                    syms.stringType,
                    syms.classType).appendList(bsmStaticArgToTypes(staticArgs));

            Symbol bsm = rs.resolveInternalMethod(pos, attrEnv, site,
                    bsmName, bsm_staticArgs, List.nil());

            Symbol.DynamicVarSymbol dynSym = new Symbol.DynamicVarSymbol(methName,
                    syms.noSymbol,
                    bsm.isStatic() ?
                            ClassFile.REF_invokeStatic :
                            ClassFile.REF_invokeVirtual,
                    (MethodSymbol)bsm,
                    interfaceType,
                    staticArgs.toArray());

            JCIdent ident = make.Ident(dynSym);
            ident.type = interfaceType;

            return ident;
        } finally {
            make.at(prevPos);
        }
    }

    //where
    private List<Type> bsmStaticArgToTypes(List<Object> args) {
        ListBuffer<Type> argtypes = new ListBuffer<>();
        for (Object arg : args) {
            argtypes.append(bsmStaticArgToType(arg));
        }
        return argtypes.toList();
    }

    private Type bsmStaticArgToType(Object arg) {
        Assert.checkNonNull(arg);
        if (arg instanceof ClassSymbol) {
            return syms.classType;
        } else if (arg instanceof Integer) {
            return syms.intType;
        } else if (arg instanceof Long) {
            return syms.longType;
        } else if (arg instanceof Float) {
            return syms.floatType;
        } else if (arg instanceof Double) {
            return syms.doubleType;
        } else if (arg instanceof String) {
            return syms.stringType;
        } else if (arg instanceof Pool.MethodHandle) {
            return syms.methodHandleType;
        } else if (arg instanceof MethodType) {
            return syms.methodTypeType;
        } else {
            Assert.error("bad static arg " + arg.getClass());
            return null;
        }
    }

    /**
     * Get the opcode associated with this method reference
     */
    private int referenceKind(Symbol refSym) {
        if (refSym.isConstructor()) {
            return ClassFile.REF_newInvokeSpecial;
        } else {
            if (refSym.isStatic()) {
                return ClassFile.REF_invokeStatic;
            } else if ((refSym.flags() & PRIVATE) != 0) {
                return ClassFile.REF_invokeSpecial;
            } else if (refSym.enclClass().isInterface()) {
                return ClassFile.REF_invokeInterface;
            } else {
                return ClassFile.REF_invokeVirtual;
            }
        }
    }
=======
>>>>>>> 69ca2e9e

    // <editor-fold defaultstate="collapsed" desc="Lambda/reference analyzer">
    /**
     * This visitor collects information about translation of a lambda expression.
     * More specifically, it keeps track of the enclosing contexts and captured locals
     * accessed by the lambda being translated (as well as other useful info).
     * It also translates away problems for LambdaToMethod.
     */
    class LambdaAnalyzerPreprocessor extends TreeTranslator {

        /** the frame stack - used to reconstruct translation info about enclosing scopes */
        private List<Frame> frameStack;

        /**
         * keep the count of lambda expression (used to generate unambiguous
         * names)
         */
        private int lambdaCount = 0;

        /**
         * List of types undergoing construction via explicit constructor chaining.
         */
        private List<ClassSymbol> typesUnderConstruction;

        /**
         * keep the count of lambda expression defined in given context (used to
         * generate unambiguous names for serializable lambdas)
         */
        private class SyntheticMethodNameCounter {
            private Map<String, Integer> map = new HashMap<>();
            int getIndex(StringBuilder buf) {
                String temp = buf.toString();
                Integer count = map.get(temp);
                if (count == null) {
                    count = 0;
                }
                ++count;
                map.put(temp, count);
                return count;
            }
        }
        private SyntheticMethodNameCounter syntheticMethodNameCounts =
                new SyntheticMethodNameCounter();

        private Map<Symbol, JCClassDecl> localClassDefs;

        /**
         * maps for fake clinit symbols to be used as owners of lambda occurring in
         * a static var init context
         */
        private Map<ClassSymbol, Symbol> clinits = new HashMap<>();

        private JCClassDecl analyzeAndPreprocessClass(JCClassDecl tree) {
            frameStack = List.nil();
            typesUnderConstruction = List.nil();
            localClassDefs = new HashMap<>();
            return translate(tree);
        }

        @Override
        public void visitApply(JCMethodInvocation tree) {
            List<ClassSymbol> previousNascentTypes = typesUnderConstruction;
            try {
                Name methName = TreeInfo.name(tree.meth);
                if (methName == names._this || methName == names._super) {
                    typesUnderConstruction = typesUnderConstruction.prepend(currentClass());
                }
                super.visitApply(tree);
            } finally {
                typesUnderConstruction = previousNascentTypes;
            }
        }
            // where
            private ClassSymbol currentClass() {
                for (Frame frame : frameStack) {
                    if (frame.tree.hasTag(JCTree.Tag.CLASSDEF)) {
                        JCClassDecl cdef = (JCClassDecl) frame.tree;
                        return cdef.sym;
                    }
                }
                return null;
            }

        @Override
        public void visitBlock(JCBlock tree) {
            List<Frame> prevStack = frameStack;
            try {
                if (frameStack.nonEmpty() && frameStack.head.tree.hasTag(CLASSDEF)) {
                    frameStack = frameStack.prepend(new Frame(tree));
                }
                super.visitBlock(tree);
            }
            finally {
                frameStack = prevStack;
            }
        }

        @Override
        public void visitClassDef(JCClassDecl tree) {
            List<Frame> prevStack = frameStack;
            int prevLambdaCount = lambdaCount;
            SyntheticMethodNameCounter prevSyntheticMethodNameCounts =
                    syntheticMethodNameCounts;
            Map<ClassSymbol, Symbol> prevClinits = clinits;
            DiagnosticSource prevSource = log.currentSource();
            try {
                log.useSource(tree.sym.sourcefile);
                lambdaCount = 0;
                syntheticMethodNameCounts = new SyntheticMethodNameCounter();
                prevClinits = new HashMap<>();
                if (tree.sym.owner.kind == MTH) {
                    localClassDefs.put(tree.sym, tree);
                }
                if (directlyEnclosingLambda() != null) {
                    tree.sym.owner = owner();
                    if (tree.sym.hasOuterInstance()) {
                        //if a class is defined within a lambda, the lambda must capture
                        //its enclosing instance (if any)
                        TranslationContext<?> localContext = context();
                        final TypeSymbol outerInstanceSymbol = tree.sym.type.getEnclosingType().tsym;
                        while (localContext != null && !localContext.owner.isStatic()) {
                            if (localContext.tree.hasTag(LAMBDA)) {
                                JCTree block = capturedDecl(localContext.depth, outerInstanceSymbol);
                                if (block == null) break;
                                ((LambdaTranslationContext)localContext)
                                        .addSymbol(outerInstanceSymbol, CAPTURED_THIS);
                            }
                            localContext = localContext.prev;
                        }
                    }
                }
                frameStack = frameStack.prepend(new Frame(tree));
                super.visitClassDef(tree);
            }
            finally {
                log.useSource(prevSource.getFile());
                frameStack = prevStack;
                lambdaCount = prevLambdaCount;
                syntheticMethodNameCounts = prevSyntheticMethodNameCounts;
                clinits = prevClinits;
            }
        }

        @Override
        public void visitIdent(JCIdent tree) {
            if (context() != null && lambdaIdentSymbolFilter(tree.sym)) {
                if (tree.sym.kind == VAR &&
                        tree.sym.owner.kind == MTH &&
                        tree.type.constValue() == null) {
                    TranslationContext<?> localContext = context();
                    while (localContext != null) {
                        if (localContext.tree.getTag() == LAMBDA) {
                            JCTree block = capturedDecl(localContext.depth, tree.sym);
                            if (block == null) break;
                            ((LambdaTranslationContext)localContext)
                                    .addSymbol(tree.sym, CAPTURED_VAR);
                        }
                        localContext = localContext.prev;
                    }
                } else if (tree.sym.owner.kind == TYP) {
                    TranslationContext<?> localContext = context();
                    while (localContext != null  && !localContext.owner.isStatic()) {
                        if (localContext.tree.hasTag(LAMBDA)) {
                            JCTree block = capturedDecl(localContext.depth, tree.sym);
                            if (block == null) break;
                            switch (block.getTag()) {
                                case CLASSDEF:
                                    JCClassDecl cdecl = (JCClassDecl)block;
                                    ((LambdaTranslationContext)localContext)
                                            .addSymbol(cdecl.sym, CAPTURED_THIS);
                                    break;
                                default:
                                    Assert.error("bad block kind");
                            }
                        }
                        localContext = localContext.prev;
                    }
                }
            }
            super.visitIdent(tree);
        }

        @Override
        public void visitLambda(JCLambda tree) {
            analyzeLambda(tree, "lambda.stat");
        }

        private void analyzeLambda(JCLambda tree, JCExpression methodReferenceReceiver) {
            // Translation of the receiver expression must occur first
            JCExpression rcvr = translate(methodReferenceReceiver);
            LambdaTranslationContext context = analyzeLambda(tree, "mref.stat.1");
            if (rcvr != null) {
                context.methodReferenceReceiver = rcvr;
            }
        }

        private LambdaTranslationContext analyzeLambda(JCLambda tree, String statKey) {
            List<Frame> prevStack = frameStack;
            try {
                LambdaTranslationContext context = new LambdaTranslationContext(tree);
                frameStack = frameStack.prepend(new Frame(tree));
                for (JCVariableDecl param : tree.params) {
                    context.addSymbol(param.sym, PARAM);
                    frameStack.head.addLocal(param.sym);
                }
                contextMap.put(tree, context);
                super.visitLambda(tree);
                context.complete();
                if (dumpLambdaToMethodStats) {
                    log.note(tree, diags.noteKey(statKey, context.needsAltMetafactory(), context.translatedSym));
                }
                return context;
            }
            finally {
                frameStack = prevStack;
            }
        }

        @Override
        public void visitMethodDef(JCMethodDecl tree) {
            List<Frame> prevStack = frameStack;
            try {
                frameStack = frameStack.prepend(new Frame(tree));
                super.visitMethodDef(tree);
            }
            finally {
                frameStack = prevStack;
            }
        }

        @Override
        public void visitNewClass(JCNewClass tree) {
            TypeSymbol def = tree.type.tsym;
            boolean inReferencedClass = currentlyInClass(def);
            boolean isLocal = def.isLocal();
            if ((inReferencedClass && isLocal || lambdaNewClassFilter(context(), tree))) {
                TranslationContext<?> localContext = context();
                final TypeSymbol outerInstanceSymbol = tree.type.getEnclosingType().tsym;
                while (localContext != null  && !localContext.owner.isStatic()) {
                    if (localContext.tree.hasTag(LAMBDA)) {
                        if (outerInstanceSymbol != null) {
                            JCTree block = capturedDecl(localContext.depth, outerInstanceSymbol);
                            if (block == null) break;
                        }
                        ((LambdaTranslationContext)localContext)
                                .addSymbol(outerInstanceSymbol, CAPTURED_THIS);
                    }
                    localContext = localContext.prev;
                }
            }
            if (context() != null && !inReferencedClass && isLocal) {
                LambdaTranslationContext lambdaContext = (LambdaTranslationContext)context();
                captureLocalClassDefs(def, lambdaContext);
            }
            super.visitNewClass(tree);
        }
        //where
            void captureLocalClassDefs(Symbol csym, final LambdaTranslationContext lambdaContext) {
                JCClassDecl localCDef = localClassDefs.get(csym);
                if (localCDef != null && lambdaContext.freeVarProcessedLocalClasses.add(csym)) {
                    BasicFreeVarCollector fvc = lower.new BasicFreeVarCollector() {
                        @Override
                        void addFreeVars(ClassSymbol c) {
                            captureLocalClassDefs(c, lambdaContext);
                        }
                        @Override
                        void visitSymbol(Symbol sym) {
                            if (sym.kind == VAR &&
                                    sym.owner.kind == MTH &&
                                    ((VarSymbol)sym).getConstValue() == null) {
                                TranslationContext<?> localContext = context();
                                while (localContext != null) {
                                    if (localContext.tree.getTag() == LAMBDA) {
                                        JCTree block = capturedDecl(localContext.depth, sym);
                                        if (block == null) break;
                                        ((LambdaTranslationContext)localContext).addSymbol(sym, CAPTURED_VAR);
                                    }
                                    localContext = localContext.prev;
                                }
                            }
                        }
                    };
                    fvc.scan(localCDef);
                }
        }
        //where
        boolean currentlyInClass(Symbol csym) {
            for (Frame frame : frameStack) {
                if (frame.tree.hasTag(JCTree.Tag.CLASSDEF)) {
                    JCClassDecl cdef = (JCClassDecl) frame.tree;
                    if (cdef.sym == csym) {
                        return true;
                    }
                }
            }
            return false;
        }

        /**
         * Method references to local class constructors, may, if the local
         * class references local variables, have implicit constructor
         * parameters added in Lower; As a result, the invokedynamic bootstrap
         * information added in the LambdaToMethod pass will have the wrong
         * signature. Hooks between Lower and LambdaToMethod have been added to
         * handle normal "new" in this case. This visitor converts potentially
         * affected method references into a lambda containing a normal
         * expression.
         *
         * @param tree
         */
        @Override
        public void visitReference(JCMemberReference tree) {
            ReferenceTranslationContext rcontext = new ReferenceTranslationContext(tree);
            contextMap.put(tree, rcontext);
            if (rcontext.needsConversionToLambda()) {
                 // Convert to a lambda, and process as such
                MemberReferenceToLambda conv = new MemberReferenceToLambda(tree, rcontext, owner());
                analyzeLambda(conv.lambda(), conv.getReceiverExpression());
            } else {
                super.visitReference(tree);
                if (dumpLambdaToMethodStats) {
                    log.note(tree, Notes.MrefStat(rcontext.needsAltMetafactory(), null));
                }
            }
        }

        @Override
        public void visitSelect(JCFieldAccess tree) {
            if (context() != null && tree.sym.kind == VAR &&
                        (tree.sym.name == names._this ||
                         tree.sym.name == names._super)) {
                // A select of this or super means, if we are in a lambda,
                // we much have an instance context
                TranslationContext<?> localContext = context();
                while (localContext != null  && !localContext.owner.isStatic()) {
                    if (localContext.tree.hasTag(LAMBDA)) {
                        JCClassDecl clazz = (JCClassDecl)capturedDecl(localContext.depth, tree.sym);
                        if (clazz == null) break;
                        ((LambdaTranslationContext)localContext).addSymbol(clazz.sym, CAPTURED_THIS);
                    }
                    localContext = localContext.prev;
                }
            }
            super.visitSelect(tree);
        }

        @Override
        public void visitVarDef(JCVariableDecl tree) {
            TranslationContext<?> context = context();
            LambdaTranslationContext ltc = (context != null && context instanceof LambdaTranslationContext)?
                    (LambdaTranslationContext)context :
                    null;
            if (ltc != null) {
                if (frameStack.head.tree.hasTag(LAMBDA)) {
                    ltc.addSymbol(tree.sym, LOCAL_VAR);
                }
                // Check for type variables (including as type arguments).
                // If they occur within class nested in a lambda, mark for erasure
                Type type = tree.sym.asType();
                if (inClassWithinLambda() && !types.isSameType(types.erasure(type), type)) {
                    ltc.addSymbol(tree.sym, TYPE_VAR);
                }
            }

            List<Frame> prevStack = frameStack;
            try {
                if (tree.sym.owner.kind == MTH) {
                    frameStack.head.addLocal(tree.sym);
                }
                frameStack = frameStack.prepend(new Frame(tree));
                super.visitVarDef(tree);
            }
            finally {
                frameStack = prevStack;
            }
        }

        /**
         * Return a valid owner given the current declaration stack
         * (required to skip synthetic lambda symbols)
         */
        private Symbol owner() {
            return owner(false);
        }

        @SuppressWarnings("fallthrough")
        private Symbol owner(boolean skipLambda) {
            List<Frame> frameStack2 = frameStack;
            while (frameStack2.nonEmpty()) {
                switch (frameStack2.head.tree.getTag()) {
                    case VARDEF:
                        if (((JCVariableDecl)frameStack2.head.tree).sym.isLocal()) {
                            frameStack2 = frameStack2.tail;
                            break;
                        }
                        JCClassDecl cdecl = (JCClassDecl)frameStack2.tail.head.tree;
                        return initSym(cdecl.sym,
                                ((JCVariableDecl)frameStack2.head.tree).sym.flags() & STATIC);
                    case BLOCK:
                        JCClassDecl cdecl2 = (JCClassDecl)frameStack2.tail.head.tree;
                        return initSym(cdecl2.sym,
                                ((JCBlock)frameStack2.head.tree).flags & STATIC);
                    case CLASSDEF:
                        return ((JCClassDecl)frameStack2.head.tree).sym;
                    case METHODDEF:
                        return ((JCMethodDecl)frameStack2.head.tree).sym;
                    case LAMBDA:
                        if (!skipLambda)
                            return ((LambdaTranslationContext)contextMap
                                    .get(frameStack2.head.tree)).translatedSym;
                    default:
                        frameStack2 = frameStack2.tail;
                }
            }
            Assert.error();
            return null;
        }

        private Symbol initSym(ClassSymbol csym, long flags) {
            boolean isStatic = (flags & STATIC) != 0;
            if (isStatic) {
                /* static clinits are generated in Gen, so we need to use a fake
                 * one. Attr creates a fake clinit method while attributing
                 * lambda expressions used as initializers of static fields, so
                 * let's use that one.
                 */
                MethodSymbol clinit = attr.removeClinit(csym);
                if (clinit != null) {
                    clinits.put(csym, clinit);
                    return clinit;
                }

                /* if no clinit is found at Attr, then let's try at clinits.
                 */
                clinit = (MethodSymbol)clinits.get(csym);
                if (clinit == null) {
                    /* no luck, let's create a new one
                     */
                    clinit = makePrivateSyntheticMethod(STATIC,
                            names.clinit,
                            new MethodType(List.nil(), syms.voidType,
                                List.nil(), syms.methodClass),
                            csym);
                    clinits.put(csym, clinit);
                }
                return clinit;
            } else {
                //get the first constructor and treat it as the instance init sym
                for (Symbol s : csym.members_field.getSymbolsByName(names.init)) {
                    return s;
                }
            }
            Assert.error("init not found");
            return null;
        }

        private JCTree directlyEnclosingLambda() {
            if (frameStack.isEmpty()) {
                return null;
            }
            List<Frame> frameStack2 = frameStack;
            while (frameStack2.nonEmpty()) {
                switch (frameStack2.head.tree.getTag()) {
                    case CLASSDEF:
                    case METHODDEF:
                        return null;
                    case LAMBDA:
                        return frameStack2.head.tree;
                    default:
                        frameStack2 = frameStack2.tail;
                }
            }
            Assert.error();
            return null;
        }

        private boolean inClassWithinLambda() {
            if (frameStack.isEmpty()) {
                return false;
            }
            List<Frame> frameStack2 = frameStack;
            boolean classFound = false;
            while (frameStack2.nonEmpty()) {
                switch (frameStack2.head.tree.getTag()) {
                    case LAMBDA:
                        return classFound;
                    case CLASSDEF:
                        classFound = true;
                        frameStack2 = frameStack2.tail;
                        break;
                    default:
                        frameStack2 = frameStack2.tail;
                }
            }
            // No lambda
            return false;
        }

        /**
         * Return the declaration corresponding to a symbol in the enclosing
         * scope; the depth parameter is used to filter out symbols defined
         * in nested scopes (which do not need to undergo capture).
         */
        private JCTree capturedDecl(int depth, Symbol sym) {
            int currentDepth = frameStack.size() - 1;
            for (Frame block : frameStack) {
                switch (block.tree.getTag()) {
                    case CLASSDEF:
                        ClassSymbol clazz = ((JCClassDecl)block.tree).sym;
                        if (clazz.isSubClass(sym, types) || sym.isMemberOf(clazz, types)) {
                            return currentDepth > depth ? null : block.tree;
                        }
                        break;
                    case VARDEF:
                        if (((JCVariableDecl)block.tree).sym == sym &&
                                sym.owner.kind == MTH) { //only locals are captured
                            return currentDepth > depth ? null : block.tree;
                        }
                        break;
                    case BLOCK:
                    case METHODDEF:
                    case LAMBDA:
                        if (block.locals != null && block.locals.contains(sym)) {
                            return currentDepth > depth ? null : block.tree;
                        }
                        break;
                    default:
                        Assert.error("bad decl kind " + block.tree.getTag());
                }
                currentDepth--;
            }
            return null;
        }

        private TranslationContext<?> context() {
            for (Frame frame : frameStack) {
                TranslationContext<?> context = contextMap.get(frame.tree);
                if (context != null) {
                    return context;
                }
            }
            return null;
        }

        /**
         *  This is used to filter out those identifiers that needs to be adjusted
         *  when translating away lambda expressions
         */
        private boolean lambdaIdentSymbolFilter(Symbol sym) {
            return (sym.kind == VAR || sym.kind == MTH)
                    && !sym.isStatic()
                    && sym.name != names.init;
        }

        /**
         *  This is used to filter out those select nodes that need to be adjusted
         *  when translating away lambda expressions - at the moment, this is the
         *  set of nodes that select `this' (qualified this)
         */
        private boolean lambdaFieldAccessFilter(JCFieldAccess fAccess) {
            LambdaTranslationContext lambdaContext =
                    context instanceof LambdaTranslationContext ?
                            (LambdaTranslationContext) context : null;
            return lambdaContext != null
                    && !fAccess.sym.isStatic()
                    && fAccess.name == names._this
                    && (fAccess.sym.owner.kind == TYP)
                    && !lambdaContext.translatedSymbols.get(CAPTURED_OUTER_THIS).isEmpty();
        }

        /**
         * This is used to filter out those new class expressions that need to
         * be qualified with an enclosing tree
         */
        private boolean lambdaNewClassFilter(TranslationContext<?> context, JCNewClass tree) {
            if (context != null
                    && tree.encl == null
                    && tree.def == null
                    && !tree.type.getEnclosingType().hasTag(NONE)) {
                Type encl = tree.type.getEnclosingType();
                Type current = context.owner.enclClass().type;
                while (!current.hasTag(NONE)) {
                    if (current.tsym.isSubClass(encl.tsym, types)) {
                        return true;
                    }
                    current = current.getEnclosingType();
                }
                return false;
            } else {
                return false;
            }
        }

        private class Frame {
            final JCTree tree;
            List<Symbol> locals;

            public Frame(JCTree tree) {
                this.tree = tree;
            }

            void addLocal(Symbol sym) {
                if (locals == null) {
                    locals = List.nil();
                }
                locals = locals.prepend(sym);
            }
        }

        /**
         * This class is used to store important information regarding translation of
         * lambda expression/method references (see subclasses).
         */
        abstract class TranslationContext<T extends JCFunctionalExpression> {

            /** the underlying (untranslated) tree */
            final T tree;

            /** points to the adjusted enclosing scope in which this lambda/mref expression occurs */
            final Symbol owner;

            /** the depth of this lambda expression in the frame stack */
            final int depth;

            /** the enclosing translation context (set for nested lambdas/mref) */
            final TranslationContext<?> prev;

            /** list of methods to be bridged by the meta-factory */
            final List<Symbol> bridges;

            TranslationContext(T tree) {
                this.tree = tree;
                this.owner = owner(true);
                this.depth = frameStack.size() - 1;
                this.prev = context();
                ClassSymbol csym =
                        types.makeFunctionalInterfaceClass(attrEnv, names.empty, tree.target, ABSTRACT | INTERFACE);
                this.bridges = types.functionalInterfaceBridges(csym);
            }

            /** does this functional expression need to be created using alternate metafactory? */
            boolean needsAltMetafactory() {
                return tree.target.isIntersection() ||
                        isSerializable() ||
                        bridges.length() > 1;
            }

            /** does this functional expression require serialization support? */
            boolean isSerializable() {
                if (forceSerializable) {
                    return true;
                }
                return types.asSuper(tree.target, syms.serializableType.tsym) != null;
            }

            /**
             * @return Name of the enclosing method to be folded into synthetic
             * method name
             */
            String enclosingMethodName() {
                return syntheticMethodNameComponent(owner.name);
            }

            /**
             * @return Method name in a form that can be folded into a
             * component of a synthetic method name
             */
            String syntheticMethodNameComponent(Name name) {
                if (name == null) {
                    return "null";
                }
                String methodName = name.toString();
                if (methodName.equals("<clinit>")) {
                    methodName = "static";
                } else if (methodName.equals("<init>")) {
                    methodName = "new";
                }
                return methodName;
            }
        }

        /**
         * This class retains all the useful information about a lambda expression;
         * the contents of this class are filled by the LambdaAnalyzer visitor,
         * and the used by the main translation routines in order to adjust references
         * to captured locals/members, etc.
         */
        class LambdaTranslationContext extends TranslationContext<JCLambda> {

            /** variable in the enclosing context to which this lambda is assigned */
            final Symbol self;

            /** variable in the enclosing context to which this lambda is assigned */
            final Symbol assignedTo;

            Map<LambdaSymbolKind, Map<Symbol, Symbol>> translatedSymbols;

            /** the synthetic symbol for the method hoisting the translated lambda */
            MethodSymbol translatedSym;

            List<JCVariableDecl> syntheticParams;

            /**
             * to prevent recursion, track local classes processed
             */
            final Set<Symbol> freeVarProcessedLocalClasses;

            /**
             * For method references converted to lambdas.  The method
             * reference receiver expression. Must be treated like a captured
             * variable.
             */
            JCExpression methodReferenceReceiver;

            LambdaTranslationContext(JCLambda tree) {
                super(tree);
                Frame frame = frameStack.head;
                switch (frame.tree.getTag()) {
                    case VARDEF:
                        assignedTo = self = ((JCVariableDecl) frame.tree).sym;
                        break;
                    case ASSIGN:
                        self = null;
                        assignedTo = TreeInfo.symbol(((JCAssign) frame.tree).getVariable());
                        break;
                    default:
                        assignedTo = self = null;
                        break;
                 }

                // This symbol will be filled-in in complete
                this.translatedSym = makePrivateSyntheticMethod(0, null, null, owner.enclClass());

                translatedSymbols = new EnumMap<>(LambdaSymbolKind.class);

                translatedSymbols.put(PARAM, new LinkedHashMap<Symbol, Symbol>());
                translatedSymbols.put(LOCAL_VAR, new LinkedHashMap<Symbol, Symbol>());
                translatedSymbols.put(CAPTURED_VAR, new LinkedHashMap<Symbol, Symbol>());
                translatedSymbols.put(CAPTURED_THIS, new LinkedHashMap<Symbol, Symbol>());
                translatedSymbols.put(CAPTURED_OUTER_THIS, new LinkedHashMap<Symbol, Symbol>());
                translatedSymbols.put(TYPE_VAR, new LinkedHashMap<Symbol, Symbol>());

                freeVarProcessedLocalClasses = new HashSet<>();
            }

             /**
             * For a serializable lambda, generate a disambiguating string
             * which maximizes stability across deserialization.
             *
             * @return String to differentiate synthetic lambda method names
             */
            private String serializedLambdaDisambiguation() {
                StringBuilder buf = new StringBuilder();
                // Append the enclosing method signature to differentiate
                // overloaded enclosing methods.  For lambdas enclosed in
                // lambdas, the generated lambda method will not have type yet,
                // but the enclosing method's name will have been generated
                // with this same method, so it will be unique and never be
                // overloaded.
                Assert.check(
                        owner.type != null ||
                        directlyEnclosingLambda() != null);
                if (owner.type != null) {
                    buf.append(typeSig(owner.type, true));
                    buf.append(":");
                }

                // Add target type info
                buf.append(types.findDescriptorSymbol(tree.type.tsym).owner.flatName());
                buf.append(" ");

                // Add variable assigned to
                if (assignedTo != null) {
                    buf.append(assignedTo.flatName());
                    buf.append("=");
                }
                //add captured locals info: type, name, order
                for (Symbol fv : getSymbolMap(CAPTURED_VAR).keySet()) {
                    if (fv != self) {
                        buf.append(typeSig(fv.type, true));
                        buf.append(" ");
                        buf.append(fv.flatName());
                        buf.append(",");
                    }
                }

                return buf.toString();
            }

            /**
             * For a non-serializable lambda, generate a simple method.
             *
             * @return Name to use for the synthetic lambda method name
             */
            private Name lambdaName() {
                return names.lambda.append(names.fromString(enclosingMethodName() + "$" + lambdaCount++));
            }

            /**
             * For a serializable lambda, generate a method name which maximizes
             * name stability across deserialization.
             *
             * @return Name to use for the synthetic lambda method name
             */
            private Name serializedLambdaName() {
                StringBuilder buf = new StringBuilder();
                buf.append(names.lambda);
                // Append the name of the method enclosing the lambda.
                buf.append(enclosingMethodName());
                buf.append('$');
                // Append a hash of the disambiguating string : enclosing method
                // signature, etc.
                String disam = serializedLambdaDisambiguation();
                buf.append(Integer.toHexString(disam.hashCode()));
                buf.append('$');
                // The above appended name components may not be unique, append
                // a count based on the above name components.
                buf.append(syntheticMethodNameCounts.getIndex(buf));
                String result = buf.toString();
                //System.err.printf("serializedLambdaName: %s -- %s\n", result, disam);
                return names.fromString(result);
            }

            /**
             * Translate a symbol of a given kind into something suitable for the
             * synthetic lambda body
             */
            Symbol translate(final Symbol sym, LambdaSymbolKind skind) {
                Symbol ret;
                switch (skind) {
                    case CAPTURED_THIS:
                        ret = sym;  // self represented
                        break;
                    case TYPE_VAR:
                        // Just erase the type var
                        ret = new VarSymbol(sym.flags(), sym.name,
                                types.erasure(sym.type), sym.owner);

                        /* this information should also be kept for LVT generation at Gen
                         * a Symbol with pos < startPos won't be tracked.
                         */
                        ((VarSymbol)ret).pos = ((VarSymbol)sym).pos;
                        break;
                    case CAPTURED_VAR:
                        ret = new VarSymbol(SYNTHETIC | FINAL | PARAMETER, sym.name, types.erasure(sym.type), translatedSym) {
                            @Override
                            public Symbol baseSymbol() {
                                //keep mapping with original captured symbol
                                return sym;
                            }
                        };
                        break;
                    case CAPTURED_OUTER_THIS:
                        Name name = names.fromString(new String(sym.flatName().toString().replace('.', '$') + names.dollarThis));
                        ret = new VarSymbol(SYNTHETIC | FINAL | PARAMETER, name, types.erasure(sym.type), translatedSym) {
                            @Override
                            public Symbol baseSymbol() {
                                //keep mapping with original captured symbol
                                return sym;
                            }
                        };
                        break;
                    case LOCAL_VAR:
                        ret = new VarSymbol(sym.flags() & FINAL, sym.name, sym.type, translatedSym);
                        ((VarSymbol) ret).pos = ((VarSymbol) sym).pos;
                        break;
                    case PARAM:
                        ret = new VarSymbol((sym.flags() & FINAL) | PARAMETER, sym.name, types.erasure(sym.type), translatedSym);
                        ((VarSymbol) ret).pos = ((VarSymbol) sym).pos;
                        break;
                    default:
                        Assert.error(skind.name());
                        throw new AssertionError();
                }
                if (ret != sym && skind.propagateAnnotations()) {
                    ret.setDeclarationAttributes(sym.getRawAttributes());
                    ret.setTypeAttributes(sym.getRawTypeAttributes());
                }
                return ret;
            }

            void addSymbol(Symbol sym, LambdaSymbolKind skind) {
                if (skind == CAPTURED_THIS && sym != null && sym.kind == TYP && !typesUnderConstruction.isEmpty()) {
                    ClassSymbol currentClass = currentClass();
                    if (currentClass != null && typesUnderConstruction.contains(currentClass)) {
                        // reference must be to enclosing outer instance, mutate capture kind.
                        Assert.check(sym != currentClass); // should have been caught right in Attr
                        skind = CAPTURED_OUTER_THIS;
                    }
                }
                Map<Symbol, Symbol> transMap = getSymbolMap(skind);
                if (!transMap.containsKey(sym)) {
                    transMap.put(sym, translate(sym, skind));
                }
            }

            Map<Symbol, Symbol> getSymbolMap(LambdaSymbolKind skind) {
                Map<Symbol, Symbol> m = translatedSymbols.get(skind);
                Assert.checkNonNull(m);
                return m;
            }

            JCTree translate(JCIdent lambdaIdent) {
                for (LambdaSymbolKind kind : LambdaSymbolKind.values()) {
                    Map<Symbol, Symbol> m = getSymbolMap(kind);
                    switch(kind) {
                        default:
                            if (m.containsKey(lambdaIdent.sym)) {
                                Symbol tSym = m.get(lambdaIdent.sym);
                                JCTree t = make.Ident(tSym).setType(lambdaIdent.type);
                                return t;
                            }
                            break;
                        case CAPTURED_OUTER_THIS:
                            Optional<Symbol> proxy = m.keySet().stream()
                                    .filter(out -> lambdaIdent.sym.isMemberOf(out.type.tsym, types))
                                    .reduce((a, b) -> a.isEnclosedBy((ClassSymbol)b) ? a : b);
                            if (proxy.isPresent()) {
                                // Transform outer instance variable references anchoring them to the captured synthetic.
                                Symbol tSym = m.get(proxy.get());
                                JCExpression t = make.Ident(tSym).setType(lambdaIdent.sym.owner.type);
                                t = make.Select(t, lambdaIdent.name);
                                t.setType(lambdaIdent.type);
                                TreeInfo.setSymbol(t, lambdaIdent.sym);
                                return t;
                            }
                            break;
                    }
                }
                return null;
            }

            /* Translate away qualified this expressions, anchoring them to synthetic parameters that
               capture the qualified this handle. `fieldAccess' is guaranteed to one such.
            */
            public JCTree translate(JCFieldAccess fieldAccess) {
                Assert.check(fieldAccess.name == names._this);
                Map<Symbol, Symbol> m = translatedSymbols.get(LambdaSymbolKind.CAPTURED_OUTER_THIS);
                if (m.containsKey(fieldAccess.sym.owner)) {
                    Symbol tSym = m.get(fieldAccess.sym.owner);
                    JCExpression t = make.Ident(tSym).setType(fieldAccess.sym.owner.type);
                    return t;
                }
                return null;
            }

            /* Translate away naked new instance creation expressions with implicit enclosing instances,
               anchoring them to synthetic parameters that stand proxy for the qualified outer this handle.
            */
            public JCNewClass translate(JCNewClass newClass) {
                Assert.check(newClass.clazz.type.tsym.hasOuterInstance() && newClass.encl == null);
                Map<Symbol, Symbol> m = translatedSymbols.get(LambdaSymbolKind.CAPTURED_OUTER_THIS);
                final Type enclosingType = newClass.clazz.type.getEnclosingType();
                if (m.containsKey(enclosingType.tsym)) {
                      Symbol tSym = m.get(enclosingType.tsym);
                      JCExpression encl = make.Ident(tSym).setType(enclosingType);
                      newClass.encl = encl;
                }
                return newClass;
            }

            /**
             * The translatedSym is not complete/accurate until the analysis is
             * finished.  Once the analysis is finished, the translatedSym is
             * "completed" -- updated with type information, access modifiers,
             * and full parameter list.
             */
            void complete() {
                if (syntheticParams != null) {
                    return;
                }
                boolean inInterface = translatedSym.owner.isInterface();
                boolean thisReferenced = !getSymbolMap(CAPTURED_THIS).isEmpty();

                // If instance access isn't needed, make it static.
                // Interface instance methods must be default methods.
                // Lambda methods are private synthetic.
                // Inherit ACC_STRICT from the enclosing method, or, for clinit,
                // from the class.
                translatedSym.flags_field = SYNTHETIC | LAMBDA_METHOD |
                        owner.flags_field & STRICTFP |
                        owner.owner.flags_field & STRICTFP |
                        PRIVATE |
                        (thisReferenced? (inInterface? DEFAULT : 0) : STATIC);

                //compute synthetic params
                ListBuffer<JCVariableDecl> params = new ListBuffer<>();
                ListBuffer<VarSymbol> parameterSymbols = new ListBuffer<>();

                // The signature of the method is augmented with the following
                // synthetic parameters:
                //
                // 1) reference to enclosing contexts captured by the lambda expression
                // 2) enclosing locals captured by the lambda expression
                for (Symbol thisSym : getSymbolMap(CAPTURED_VAR).values()) {
                    params.append(make.VarDef((VarSymbol) thisSym, null));
                    parameterSymbols.append((VarSymbol) thisSym);
                }
                for (Symbol thisSym : getSymbolMap(CAPTURED_OUTER_THIS).values()) {
                    params.append(make.VarDef((VarSymbol) thisSym, null));
                    parameterSymbols.append((VarSymbol) thisSym);
                }
                for (Symbol thisSym : getSymbolMap(PARAM).values()) {
                    params.append(make.VarDef((VarSymbol) thisSym, null));
                    parameterSymbols.append((VarSymbol) thisSym);
                }
                syntheticParams = params.toList();

                translatedSym.params = parameterSymbols.toList();

                // Compute and set the lambda name
                translatedSym.name = isSerializable()
                        ? serializedLambdaName()
                        : lambdaName();

                //prepend synthetic args to translated lambda method signature
                translatedSym.type = types.createMethodTypeWithParameters(
                        generatedLambdaSig(),
                        TreeInfo.types(syntheticParams));
            }

            Type generatedLambdaSig() {
                return types.erasure(tree.getDescriptorType(types));
            }
        }

        /**
         * This class retains all the useful information about a method reference;
         * the contents of this class are filled by the LambdaAnalyzer visitor,
         * and the used by the main translation routines in order to adjust method
         * references (i.e. in case a bridge is needed)
         */
        final class ReferenceTranslationContext extends TranslationContext<JCMemberReference> {

            final boolean isSuper;

            ReferenceTranslationContext(JCMemberReference tree) {
                super(tree);
                this.isSuper = tree.hasKind(ReferenceKind.SUPER);
            }

            boolean needsVarArgsConversion() {
                return tree.varargsElement != null;
            }

            /**
             * @return Is this an array operation like clone()
             */
            boolean isArrayOp() {
                return tree.sym.owner == syms.arrayClass;
            }

            boolean receiverAccessible() {
                //hack needed to workaround 292 bug (7087658)
                //when 292 issue is fixed we should remove this and change the backend
                //code to always generate a method handle to an accessible method
                return tree.ownerAccessible;
            }

            /**
             * The VM does not support access across nested classes (8010319).
             * Were that ever to change, this should be removed.
             */
            boolean isPrivateInOtherClass() {
                return  (tree.sym.flags() & PRIVATE) != 0 &&
                        !types.isSameType(
                              types.erasure(tree.sym.enclClass().asType()),
                              types.erasure(owner.enclClass().asType()));
            }

            boolean isProtectedInSuperClassOfEnclosingClassInOtherPackage() {
                return ((tree.sym.flags() & PROTECTED) != 0 &&
                        tree.sym.packge() != owner.packge() &&
                        !owner.enclClass().isSubClass(tree.sym.owner, types));
            }

            /**
             * Erasure destroys the implementation parameter subtype
             * relationship for intersection types.
             * Have similar problems for union types too.
             */
            boolean interfaceParameterIsIntersectionOrUnionType() {
                List<Type> tl = tree.getDescriptorType(types).getParameterTypes();
                for (; tl.nonEmpty(); tl = tl.tail) {
                    Type pt = tl.head;
                    return isIntersectionOrUnionType(pt);
                }
                return false;
            }

            boolean isIntersectionOrUnionType(Type t) {
                switch (t.getKind()) {
                    case INTERSECTION:
                    case UNION:
                        return true;
                    case TYPEVAR:
                        TypeVar tv = (TypeVar) t;
                        return isIntersectionOrUnionType(tv.getUpperBound());
                }
                return false;
            }

            /**
             * Does this reference need to be converted to a lambda
             * (i.e. var args need to be expanded or "super" is used)
             */
            final boolean needsConversionToLambda() {
                return interfaceParameterIsIntersectionOrUnionType() ||
                        isSuper ||
                        needsVarArgsConversion() ||
                        isArrayOp() ||
                        isPrivateInOtherClass() ||
                        isProtectedInSuperClassOfEnclosingClassInOtherPackage() ||
                        !receiverAccessible() ||
                        (tree.getMode() == ReferenceMode.NEW &&
                          tree.kind != ReferenceKind.ARRAY_CTOR &&
                          (tree.sym.owner.isLocal() || tree.sym.owner.isInner()));
            }

            Type generatedRefSig() {
                return types.erasure(tree.sym.type);
            }

            Type bridgedRefSig() {
                return types.erasure(types.findDescriptorSymbol(tree.target.tsym).type);
            }
        }
    }
    // </editor-fold>

    /*
     * These keys provide mappings for various translated lambda symbols
     * and the prevailing order must be maintained.
     */
    enum LambdaSymbolKind {
        PARAM,          // original to translated lambda parameters
        LOCAL_VAR,      // original to translated lambda locals
        CAPTURED_VAR,   // variables in enclosing scope to translated synthetic parameters
        CAPTURED_THIS,  // class symbols to translated synthetic parameters (for captured member access)
        CAPTURED_OUTER_THIS, // used when `this' capture is illegal, but outer this capture is legit (JDK-8129740)
        TYPE_VAR;      // original to translated lambda type variables

        boolean propagateAnnotations() {
            switch (this) {
                case CAPTURED_VAR:
                case CAPTURED_THIS:
                case CAPTURED_OUTER_THIS:
                    return false;
                default:
                    return true;
           }
        }
    }

    /**
     * ****************************************************************
     * Signature Generation
     * ****************************************************************
     */

    private String typeSig(Type type) {
        return typeSig(type, false);
    }

    private String typeSig(Type type, boolean allowIllegalSignature) {
        try {
            L2MSignatureGenerator sg = new L2MSignatureGenerator(allowIllegalSignature);
            sg.assembleSig(type);
            return sg.toString();
        } catch (InvalidSignatureException ex) {
            Symbol c = attrEnv.enclClass.sym;
            log.error(Errors.CannotGenerateClass(c, Fragments.IllegalSignature(c, ex.type())));
            return "<ERRONEOUS>";
        }
    }

    private String classSig(Type type) {
        try {
            L2MSignatureGenerator sg = new L2MSignatureGenerator(false);
            sg.assembleClassSig(type);
            return sg.toString();
        } catch (InvalidSignatureException ex) {
            Symbol c = attrEnv.enclClass.sym;
            log.error(Errors.CannotGenerateClass(c, Fragments.IllegalSignature(c, ex.type())));
            return "<ERRONEOUS>";
        }
    }

    /**
     * Signature Generation
     */
    private class L2MSignatureGenerator extends Types.SignatureGenerator {

        /**
         * An output buffer for type signatures.
         */
        StringBuilder sb = new StringBuilder();

        /**
         * Are signatures incompatible with JVM spec allowed?
         * Used by {@link LambdaTranslationContext#serializedLambdaDisambiguation()}.
         */
        boolean allowIllegalSignatures;

        L2MSignatureGenerator(boolean allowIllegalSignatures) {
            super(types);
            this.allowIllegalSignatures = allowIllegalSignatures;
        }

        @Override
        protected void reportIllegalSignature(Type t) {
            if (!allowIllegalSignatures) {
                super.reportIllegalSignature(t);
            }
        }

        @Override
        protected void append(char ch) {
            sb.append(ch);
        }

        @Override
        protected void append(byte[] ba) {
            sb.append(new String(ba));
        }

        @Override
        protected void append(Name name) {
            sb.append(name.toString());
        }

        @Override
        public String toString() {
            return sb.toString();
        }
    }
}<|MERGE_RESOLUTION|>--- conflicted
+++ resolved
@@ -78,6 +78,8 @@
 import javax.lang.model.element.ElementKind;
 import javax.lang.model.type.TypeKind;
 
+import com.sun.tools.javac.code.Type.IntersectionClassType;
+import com.sun.tools.javac.code.Types.FunctionDescriptorLookupError;
 import com.sun.tools.javac.main.Option;
 
 /**
@@ -1221,8 +1223,7 @@
             make.at(prevPos);
         }
     }
-<<<<<<< HEAD
-
+    
     private JCExpression makeDynamicCall(DiagnosticPosition pos, Type site, Name bsmName,
                                          List<Object> staticArgs, Type interfaceType, MethodType indyType, List<JCExpression> indyArgs,
                                          Name methName) {
@@ -1267,60 +1268,6 @@
             make.at(prevPos);
         }
     }
-
-    //where
-    private List<Type> bsmStaticArgToTypes(List<Object> args) {
-        ListBuffer<Type> argtypes = new ListBuffer<>();
-        for (Object arg : args) {
-            argtypes.append(bsmStaticArgToType(arg));
-        }
-        return argtypes.toList();
-    }
-
-    private Type bsmStaticArgToType(Object arg) {
-        Assert.checkNonNull(arg);
-        if (arg instanceof ClassSymbol) {
-            return syms.classType;
-        } else if (arg instanceof Integer) {
-            return syms.intType;
-        } else if (arg instanceof Long) {
-            return syms.longType;
-        } else if (arg instanceof Float) {
-            return syms.floatType;
-        } else if (arg instanceof Double) {
-            return syms.doubleType;
-        } else if (arg instanceof String) {
-            return syms.stringType;
-        } else if (arg instanceof Pool.MethodHandle) {
-            return syms.methodHandleType;
-        } else if (arg instanceof MethodType) {
-            return syms.methodTypeType;
-        } else {
-            Assert.error("bad static arg " + arg.getClass());
-            return null;
-        }
-    }
-
-    /**
-     * Get the opcode associated with this method reference
-     */
-    private int referenceKind(Symbol refSym) {
-        if (refSym.isConstructor()) {
-            return ClassFile.REF_newInvokeSpecial;
-        } else {
-            if (refSym.isStatic()) {
-                return ClassFile.REF_invokeStatic;
-            } else if ((refSym.flags() & PRIVATE) != 0) {
-                return ClassFile.REF_invokeSpecial;
-            } else if (refSym.enclClass().isInterface()) {
-                return ClassFile.REF_invokeInterface;
-            } else {
-                return ClassFile.REF_invokeVirtual;
-            }
-        }
-    }
-=======
->>>>>>> 69ca2e9e
 
     // <editor-fold defaultstate="collapsed" desc="Lambda/reference analyzer">
     /**
