/*
 * Copyright (c) 1999, 2019, Oracle and/or its affiliates. All rights reserved.
 * DO NOT ALTER OR REMOVE COPYRIGHT NOTICES OR THIS FILE HEADER.
 *
 * This code is free software; you can redistribute it and/or modify it
 * under the terms of the GNU General Public License version 2 only, as
 * published by the Free Software Foundation.  Oracle designates this
 * particular file as subject to the "Classpath" exception as provided
 * by Oracle in the LICENSE file that accompanied this code.
 *
 * This code is distributed in the hope that it will be useful, but WITHOUT
 * ANY WARRANTY; without even the implied warranty of MERCHANTABILITY or
 * FITNESS FOR A PARTICULAR PURPOSE.  See the GNU General Public License
 * version 2 for more details (a copy is included in the LICENSE file that
 * accompanied this code).
 *
 * You should have received a copy of the GNU General Public License version
 * 2 along with this work; if not, write to the Free Software Foundation,
 * Inc., 51 Franklin St, Fifth Floor, Boston, MA 02110-1301 USA.
 *
 * Please contact Oracle, 500 Oracle Parkway, Redwood Shores, CA 94065 USA
 * or visit www.oracle.com if you need additional information or have any
 * questions.
 */

package com.sun.tools.javac.code;

import java.util.Collections;
import java.util.EnumSet;
import java.util.Map;
import java.util.Set;
import java.util.concurrent.ConcurrentHashMap;

import javax.lang.model.element.Modifier;

import com.sun.tools.javac.util.Assert;
import com.sun.tools.javac.util.StringUtils;

/** Access flags and other modifiers for Java classes and members.
 *
 *  <p><b>This is NOT part of any supported API.
 *  If you write code that depends on this, you do so at your own risk.
 *  This code and its internal interfaces are subject to change or
 *  deletion without notice.</b>
 */
public class Flags {

    private Flags() {} // uninstantiable

    public static String toString(long flags) {
        StringBuilder buf = new StringBuilder();
        String sep = "";
        for (Flag flag : asFlagSet(flags)) {
            buf.append(sep);
            buf.append(flag);
            sep = " ";
        }
        return buf.toString();
    }

    public static EnumSet<Flag> asFlagSet(long flags) {
        EnumSet<Flag> flagSet = EnumSet.noneOf(Flag.class);
        for (Flag flag : Flag.values()) {
            if ((flags & flag.value) != 0) {
                flagSet.add(flag);
                flags &= ~flag.value;
            }
        }
        Assert.check(flags == 0);
        return flagSet;
    }

    /* Standard Java flags.
     */
    public static final int PUBLIC       = 1;
    public static final int PRIVATE      = 1<<1;
    public static final int PROTECTED    = 1<<2;
    public static final int STATIC       = 1<<3;
    public static final int FINAL        = 1<<4;
    public static final int SYNCHRONIZED = 1<<5;
    public static final int VOLATILE     = 1<<6;
    public static final int TRANSIENT    = 1<<7;
    public static final int NATIVE       = 1<<8;
    public static final int INTERFACE    = 1<<9;
    public static final int ABSTRACT     = 1<<10;
    public static final int STRICTFP     = 1<<11;

    /* Flag that marks a symbol synthetic, added in classfile v49.0. */
    public static final int SYNTHETIC    = 1<<12;

    /** Flag that marks attribute interfaces, added in classfile v49.0. */
    public static final int ANNOTATION   = 1<<13;

    /** An enumeration type or an enumeration constant, added in
     *  classfile v49.0. */
    public static final int ENUM         = 1<<14;

    /** Added in SE8, represents constructs implicitly declared in source. */
    public static final int MANDATED     = 1<<15;

    public static final int StandardFlags = 0x0fff;

    // Because the following access flags are overloaded with other
    // bit positions, we translate them when reading and writing class
    // files into unique bits positions: ACC_SYNTHETIC <-> SYNTHETIC,
    // for example.
    public static final int ACC_SUPER    = 0x0020;
    public static final int ACC_BRIDGE   = 0x0040;
    public static final int ACC_VARARGS  = 0x0080;
    public static final int ACC_MODULE   = 0x8000;

    /*****************************************
     * Internal compiler flags (no bits in the lower 16).
     *****************************************/

    /** Flag is set if symbol is deprecated.  See also DEPRECATED_REMOVAL.
     */
    public static final int DEPRECATED   = 1<<17;

    /** Flag is set for a variable symbol if the variable's definition
     *  has an initializer part.
     */
    public static final int HASINIT          = 1<<18;

    /** Flag is set for compiler-generated anonymous method symbols
     *  that `own' an initializer block.
     */
    public static final int BLOCK            = 1<<20;

    /** Flag bit 21 is available. (used earlier to tag compiler-generated abstract methods that implement
     *  an interface method (Miranda methods)).
     */

    /** Flag is set for nested classes that do not access instance members
     *  or `this' of an outer class and therefore don't need to be passed
     *  a this$n reference.  This value is currently set only for anonymous
     *  classes in superclass constructor calls.
     *  todo: use this value for optimizing away this$n parameters in
     *  other cases.
     */
    public static final int NOOUTERTHIS  = 1<<22;

    /** Flag is set for package symbols if a package has a member or
     *  directory and therefore exists.
     */
    public static final int EXISTS           = 1<<23;

    /** Flag is set for compiler-generated compound classes
     *  representing multiple variable bounds
     */
    public static final int COMPOUND     = 1<<24;

    /** Flag is set for class symbols if a class file was found for this class.
     */
    public static final int CLASS_SEEN   = 1<<25;

    /** Flag is set for class symbols if a source file was found for this
     *  class.
     */
    public static final int SOURCE_SEEN  = 1<<26;

    /* State flags (are reset during compilation).
     */

    /** Flag for class symbols is set and later re-set as a lock in
     *  Enter to detect cycles in the superclass/superinterface
     *  relations.  Similarly for constructor call cycle detection in
     *  Attr.
     */
    public static final int LOCKED           = 1<<27;

    /** Flag for class symbols is set and later re-set to indicate that a class
     *  has been entered but has not yet been attributed.
     */
    public static final int UNATTRIBUTED = 1<<28;

    /** Flag for synthesized default constructors of anonymous classes.
     */
    public static final int ANONCONSTR   = 1<<29;

    /** Flag for class symbols to indicate it has been checked and found
     *  acyclic.
     */
    public static final int ACYCLIC          = 1<<30;

    /** Flag that marks bridge methods.
     */
    public static final long BRIDGE          = 1L<<31;

    /** Flag that marks formal parameters.
     */
    public static final long PARAMETER   = 1L<<33;

    /** Flag that marks varargs methods.
     */
    public static final long VARARGS   = 1L<<34;

    /** Flag for annotation type symbols to indicate it has been
     *  checked and found acyclic.
     */
    public static final long ACYCLIC_ANN      = 1L<<35;

    /** Flag that marks a generated default constructor.
     */
    public static final long GENERATEDCONSTR   = 1L<<36;

    /** Flag that marks a hypothetical method that need not really be
     *  generated in the binary, but is present in the symbol table to
     *  simplify checking for erasure clashes - also used for 292 poly sig methods.
     */
    public static final long HYPOTHETICAL   = 1L<<37;

    /**
     * Flag that marks an internal proprietary class.
     */
    public static final long PROPRIETARY = 1L<<38;

    /**
     * Flag that marks a multi-catch parameter.
     */
    public static final long UNION = 1L<<39;

    // Flag bit (1L << 40) is available.

    /**
     * Flag that marks an 'effectively final' local variable.
     */
    public static final long EFFECTIVELY_FINAL = 1L<<41;

    /**
     * Flag that marks non-override equivalent methods with the same signature.
     */
    public static final long CLASH = 1L<<42;

    /**
     * Flag that marks either a default method or an interface containing default methods.
     */
    public static final long DEFAULT = 1L<<43;

    /**
     * Flag that marks class as auxiliary, ie a non-public class following
     * the public class in a source file, that could block implicit compilation.
     */
    public static final long AUXILIARY = 1L<<44;

    /**
     * Flag that marks that a symbol is not available in the current profile
     */
    public static final long NOT_IN_PROFILE = 1L<<45;

    /**
     * Flag that indicates that an override error has been detected by Check.
     */
    public static final long BAD_OVERRIDE = 1L<<45;

    /**
     * Flag that indicates a signature polymorphic method (292).
     */
    public static final long SIGNATURE_POLYMORPHIC = 1L<<46;

    /**
     * Flag that indicates that an inference variable is used in a 'throws' clause.
     */
    public static final long THROWS = 1L<<47;

    /**
     * Flag that marks potentially ambiguous overloads
     */
    public static final long POTENTIALLY_AMBIGUOUS = 1L<<48;

    /**
     * Flag that marks a synthetic method body for a lambda expression
     */
    public static final long LAMBDA_METHOD = 1L<<49;

    /**
     * Flag to control recursion in TransTypes
     */
    public static final long TYPE_TRANSLATED = 1L<<50;

    /**
     * Flag to indicate class symbol is for module-info
     */
    public static final long MODULE = 1L<<51;

    /**
     * Flag to indicate the given ModuleSymbol is an automatic module.
     */
    public static final long AUTOMATIC_MODULE = 1L<<52;

    /**
     * Flag to indicate the given ModuleSymbol is a system module.
     */
    public static final long SYSTEM_MODULE = 1L<<53;

    /**
     * Flag to indicate the given symbol has a @Deprecated annotation.
     */
    public static final long DEPRECATED_ANNOTATION = 1L<<54;

    /**
     * Flag to indicate the given symbol has been deprecated and marked for removal.
     */
    public static final long DEPRECATED_REMOVAL = 1L<<55;

    /**
     * Flag to indicate the given PackageSymbol contains any non-.java and non-.class resources.
     */
    public static final long HAS_RESOURCE = 1L<<56;

    /**
     * Flag for synthesized default constructors of anonymous classes that have an enclosing expression.
     */
    public static final long ANONCONSTR_BASED = 1L<<57;

    /**
     * Flag that marks finalize block as body-only, should not be copied into catch clauses.
     * Used to implement try-with-resources.
     */
    public static final long BODY_ONLY_FINALIZE = 1L<<17; //blocks only

    /**
     * Flag to indicate the given ParamSymbol has a user-friendly name filled.
     */
    public static final long NAME_FILLED = 1L<<58; //ParamSymbols only

    /**
<<<<<<< HEAD
     * Flag to indicate the given variable is a match binding variable.
     */
    public static final long MATCH_BINDING = 1L<<59;

    /**
     * A flag to indicate a match binding variable whose scope extends after the current statement.
     */
    public static final long MATCH_BINDING_TO_OUTER = 1L<<60;
=======
     * Flag to indicate sealed class/interface declaration.
     */
    public static final long SEALED = 1L<<59;

    /**
     * Flag to indicate that the class/interface has explicitly being annotated as not sealed.
     */
    public static final long NON_FINAL = 1L<<60;

    /**
     * Flag to indicate that a class is a record. The flag is also used to mark fields that are
     * part of the state vector of a record.
     */
    public static final long RECORD = 1L<<61;
>>>>>>> 9327c4f6

    /** Modifier masks.
     */
    public static final int
        AccessFlags                 = PUBLIC | PROTECTED | PRIVATE,
        LocalClassFlags             = FINAL | ABSTRACT | STRICTFP | ENUM | SYNTHETIC,
        LocalRecordFlags            = LocalClassFlags | STATIC,
        MemberClassFlags            = LocalClassFlags | INTERFACE | AccessFlags,
        MemberRecordClassFlags      = MemberClassFlags | STATIC,
        ClassFlags                  = LocalClassFlags | INTERFACE | PUBLIC | ANNOTATION,
        InterfaceVarFlags           = FINAL | STATIC | PUBLIC,
        VarFlags                    = AccessFlags | FINAL | STATIC |
                                      VOLATILE | TRANSIENT | ENUM,
        ConstructorFlags            = AccessFlags,
        InterfaceMethodFlags        = ABSTRACT | PUBLIC,
        MethodFlags                 = AccessFlags | ABSTRACT | STATIC | NATIVE |
                                      SYNCHRONIZED | FINAL | STRICTFP;
    public static final long
        ExtendedStandardFlags       = (long)StandardFlags | DEFAULT,
        ModifierFlags               = ((long)StandardFlags & ~INTERFACE) | DEFAULT,
        InterfaceMethodMask         = ABSTRACT | PRIVATE | STATIC | PUBLIC | STRICTFP | DEFAULT,
        AnnotationTypeElementMask   = ABSTRACT | PUBLIC,
        LocalVarFlags               = FINAL | PARAMETER,
        ReceiverParamFlags          = PARAMETER;


    public static Set<Modifier> asModifierSet(long flags) {
        Set<Modifier> modifiers = modifierSets.get(flags);
        if (modifiers == null) {
            modifiers = java.util.EnumSet.noneOf(Modifier.class);
            if (0 != (flags & PUBLIC))    modifiers.add(Modifier.PUBLIC);
            if (0 != (flags & PROTECTED)) modifiers.add(Modifier.PROTECTED);
            if (0 != (flags & PRIVATE))   modifiers.add(Modifier.PRIVATE);
            if (0 != (flags & ABSTRACT))  modifiers.add(Modifier.ABSTRACT);
            if (0 != (flags & STATIC))    modifiers.add(Modifier.STATIC);
            if (0 != (flags & SEALED))    modifiers.add(Modifier.SEALED);
            if (0 != (flags & FINAL))     modifiers.add(Modifier.FINAL);
            if (0 != (flags & TRANSIENT)) modifiers.add(Modifier.TRANSIENT);
            if (0 != (flags & VOLATILE))  modifiers.add(Modifier.VOLATILE);
            if (0 != (flags & SYNCHRONIZED))
                                          modifiers.add(Modifier.SYNCHRONIZED);
            if (0 != (flags & NATIVE))    modifiers.add(Modifier.NATIVE);
            if (0 != (flags & STRICTFP))  modifiers.add(Modifier.STRICTFP);
            if (0 != (flags & DEFAULT))   modifiers.add(Modifier.DEFAULT);
            modifiers = Collections.unmodifiableSet(modifiers);
            modifierSets.put(flags, modifiers);
        }
        return modifiers;
    }

    // Cache of modifier sets.
    private static final Map<Long, Set<Modifier>> modifierSets = new ConcurrentHashMap<>(64);

    public static boolean isStatic(Symbol symbol) {
        return (symbol.flags() & STATIC) != 0;
    }

    public static boolean isEnum(Symbol symbol) {
        return (symbol.flags() & ENUM) != 0;
    }

    public static boolean isConstant(Symbol.VarSymbol symbol) {
        return symbol.getConstValue() != null;
    }


    public enum Flag {
        PUBLIC(Flags.PUBLIC),
        PRIVATE(Flags.PRIVATE),
        PROTECTED(Flags.PROTECTED),
        STATIC(Flags.STATIC),
        FINAL(Flags.FINAL),
        SYNCHRONIZED(Flags.SYNCHRONIZED),
        VOLATILE(Flags.VOLATILE),
        TRANSIENT(Flags.TRANSIENT),
        NATIVE(Flags.NATIVE),
        INTERFACE(Flags.INTERFACE),
        ABSTRACT(Flags.ABSTRACT),
        DEFAULT(Flags.DEFAULT),
        STRICTFP(Flags.STRICTFP),
        BRIDGE(Flags.BRIDGE),
        SYNTHETIC(Flags.SYNTHETIC),
        ANNOTATION(Flags.ANNOTATION),
        DEPRECATED(Flags.DEPRECATED),
        HASINIT(Flags.HASINIT),
        BLOCK(Flags.BLOCK),
        ENUM(Flags.ENUM),
        MANDATED(Flags.MANDATED),
        NOOUTERTHIS(Flags.NOOUTERTHIS),
        EXISTS(Flags.EXISTS),
        COMPOUND(Flags.COMPOUND),
        CLASS_SEEN(Flags.CLASS_SEEN),
        SOURCE_SEEN(Flags.SOURCE_SEEN),
        LOCKED(Flags.LOCKED),
        UNATTRIBUTED(Flags.UNATTRIBUTED),
        ANONCONSTR(Flags.ANONCONSTR),
        ACYCLIC(Flags.ACYCLIC),
        PARAMETER(Flags.PARAMETER),
        VARARGS(Flags.VARARGS),
        ACYCLIC_ANN(Flags.ACYCLIC_ANN),
        GENERATEDCONSTR(Flags.GENERATEDCONSTR),
        HYPOTHETICAL(Flags.HYPOTHETICAL),
        PROPRIETARY(Flags.PROPRIETARY),
        UNION(Flags.UNION),
        EFFECTIVELY_FINAL(Flags.EFFECTIVELY_FINAL),
        CLASH(Flags.CLASH),
        AUXILIARY(Flags.AUXILIARY),
        NOT_IN_PROFILE(Flags.NOT_IN_PROFILE),
        BAD_OVERRIDE(Flags.BAD_OVERRIDE),
        SIGNATURE_POLYMORPHIC(Flags.SIGNATURE_POLYMORPHIC),
        THROWS(Flags.THROWS),
        LAMBDA_METHOD(Flags.LAMBDA_METHOD),
        TYPE_TRANSLATED(Flags.TYPE_TRANSLATED),
        MODULE(Flags.MODULE),
        AUTOMATIC_MODULE(Flags.AUTOMATIC_MODULE),
        SYSTEM_MODULE(Flags.SYSTEM_MODULE),
        DEPRECATED_ANNOTATION(Flags.DEPRECATED_ANNOTATION),
        DEPRECATED_REMOVAL(Flags.DEPRECATED_REMOVAL),
        HAS_RESOURCE(Flags.HAS_RESOURCE),
        POTENTIALLY_AMBIGUOUS(Flags.POTENTIALLY_AMBIGUOUS),
        ANONCONSTR_BASED(Flags.ANONCONSTR_BASED),
        NAME_FILLED(Flags.NAME_FILLED),
        SEALED(Flags.SEALED),
        RECORD(Flags.RECORD);

        Flag(long flag) {
            this.value = flag;
            this.lowercaseName = StringUtils.toLowerCase(name());
        }

        @Override
        public String toString() {
            return lowercaseName;
        }

        final long value;
        final String lowercaseName;
    }

}<|MERGE_RESOLUTION|>--- conflicted
+++ resolved
@@ -325,7 +325,6 @@
     public static final long NAME_FILLED = 1L<<58; //ParamSymbols only
 
     /**
-<<<<<<< HEAD
      * Flag to indicate the given variable is a match binding variable.
      */
     public static final long MATCH_BINDING = 1L<<59;
@@ -334,22 +333,22 @@
      * A flag to indicate a match binding variable whose scope extends after the current statement.
      */
     public static final long MATCH_BINDING_TO_OUTER = 1L<<60;
-=======
+
+    /**
      * Flag to indicate sealed class/interface declaration.
      */
-    public static final long SEALED = 1L<<59;
+    public static final long SEALED = 1L<<61;
 
     /**
      * Flag to indicate that the class/interface has explicitly being annotated as not sealed.
      */
-    public static final long NON_FINAL = 1L<<60;
+    public static final long NON_FINAL = 1L<<62;
 
     /**
      * Flag to indicate that a class is a record. The flag is also used to mark fields that are
      * part of the state vector of a record.
      */
-    public static final long RECORD = 1L<<61;
->>>>>>> 9327c4f6
+    public static final long RECORD = 1L<<63;
 
     /** Modifier masks.
      */
