/*
 * Copyright (c) 1999, 2016, Oracle and/or its affiliates. All rights reserved.
 * DO NOT ALTER OR REMOVE COPYRIGHT NOTICES OR THIS FILE HEADER.
 *
 * This code is free software; you can redistribute it and/or modify it
 * under the terms of the GNU General Public License version 2 only, as
 * published by the Free Software Foundation.  Oracle designates this
 * particular file as subject to the "Classpath" exception as provided
 * by Oracle in the LICENSE file that accompanied this code.
 *
 * This code is distributed in the hope that it will be useful, but WITHOUT
 * ANY WARRANTY; without even the implied warranty of MERCHANTABILITY or
 * FITNESS FOR A PARTICULAR PURPOSE.  See the GNU General Public License
 * version 2 for more details (a copy is included in the LICENSE file that
 * accompanied this code).
 *
 * You should have received a copy of the GNU General Public License version
 * 2 along with this work; if not, write to the Free Software Foundation,
 * Inc., 51 Franklin St, Fifth Floor, Boston, MA 02110-1301 USA.
 *
 * Please contact Oracle, 500 Oracle Parkway, Redwood Shores, CA 94065 USA
 * or visit www.oracle.com if you need additional information or have any
 * questions.
 */

package com.sun.tools.javac.code;

import java.util.Collections;
import java.util.EnumSet;
import java.util.Map;
import java.util.Set;
import java.util.concurrent.ConcurrentHashMap;

import javax.lang.model.element.Modifier;

import com.sun.tools.javac.util.Assert;
import com.sun.tools.javac.util.StringUtils;

/** Access flags and other modifiers for Java classes and members.
 *
 *  <p><b>This is NOT part of any supported API.
 *  If you write code that depends on this, you do so at your own risk.
 *  This code and its internal interfaces are subject to change or
 *  deletion without notice.</b>
 */
public class Flags {

    private Flags() {} // uninstantiable

    public static String toString(long flags) {
        StringBuilder buf = new StringBuilder();
        String sep = "";
        for (Flag flag : asFlagSet(flags)) {
            buf.append(sep);
            buf.append(flag);
            sep = " ";
        }
        return buf.toString();
    }

    public static EnumSet<Flag> asFlagSet(long flags) {
        EnumSet<Flag> flagSet = EnumSet.noneOf(Flag.class);
        for (Flag flag : Flag.values()) {
            if ((flags & flag.value) != 0) {
                flagSet.add(flag);
                flags &= ~flag.value;
            }
        }
        Assert.check(flags == 0);
        return flagSet;
    }

    /* Standard Java flags.
     */
    public static final int PUBLIC       = 1;
    public static final int PRIVATE      = 1<<1;
    public static final int PROTECTED    = 1<<2;
    public static final int STATIC       = 1<<3;
    public static final int FINAL        = 1<<4;
    public static final int SYNCHRONIZED = 1<<5;
    public static final int VOLATILE     = 1<<6;
    public static final int TRANSIENT    = 1<<7;
    public static final int NATIVE       = 1<<8;
    public static final int INTERFACE    = 1<<9;
    public static final int ABSTRACT     = 1<<10;
    public static final int STRICTFP     = 1<<11;

    /* Flag that marks a symbol synthetic, added in classfile v49.0. */
    public static final int SYNTHETIC    = 1<<12;

    /** Flag that marks attribute interfaces, added in classfile v49.0. */
    public static final int ANNOTATION   = 1<<13;

    /** An enumeration type or an enumeration constant, added in
     *  classfile v49.0. */
    public static final int ENUM         = 1<<14;

    /** Added in SE8, represents constructs implicitly declared in source. */
    public static final int MANDATED     = 1<<15;

    public static final int StandardFlags = 0x0fff;

    // Because the following access flags are overloaded with other
    // bit positions, we translate them when reading and writing class
    // files into unique bits positions: ACC_SYNTHETIC <-> SYNTHETIC,
    // for example.
    public static final int ACC_SUPER    = 0x0020;
    public static final int ACC_BRIDGE   = 0x0040;
    public static final int ACC_VARARGS  = 0x0080;
    public static final int ACC_MODULE   = 0x8000;

    /*****************************************
     * Internal compiler flags (no bits in the lower 16).
     *****************************************/

    /** Flag is set if symbol is deprecated.  See also DEPRECATED_REMOVAL.
     */
    public static final int DEPRECATED   = 1<<17;

    /** Flag is set for a variable symbol if the variable's definition
     *  has an initializer part.
     */
    public static final int HASINIT          = 1<<18;

    /** Flag is set for compiler-generated anonymous method symbols
     *  that `own' an initializer block.
     */
    public static final int BLOCK            = 1<<20;

    /** Flag bit 21 is available. (used earlier to tag compiler-generated abstract methods that implement
     *  an interface method (Miranda methods)).
     */

    /** Flag is set for nested classes that do not access instance members
     *  or `this' of an outer class and therefore don't need to be passed
     *  a this$n reference.  This value is currently set only for anonymous
     *  classes in superclass constructor calls.
     *  todo: use this value for optimizing away this$n parameters in
     *  other cases.
     */
    public static final int NOOUTERTHIS  = 1<<22;

    /** Flag is set for package symbols if a package has a member or
     *  directory and therefore exists.
     */
    public static final int EXISTS           = 1<<23;

    /** Flag is set for compiler-generated compound classes
     *  representing multiple variable bounds
     */
    public static final int COMPOUND     = 1<<24;

    /** Flag is set for class symbols if a class file was found for this class.
     */
    public static final int CLASS_SEEN   = 1<<25;

    /** Flag is set for class symbols if a source file was found for this
     *  class.
     */
    public static final int SOURCE_SEEN  = 1<<26;

    /* State flags (are reset during compilation).
     */

    /** Flag for class symbols is set and later re-set as a lock in
     *  Enter to detect cycles in the superclass/superinterface
     *  relations.  Similarly for constructor call cycle detection in
     *  Attr.
     */
    public static final int LOCKED           = 1<<27;

    /** Flag for class symbols is set and later re-set to indicate that a class
     *  has been entered but has not yet been attributed.
     */
    public static final int UNATTRIBUTED = 1<<28;

    /** Flag for synthesized default constructors of anonymous classes.
     */
    public static final int ANONCONSTR   = 1<<29;

    /** Flag for class symbols to indicate it has been checked and found
     *  acyclic.
     */
    public static final int ACYCLIC          = 1<<30;

    /** Flag that marks bridge methods.
     */
    public static final long BRIDGE          = 1L<<31;

    /** Flag that marks formal parameters.
     */
    public static final long PARAMETER   = 1L<<33;

    /** Flag that marks varargs methods.
     */
    public static final long VARARGS   = 1L<<34;

    /** Flag for annotation type symbols to indicate it has been
     *  checked and found acyclic.
     */
    public static final long ACYCLIC_ANN      = 1L<<35;

    /** Flag that marks a generated default constructor.
     */
    public static final long GENERATEDCONSTR   = 1L<<36;

    /** Flag that marks a hypothetical method that need not really be
     *  generated in the binary, but is present in the symbol table to
     *  simplify checking for erasure clashes - also used for 292 poly sig methods.
     */
    public static final long HYPOTHETICAL   = 1L<<37;

    /**
     * Flag that marks an internal proprietary class.
     */
    public static final long PROPRIETARY = 1L<<38;

    /**
     * Flag that marks a multi-catch parameter.
     */
    public static final long UNION = 1L<<39;

    // Flag bit (1L << 40) is available.

    /**
     * Flag that marks an 'effectively final' local variable.
     */
    public static final long EFFECTIVELY_FINAL = 1L<<41;

    /**
     * Flag that marks non-override equivalent methods with the same signature.
     */
    public static final long CLASH = 1L<<42;

    /**
     * Flag that marks either a default method or an interface containing default methods.
     */
    public static final long DEFAULT = 1L<<43;

    /**
     * Flag that marks class as auxiliary, ie a non-public class following
     * the public class in a source file, that could block implicit compilation.
     */
    public static final long AUXILIARY = 1L<<44;

    /**
     * Flag that marks that a symbol is not available in the current profile
     */
    public static final long NOT_IN_PROFILE = 1L<<45;

    /**
     * Flag that indicates that an override error has been detected by Check.
     */
    public static final long BAD_OVERRIDE = 1L<<45;

    /**
     * Flag that indicates a signature polymorphic method (292).
     */
    public static final long SIGNATURE_POLYMORPHIC = 1L<<46;

    /**
     * Flag that indicates that an inference variable is used in a 'throws' clause.
     */
    public static final long THROWS = 1L<<47;

    /**
     * Flag that marks potentially ambiguous overloads
     */
    public static final long POTENTIALLY_AMBIGUOUS = 1L<<48;

    /**
     * Flag that marks a synthetic method body for a lambda expression
     */
    public static final long LAMBDA_METHOD = 1L<<49;

    /**
     * Flag to control recursion in TransTypes
     */
    public static final long TYPE_TRANSLATED = 1L<<50;

    /**
     * Flag to indicate class symbol is for module-info
     */
    public static final long MODULE = 1L<<51;

    /**
     * Flag to indicate the given ModuleSymbol is an automatic module.
     */
    public static final long AUTOMATIC_MODULE = 1L<<52;

    /**
     * Flag to indicate the given ModuleSymbol is a system module.
     */
    public static final long SYSTEM_MODULE = 1L<<53;

    /**
     * Flag to indicate the given symbol has a @Deprecated annotation.
     */
    public static final long DEPRECATED_ANNOTATION = 1L<<54;

    /**
     * Flag to indicate the given symbol has been deprecated and marked for removal.
     */
    public static final long DEPRECATED_REMOVAL = 1L<<55;

    /**
     * Flag to indicate the given PackageSymbol contains any non-.java and non-.class resources.
     */
    public static final long HAS_RESOURCE = 1L<<56;

    /**
     * Flag for synthesized default constructors of anonymous classes that have an enclosing expression.
     */
    public static final long ANONCONSTR_BASED = 1L<<57;

    /**
     * Flag that marks finalize block as body-only, should not be copied into catch clauses.
     * Used to implement try-with-resources.
     */
    public static final long BODY_ONLY_FINALIZE = 1L<<17; //blocks only

    /**
<<<<<<< HEAD
     * Flag to indicate the given variable is a match binding variable.
     */
    public static final long MATCH_BINDING = 1L<<58;
=======
     * Flag to indicate that a class is a record. The flag is also used to mark fields that are
     * part of the state vector of a record.
     */
    public static final long RECORD = 1L<<58;
>>>>>>> 63f44b0a

    /** Modifier masks.
     */
    public static final int
        AccessFlags                 = PUBLIC | PROTECTED | PRIVATE,
        LocalClassFlags             = FINAL | ABSTRACT | STRICTFP | ENUM | SYNTHETIC,
        LocalRecordFlags            = LocalClassFlags | STATIC,
        MemberClassFlags            = LocalClassFlags | INTERFACE | AccessFlags,
        MemberRecordClassFlags      = MemberClassFlags | STATIC,
        ClassFlags                  = LocalClassFlags | INTERFACE | PUBLIC | ANNOTATION,
        InterfaceVarFlags           = FINAL | STATIC | PUBLIC,
        VarFlags                    = AccessFlags | FINAL | STATIC |
                                      VOLATILE | TRANSIENT | ENUM,
        ConstructorFlags            = AccessFlags,
        InterfaceMethodFlags        = ABSTRACT | PUBLIC,
        MethodFlags                 = AccessFlags | ABSTRACT | STATIC | NATIVE |
                                      SYNCHRONIZED | FINAL | STRICTFP;
    public static final long
        ExtendedStandardFlags       = (long)StandardFlags | DEFAULT,
        ModifierFlags               = ((long)StandardFlags & ~INTERFACE) | DEFAULT,
        InterfaceMethodMask         = ABSTRACT | PRIVATE | STATIC | PUBLIC | STRICTFP | DEFAULT,
        AnnotationTypeElementMask   = ABSTRACT | PUBLIC,
        LocalVarFlags               = FINAL | PARAMETER,
        ReceiverParamFlags          = PARAMETER;


    public static Set<Modifier> asModifierSet(long flags) {
        Set<Modifier> modifiers = modifierSets.get(flags);
        if (modifiers == null) {
            modifiers = java.util.EnumSet.noneOf(Modifier.class);
            if (0 != (flags & PUBLIC))    modifiers.add(Modifier.PUBLIC);
            if (0 != (flags & PROTECTED)) modifiers.add(Modifier.PROTECTED);
            if (0 != (flags & PRIVATE))   modifiers.add(Modifier.PRIVATE);
            if (0 != (flags & ABSTRACT))  modifiers.add(Modifier.ABSTRACT);
            if (0 != (flags & STATIC))    modifiers.add(Modifier.STATIC);
            if (0 != (flags & FINAL))     modifiers.add(Modifier.FINAL);
            if (0 != (flags & TRANSIENT)) modifiers.add(Modifier.TRANSIENT);
            if (0 != (flags & VOLATILE))  modifiers.add(Modifier.VOLATILE);
            if (0 != (flags & SYNCHRONIZED))
                                          modifiers.add(Modifier.SYNCHRONIZED);
            if (0 != (flags & NATIVE))    modifiers.add(Modifier.NATIVE);
            if (0 != (flags & STRICTFP))  modifiers.add(Modifier.STRICTFP);
            if (0 != (flags & DEFAULT))   modifiers.add(Modifier.DEFAULT);
            modifiers = Collections.unmodifiableSet(modifiers);
            modifierSets.put(flags, modifiers);
        }
        return modifiers;
    }

    // Cache of modifier sets.
    private static final Map<Long, Set<Modifier>> modifierSets = new ConcurrentHashMap<>(64);

    public static boolean isStatic(Symbol symbol) {
        return (symbol.flags() & STATIC) != 0;
    }

    public static boolean isEnum(Symbol symbol) {
        return (symbol.flags() & ENUM) != 0;
    }

    public static boolean isConstant(Symbol.VarSymbol symbol) {
        return symbol.getConstValue() != null;
    }


    public enum Flag {
        PUBLIC(Flags.PUBLIC),
        PRIVATE(Flags.PRIVATE),
        PROTECTED(Flags.PROTECTED),
        STATIC(Flags.STATIC),
        FINAL(Flags.FINAL),
        SYNCHRONIZED(Flags.SYNCHRONIZED),
        VOLATILE(Flags.VOLATILE),
        TRANSIENT(Flags.TRANSIENT),
        NATIVE(Flags.NATIVE),
        INTERFACE(Flags.INTERFACE),
        ABSTRACT(Flags.ABSTRACT),
        DEFAULT(Flags.DEFAULT),
        STRICTFP(Flags.STRICTFP),
        BRIDGE(Flags.BRIDGE),
        SYNTHETIC(Flags.SYNTHETIC),
        ANNOTATION(Flags.ANNOTATION),
        DEPRECATED(Flags.DEPRECATED),
        HASINIT(Flags.HASINIT),
        BLOCK(Flags.BLOCK),
        ENUM(Flags.ENUM),
        MANDATED(Flags.MANDATED),
        NOOUTERTHIS(Flags.NOOUTERTHIS),
        EXISTS(Flags.EXISTS),
        COMPOUND(Flags.COMPOUND),
        CLASS_SEEN(Flags.CLASS_SEEN),
        SOURCE_SEEN(Flags.SOURCE_SEEN),
        LOCKED(Flags.LOCKED),
        UNATTRIBUTED(Flags.UNATTRIBUTED),
        ANONCONSTR(Flags.ANONCONSTR),
        ACYCLIC(Flags.ACYCLIC),
        PARAMETER(Flags.PARAMETER),
        VARARGS(Flags.VARARGS),
        ACYCLIC_ANN(Flags.ACYCLIC_ANN),
        GENERATEDCONSTR(Flags.GENERATEDCONSTR),
        HYPOTHETICAL(Flags.HYPOTHETICAL),
        PROPRIETARY(Flags.PROPRIETARY),
        UNION(Flags.UNION),
        EFFECTIVELY_FINAL(Flags.EFFECTIVELY_FINAL),
        CLASH(Flags.CLASH),
        AUXILIARY(Flags.AUXILIARY),
        NOT_IN_PROFILE(Flags.NOT_IN_PROFILE),
        BAD_OVERRIDE(Flags.BAD_OVERRIDE),
        SIGNATURE_POLYMORPHIC(Flags.SIGNATURE_POLYMORPHIC),
        THROWS(Flags.THROWS),
        LAMBDA_METHOD(Flags.LAMBDA_METHOD),
        TYPE_TRANSLATED(Flags.TYPE_TRANSLATED),
        MODULE(Flags.MODULE),
        AUTOMATIC_MODULE(Flags.AUTOMATIC_MODULE),
        SYSTEM_MODULE(Flags.SYSTEM_MODULE),
        DEPRECATED_ANNOTATION(Flags.DEPRECATED_ANNOTATION),
        DEPRECATED_REMOVAL(Flags.DEPRECATED_REMOVAL),
        HAS_RESOURCE(Flags.HAS_RESOURCE),
        POTENTIALLY_AMBIGUOUS(Flags.POTENTIALLY_AMBIGUOUS),
        ANONCONSTR_BASED(Flags.ANONCONSTR_BASED),
        RECORD(Flags.RECORD);

        Flag(long flag) {
            this.value = flag;
            this.lowercaseName = StringUtils.toLowerCase(name());
        }

        @Override
        public String toString() {
            return lowercaseName;
        }

        final long value;
        final String lowercaseName;
    }

}<|MERGE_RESOLUTION|>--- conflicted
+++ resolved
@@ -320,16 +320,15 @@
     public static final long BODY_ONLY_FINALIZE = 1L<<17; //blocks only
 
     /**
-<<<<<<< HEAD
-     * Flag to indicate the given variable is a match binding variable.
-     */
-    public static final long MATCH_BINDING = 1L<<58;
-=======
      * Flag to indicate that a class is a record. The flag is also used to mark fields that are
      * part of the state vector of a record.
      */
     public static final long RECORD = 1L<<58;
->>>>>>> 63f44b0a
+
+    /**
+     * Flag to indicate the given variable is a match binding variable.
+     */
+    public static final long MATCH_BINDING = 1L<<59;
 
     /** Modifier masks.
      */
@@ -450,6 +449,7 @@
         HAS_RESOURCE(Flags.HAS_RESOURCE),
         POTENTIALLY_AMBIGUOUS(Flags.POTENTIALLY_AMBIGUOUS),
         ANONCONSTR_BASED(Flags.ANONCONSTR_BASED),
+        MATCH_BINDING(Flags.MATCH_BINDING),
         RECORD(Flags.RECORD);
 
         Flag(long flag) {
