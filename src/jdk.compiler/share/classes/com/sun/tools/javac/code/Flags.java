/*
 * Copyright (c) 1999, 2019, Oracle and/or its affiliates. All rights reserved.
 * DO NOT ALTER OR REMOVE COPYRIGHT NOTICES OR THIS FILE HEADER.
 *
 * This code is free software; you can redistribute it and/or modify it
 * under the terms of the GNU General Public License version 2 only, as
 * published by the Free Software Foundation.  Oracle designates this
 * particular file as subject to the "Classpath" exception as provided
 * by Oracle in the LICENSE file that accompanied this code.
 *
 * This code is distributed in the hope that it will be useful, but WITHOUT
 * ANY WARRANTY; without even the implied warranty of MERCHANTABILITY or
 * FITNESS FOR A PARTICULAR PURPOSE.  See the GNU General Public License
 * version 2 for more details (a copy is included in the LICENSE file that
 * accompanied this code).
 *
 * You should have received a copy of the GNU General Public License version
 * 2 along with this work; if not, write to the Free Software Foundation,
 * Inc., 51 Franklin St, Fifth Floor, Boston, MA 02110-1301 USA.
 *
 * Please contact Oracle, 500 Oracle Parkway, Redwood Shores, CA 94065 USA
 * or visit www.oracle.com if you need additional information or have any
 * questions.
 */

package com.sun.tools.javac.code;

import java.util.Collections;
import java.util.EnumSet;
import java.util.Map;
import java.util.Set;
import java.util.concurrent.ConcurrentHashMap;

import javax.lang.model.element.Modifier;

import com.sun.tools.javac.util.Assert;
import com.sun.tools.javac.util.StringUtils;

/** Access flags and other modifiers for Java classes and members.
 *
 *  <p><b>This is NOT part of any supported API.
 *  If you write code that depends on this, you do so at your own risk.
 *  This code and its internal interfaces are subject to change or
 *  deletion without notice.</b>
 */
public class Flags {

    private Flags() {} // uninstantiable

    public static String toString(long flags) {
        StringBuilder buf = new StringBuilder();
        String sep = "";
        for (Flag flag : asFlagSet(flags)) {
            buf.append(sep);
            buf.append(flag);
            sep = " ";
        }
        return buf.toString();
    }

    public static EnumSet<Flag> asFlagSet(long flags) {
        EnumSet<Flag> flagSet = EnumSet.noneOf(Flag.class);
        for (Flag flag : Flag.values()) {
            if ((flags & flag.value) != 0) {
                flagSet.add(flag);
                flags &= ~flag.value;
            }
        }
        Assert.check(flags == 0);
        return flagSet;
    }

    /* Standard Java flags.
     */
    public static final int PUBLIC       = 1;
    public static final int PRIVATE      = 1<<1;
    public static final int PROTECTED    = 1<<2;
    public static final int STATIC       = 1<<3;
    public static final int FINAL        = 1<<4;
    public static final int SYNCHRONIZED = 1<<5;
    public static final int VOLATILE     = 1<<6;
    public static final int TRANSIENT    = 1<<7;
    public static final int NATIVE       = 1<<8;
    public static final int INTERFACE    = 1<<9;
    public static final int ABSTRACT     = 1<<10;
    public static final int STRICTFP     = 1<<11;

    /* Flag that marks a symbol synthetic, added in classfile v49.0. */
    public static final int SYNTHETIC    = 1<<12;

    /** Flag that marks attribute interfaces, added in classfile v49.0. */
    public static final int ANNOTATION   = 1<<13;

    /** An enumeration type or an enumeration constant, added in
     *  classfile v49.0. */
    public static final int ENUM         = 1<<14;

    /** Added in SE8, represents constructs implicitly declared in source. */
    public static final int MANDATED     = 1<<15;

    public static final int StandardFlags = 0x0fff;

    // Because the following access flags are overloaded with other
    // bit positions, we translate them when reading and writing class
    // files into unique bits positions: ACC_SYNTHETIC <-> SYNTHETIC,
    // for example.
    public static final int ACC_SUPER    = 0x0020;
    public static final int ACC_BRIDGE   = 0x0040;
    public static final int ACC_VARARGS  = 0x0080;
    public static final int ACC_MODULE   = 0x8000;

    /*****************************************
     * Internal compiler flags (no bits in the lower 16).
     *****************************************/

    /** Flag is set if symbol is deprecated.  See also DEPRECATED_REMOVAL.
     */
    public static final int DEPRECATED   = 1<<17;

    /** Flag is set for a variable symbol if the variable's definition
     *  has an initializer part.
     */
    public static final int HASINIT          = 1<<18;

    /** Flag is set for compiler-generated anonymous method symbols
     *  that `own' an initializer block.
     */
    public static final int BLOCK            = 1<<20;

    /** Flag bit 21 is available. (used earlier to tag compiler-generated abstract methods that implement
     *  an interface method (Miranda methods)).
     */

    /** Flag is set for nested classes that do not access instance members
     *  or `this' of an outer class and therefore don't need to be passed
     *  a this$n reference.  This value is currently set only for anonymous
     *  classes in superclass constructor calls.
     *  todo: use this value for optimizing away this$n parameters in
     *  other cases.
     */
    public static final int NOOUTERTHIS  = 1<<22;

    /** Flag is set for package symbols if a package has a member or
     *  directory and therefore exists.
     */
    public static final int EXISTS           = 1<<23;

    /** Flag is set for compiler-generated compound classes
     *  representing multiple variable bounds
     */
    public static final int COMPOUND     = 1<<24;

    /** Flag is set for class symbols if a class file was found for this class.
     */
    public static final int CLASS_SEEN   = 1<<25;

    /** Flag is set for class symbols if a source file was found for this
     *  class.
     */
    public static final int SOURCE_SEEN  = 1<<26;

    /* State flags (are reset during compilation).
     */

    /** Flag for class symbols is set and later re-set as a lock in
     *  Enter to detect cycles in the superclass/superinterface
     *  relations.  Similarly for constructor call cycle detection in
     *  Attr.
     */
    public static final int LOCKED           = 1<<27;

    /** Flag for class symbols is set and later re-set to indicate that a class
     *  has been entered but has not yet been attributed.
     */
    public static final int UNATTRIBUTED = 1<<28;

    /** Flag for synthesized default constructors of anonymous classes.
     */
    public static final int ANONCONSTR   = 1<<29;

    /** Flag for class symbols to indicate it has been checked and found
     *  acyclic.
     */
    public static final int ACYCLIC          = 1<<30;

    /** Flag that marks bridge methods.
     */
    public static final long BRIDGE          = 1L<<31;

    /** Flag that marks formal parameters.
     */
    public static final long PARAMETER   = 1L<<33;

    /** Flag that marks varargs methods.
     */
    public static final long VARARGS   = 1L<<34;

    /** Flag for annotation type symbols to indicate it has been
     *  checked and found acyclic.
     */
    public static final long ACYCLIC_ANN      = 1L<<35;

    /** Flag that marks a generated default constructor.
     */
    public static final long GENERATEDCONSTR   = 1L<<36;

    /** Flag that marks a hypothetical method that need not really be
     *  generated in the binary, but is present in the symbol table to
     *  simplify checking for erasure clashes - also used for 292 poly sig methods.
     */
    public static final long HYPOTHETICAL   = 1L<<37;

    /**
     * Flag that marks an internal proprietary class.
     */
    public static final long PROPRIETARY = 1L<<38;

    /**
     * Flag that marks a multi-catch parameter.
     */
    public static final long UNION = 1L<<39;

    // Flag bit (1L << 40) is available.

    /**
     * Flag that marks an 'effectively final' local variable.
     */
    public static final long EFFECTIVELY_FINAL = 1L<<41;

    /**
     * Flag that marks non-override equivalent methods with the same signature.
     */
    public static final long CLASH = 1L<<42;

    /**
     * Flag that marks either a default method or an interface containing default methods.
     */
    public static final long DEFAULT = 1L<<43;

    /**
     * Flag that marks class as auxiliary, ie a non-public class following
     * the public class in a source file, that could block implicit compilation.
     */
    public static final long AUXILIARY = 1L<<44;

    /**
     * Flag that marks that a symbol is not available in the current profile
     */
    public static final long NOT_IN_PROFILE = 1L<<45;

    /**
     * Flag that indicates that an override error has been detected by Check.
     */
    public static final long BAD_OVERRIDE = 1L<<45;

    /**
     * Flag that indicates a signature polymorphic method (292).
     */
    public static final long SIGNATURE_POLYMORPHIC = 1L<<46;

    /**
     * Flag that indicates that an inference variable is used in a 'throws' clause.
     */
    public static final long THROWS = 1L<<47;

    /**
     * Flag that marks potentially ambiguous overloads
     */
    public static final long POTENTIALLY_AMBIGUOUS = 1L<<48;

    /**
     * Flag that marks a synthetic method body for a lambda expression
     */
    public static final long LAMBDA_METHOD = 1L<<49;

    /**
     * Flag to control recursion in TransTypes
     */
    public static final long TYPE_TRANSLATED = 1L<<50;

    /**
     * Flag to indicate class symbol is for module-info
     */
    public static final long MODULE = 1L<<51;

    /**
     * Flag to indicate the given ModuleSymbol is an automatic module.
     */
    public static final long AUTOMATIC_MODULE = 1L<<52; //ModuleSymbols only

    /**
     * Flag to indicate the given PackageSymbol contains any non-.java and non-.class resources.
     */
    public static final long HAS_RESOURCE = 1L<<52; //PackageSymbols only

    /**
     * Flag to indicate the given ParamSymbol has a user-friendly name filled.
     */
    public static final long NAME_FILLED = 1L<<52; //ParamSymbols only

    /**
     * Flag to indicate the given ModuleSymbol is a system module.
     */
    public static final long SYSTEM_MODULE = 1L<<53;

    /**
     * Flag to indicate the given symbol has a @Deprecated annotation.
     */
    public static final long DEPRECATED_ANNOTATION = 1L<<54;

    /**
     * Flag to indicate the given symbol has been deprecated and marked for removal.
     */
    public static final long DEPRECATED_REMOVAL = 1L<<55;

    /**
     * Flag to indicate the API element in question is for a preview API.
     */
    public static final long PREVIEW_API = 1L<<56; //any Symbol kind

    /**
     * Flag for synthesized default constructors of anonymous classes that have an enclosing expression.
     */
    public static final long ANONCONSTR_BASED = 1L<<57;

    /**
     * Flag that marks finalize block as body-only, should not be copied into catch clauses.
     * Used to implement try-with-resources.
     */
    public static final long BODY_ONLY_FINALIZE = 1L<<17; //blocks only

    /**
     * Flag to indicate the API element in question is for a preview API.
     */
    public static final long PREVIEW_ESSENTIAL_API = 1L<<58; //any Symbol kind

    /**
     * Flag to indicate the given variable is a match binding variable.
     */
    public static final long MATCH_BINDING = 1L<<59;

    /**
     * A flag to indicate a match binding variable whose scope extends after the current statement.
     */
    public static final long MATCH_BINDING_TO_OUTER = 1L<<60;

    /**
     * Flag to indicate that a class is a record. The flag is also used to mark fields that are
     * part of the state vector of a record and to mark the canonical constructor
     */
    public static final long RECORD = 1L<<61; // ClassSymbols, MethodSymbols and VarSymbols

    /**
     * Flag to mark a record constructor as a compact one
     */
    public static final long COMPACT_RECORD_CONSTRUCTOR = 1L<<51; // MethodSymbols only

    /**
     * Flag to mark a record field that was not initialized in the compact constructor
     */
    public static final long UNINITIALIZED_FIELD= 1L<<51; // VarSymbols only

    /** Flag is set for compiler-generated record members, it could be applied to
     *  accessors and fields
     */
    public static final int GENERATED_MEMBER = 1<<24; // MethodSymbols and VarSymbols

    /**
     * Flag to indicate the given variable is a match binding variable.
     */
    public static final long MATCH_BINDING = 1L<<59;

    /**
     * A flag to indicate a match binding variable whose scope extends after the current statement.
     */
    public static final long MATCH_BINDING_TO_OUTER = 1L<<60;

    /** Modifier masks.
     */
    public static final int
        AccessFlags           = PUBLIC | PROTECTED | PRIVATE,
        LocalClassFlags       = FINAL | ABSTRACT | STRICTFP | ENUM | SYNTHETIC,
        LocalRecordFlags      = LocalClassFlags | STATIC,
        MemberClassFlags      = LocalClassFlags | INTERFACE | AccessFlags,
        MemberRecordFlags     = MemberClassFlags | STATIC,
        ClassFlags            = LocalClassFlags | INTERFACE | PUBLIC | ANNOTATION,
        InterfaceVarFlags     = FINAL | STATIC | PUBLIC,
        VarFlags              = AccessFlags | FINAL | STATIC |
                                VOLATILE | TRANSIENT | ENUM,
        ConstructorFlags      = AccessFlags,
        InterfaceMethodFlags  = ABSTRACT | PUBLIC,
        MethodFlags           = AccessFlags | ABSTRACT | STATIC | NATIVE |
                                SYNCHRONIZED | FINAL | STRICTFP,
        RecordMethodFlags     = AccessFlags | ABSTRACT | STATIC |
                                SYNCHRONIZED | FINAL | STRICTFP;
    public static final long
        ExtendedStandardFlags       = (long)StandardFlags | DEFAULT,
        ModifierFlags               = ((long)StandardFlags & ~INTERFACE) | DEFAULT,
        InterfaceMethodMask         = ABSTRACT | PRIVATE | STATIC | PUBLIC | STRICTFP | DEFAULT,
        AnnotationTypeElementMask   = ABSTRACT | PUBLIC,
        LocalVarFlags               = FINAL | PARAMETER,
        ReceiverParamFlags          = PARAMETER;


    public static Set<Modifier> asModifierSet(long flags) {
        Set<Modifier> modifiers = modifierSets.get(flags);
        if (modifiers == null) {
            modifiers = java.util.EnumSet.noneOf(Modifier.class);
            if (0 != (flags & PUBLIC))    modifiers.add(Modifier.PUBLIC);
            if (0 != (flags & PROTECTED)) modifiers.add(Modifier.PROTECTED);
            if (0 != (flags & PRIVATE))   modifiers.add(Modifier.PRIVATE);
            if (0 != (flags & ABSTRACT))  modifiers.add(Modifier.ABSTRACT);
            if (0 != (flags & STATIC))    modifiers.add(Modifier.STATIC);
            if (0 != (flags & FINAL))     modifiers.add(Modifier.FINAL);
            if (0 != (flags & TRANSIENT)) modifiers.add(Modifier.TRANSIENT);
            if (0 != (flags & VOLATILE))  modifiers.add(Modifier.VOLATILE);
            if (0 != (flags & SYNCHRONIZED))
                                          modifiers.add(Modifier.SYNCHRONIZED);
            if (0 != (flags & NATIVE))    modifiers.add(Modifier.NATIVE);
            if (0 != (flags & STRICTFP))  modifiers.add(Modifier.STRICTFP);
            if (0 != (flags & DEFAULT))   modifiers.add(Modifier.DEFAULT);
            modifiers = Collections.unmodifiableSet(modifiers);
            modifierSets.put(flags, modifiers);
        }
        return modifiers;
    }

    // Cache of modifier sets.
    private static final Map<Long, Set<Modifier>> modifierSets = new ConcurrentHashMap<>(64);

    public static boolean isStatic(Symbol symbol) {
        return (symbol.flags() & STATIC) != 0;
    }

    public static boolean isEnum(Symbol symbol) {
        return (symbol.flags() & ENUM) != 0;
    }

    public static boolean isConstant(Symbol.VarSymbol symbol) {
        return symbol.getConstValue() != null;
    }


    public enum Flag {
        PUBLIC(Flags.PUBLIC),
        PRIVATE(Flags.PRIVATE),
        PROTECTED(Flags.PROTECTED),
        STATIC(Flags.STATIC),
        FINAL(Flags.FINAL),
        SYNCHRONIZED(Flags.SYNCHRONIZED),
        VOLATILE(Flags.VOLATILE),
        TRANSIENT(Flags.TRANSIENT),
        NATIVE(Flags.NATIVE),
        INTERFACE(Flags.INTERFACE),
        ABSTRACT(Flags.ABSTRACT),
        DEFAULT(Flags.DEFAULT),
        STRICTFP(Flags.STRICTFP),
        BRIDGE(Flags.BRIDGE),
        SYNTHETIC(Flags.SYNTHETIC),
        ANNOTATION(Flags.ANNOTATION),
        DEPRECATED(Flags.DEPRECATED),
        HASINIT(Flags.HASINIT),
        BLOCK(Flags.BLOCK),
        ENUM(Flags.ENUM),
        MANDATED(Flags.MANDATED),
        NOOUTERTHIS(Flags.NOOUTERTHIS),
        EXISTS(Flags.EXISTS),
        COMPOUND(Flags.COMPOUND),
        CLASS_SEEN(Flags.CLASS_SEEN),
        SOURCE_SEEN(Flags.SOURCE_SEEN),
        LOCKED(Flags.LOCKED),
        UNATTRIBUTED(Flags.UNATTRIBUTED),
        ANONCONSTR(Flags.ANONCONSTR),
        ACYCLIC(Flags.ACYCLIC),
        PARAMETER(Flags.PARAMETER),
        VARARGS(Flags.VARARGS),
        ACYCLIC_ANN(Flags.ACYCLIC_ANN),
        GENERATEDCONSTR(Flags.GENERATEDCONSTR),
        HYPOTHETICAL(Flags.HYPOTHETICAL),
        PROPRIETARY(Flags.PROPRIETARY),
        UNION(Flags.UNION),
        EFFECTIVELY_FINAL(Flags.EFFECTIVELY_FINAL),
        CLASH(Flags.CLASH),
        AUXILIARY(Flags.AUXILIARY),
        NOT_IN_PROFILE(Flags.NOT_IN_PROFILE),
        BAD_OVERRIDE(Flags.BAD_OVERRIDE),
        SIGNATURE_POLYMORPHIC(Flags.SIGNATURE_POLYMORPHIC),
        THROWS(Flags.THROWS),
        LAMBDA_METHOD(Flags.LAMBDA_METHOD),
        TYPE_TRANSLATED(Flags.TYPE_TRANSLATED),
        MODULE(Flags.MODULE),
        AUTOMATIC_MODULE(Flags.AUTOMATIC_MODULE),
        SYSTEM_MODULE(Flags.SYSTEM_MODULE),
        DEPRECATED_ANNOTATION(Flags.DEPRECATED_ANNOTATION),
        DEPRECATED_REMOVAL(Flags.DEPRECATED_REMOVAL),
        HAS_RESOURCE(Flags.HAS_RESOURCE),
        POTENTIALLY_AMBIGUOUS(Flags.POTENTIALLY_AMBIGUOUS),
        ANONCONSTR_BASED(Flags.ANONCONSTR_BASED),
        NAME_FILLED(Flags.NAME_FILLED),
<<<<<<< HEAD
        MATCH_BINDING(Flags.MATCH_BINDING),
        MATCH_BINDING_TO_OUTER(Flags.MATCH_BINDING_TO_OUTER);
=======
        PREVIEW_API(Flags.PREVIEW_API),
        PREVIEW_ESSENTIAL_API(Flags.PREVIEW_ESSENTIAL_API),
        MATCH_BINDING(Flags.MATCH_BINDING),
        MATCH_BINDING_TO_OUTER(Flags.MATCH_BINDING_TO_OUTER),
        RECORD(Flags.RECORD);
>>>>>>> 5bcd6488

        Flag(long flag) {
            this.value = flag;
            this.lowercaseName = StringUtils.toLowerCase(name());
        }

        @Override
        public String toString() {
            return lowercaseName;
        }

        final long value;
        final String lowercaseName;
    }

}<|MERGE_RESOLUTION|>--- conflicted
+++ resolved
@@ -364,16 +364,6 @@
      *  accessors and fields
      */
     public static final int GENERATED_MEMBER = 1<<24; // MethodSymbols and VarSymbols
-
-    /**
-     * Flag to indicate the given variable is a match binding variable.
-     */
-    public static final long MATCH_BINDING = 1L<<59;
-
-    /**
-     * A flag to indicate a match binding variable whose scope extends after the current statement.
-     */
-    public static final long MATCH_BINDING_TO_OUTER = 1L<<60;
 
     /** Modifier masks.
      */
@@ -497,16 +487,11 @@
         POTENTIALLY_AMBIGUOUS(Flags.POTENTIALLY_AMBIGUOUS),
         ANONCONSTR_BASED(Flags.ANONCONSTR_BASED),
         NAME_FILLED(Flags.NAME_FILLED),
-<<<<<<< HEAD
-        MATCH_BINDING(Flags.MATCH_BINDING),
-        MATCH_BINDING_TO_OUTER(Flags.MATCH_BINDING_TO_OUTER);
-=======
         PREVIEW_API(Flags.PREVIEW_API),
         PREVIEW_ESSENTIAL_API(Flags.PREVIEW_ESSENTIAL_API),
         MATCH_BINDING(Flags.MATCH_BINDING),
         MATCH_BINDING_TO_OUTER(Flags.MATCH_BINDING_TO_OUTER),
         RECORD(Flags.RECORD);
->>>>>>> 5bcd6488
 
         Flag(long flag) {
             this.value = flag;
