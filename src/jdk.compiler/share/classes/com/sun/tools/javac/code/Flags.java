--- conflicted
+++ resolved
@@ -320,20 +320,19 @@
     public static final long BODY_ONLY_FINALIZE = 1L<<17; //blocks only
 
     /**
-<<<<<<< HEAD
+     * Flag to indicate the given ParamSymbol has a user-friendly name filled.
+     */
+    public static final long NAME_FILLED = 1L<<58; //ParamSymbols only
+
+    /**
      * Flag for concise methods `=`
      */
-    public static final long CONCISE_EQUAL = 1L<<58;
+    public static final long CONCISE_EQUAL = 1L<<59;
 
     /**
      * Flag for concise methods `->`
      */
-    public static final long CONCISE_ARROW = 1L<<59;
-=======
-     * Flag to indicate the given ParamSymbol has a user-friendly name filled.
-     */
-    public static final long NAME_FILLED = 1L<<58; //ParamSymbols only
->>>>>>> 69ca2e9e
+    public static final long CONCISE_ARROW = 1L<<60;
 
     /** Modifier masks.
      */
@@ -452,12 +451,9 @@
         HAS_RESOURCE(Flags.HAS_RESOURCE),
         POTENTIALLY_AMBIGUOUS(Flags.POTENTIALLY_AMBIGUOUS),
         ANONCONSTR_BASED(Flags.ANONCONSTR_BASED),
-<<<<<<< HEAD
+        NAME_FILLED(Flags.NAME_FILLED),
         CONCISE_EQUAL(Flags.CONCISE_EQUAL),
         CONCISE_ARROW(Flags.CONCISE_ARROW);
-=======
-        NAME_FILLED(Flags.NAME_FILLED);
->>>>>>> 69ca2e9e
 
         Flag(long flag) {
             this.value = flag;
