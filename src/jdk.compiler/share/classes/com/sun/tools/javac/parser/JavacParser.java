--- conflicted
+++ resolved
@@ -766,8 +766,10 @@
     public JCPattern parsePattern() {
         int pos = token.pos;
         if (token.kind == IDENTIFIER && token.name() == names.var) {
-            nextToken();
-            return toP(F.at(pos).BindingPattern(ident(), null));
+            //TODO: modifiers
+            nextToken();
+            JCVariableDecl var = toP(F.at(token.pos).VarDef(F.Modifiers(0), ident(), null, null));
+            return toP(F.at(pos).BindingPattern(var));
         } else {
             JCExpression e = term(EXPR | TYPE | NOLAMBDA | NOINVOCATION);
             if (token.kind == LPAREN) {
@@ -780,7 +782,8 @@
                 accept(RPAREN);
                 return toP(F.at(pos).DeconstructionPattern(e, nested.toList()));
             } else {
-                return toP(F.at(pos).BindingPattern(ident(), e));
+                JCVariableDecl var = toP(F.at(token.pos).VarDef(F.Modifiers(0), ident(), e, null));
+                return toP(F.at(pos).BindingPattern(var));
             }
         }
     }
@@ -970,8 +973,8 @@
                 JCTree pattern;
                 if (token.kind == IDENTIFIER) {
                     checkSourceLevel(token.pos, Feature.PATTERN_MATCHING_IN_INSTANCEOF);
-<<<<<<< HEAD
-                    pattern = toP(F.at(token.pos).BindingPattern(ident(), pattern));
+                    JCVariableDecl var = toP(F.at(token.pos).VarDef(mods, ident(), type, null));
+                    pattern = toP(F.at(patternPos).BindingPattern(var));
                 } else if (token.kind == LPAREN) {
                     checkSourceLevel(Feature.DECONSTRUCTION_PATTERNS);
                     ListBuffer<JCPattern> nested = new ListBuffer<>();
@@ -981,10 +984,7 @@
                         nested.append(nestedPattern);
                     } while (token.kind == COMMA);
                     accept(RPAREN);
-                    pattern = toP(F.at(pattern).DeconstructionPattern((JCExpression) pattern, nested.toList()));
-=======
-                    JCVariableDecl var = toP(F.at(token.pos).VarDef(mods, ident(), type, null));
-                    pattern = toP(F.at(patternPos).BindingPattern(var));
+                    pattern = toP(F.at(type).DeconstructionPattern(type, nested.toList()));
                 } else {
                     checkNoMods(typePos, mods.flags & ~Flags.DEPRECATED);
                     if (mods.annotations.nonEmpty()) {
@@ -1001,7 +1001,6 @@
                         type = insertAnnotationsToMostInner(type, typeAnnos, false);
                     }
                     pattern = type;
->>>>>>> 555641ed
                 }
                 odStack[top] = F.at(pos).TypeTest(odStack[top], pattern);
             } else {
