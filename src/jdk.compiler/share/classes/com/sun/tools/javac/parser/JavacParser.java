/*
 * Copyright (c) 1999, 2022, Oracle and/or its affiliates. All rights reserved.
 * DO NOT ALTER OR REMOVE COPYRIGHT NOTICES OR THIS FILE HEADER.
 *
 * This code is free software; you can redistribute it and/or modify it
 * under the terms of the GNU General Public License version 2 only, as
 * published by the Free Software Foundation.  Oracle designates this
 * particular file as subject to the "Classpath" exception as provided
 * by Oracle in the LICENSE file that accompanied this code.
 *
 * This code is distributed in the hope that it will be useful, but WITHOUT
 * ANY WARRANTY; without even the implied warranty of MERCHANTABILITY or
 * FITNESS FOR A PARTICULAR PURPOSE.  See the GNU General Public License
 * version 2 for more details (a copy is included in the LICENSE file that
 * accompanied this code).
 *
 * You should have received a copy of the GNU General Public License version
 * 2 along with this work; if not, write to the Free Software Foundation,
 * Inc., 51 Franklin St, Fifth Floor, Boston, MA 02110-1301 USA.
 *
 * Please contact Oracle, 500 Oracle Parkway, Redwood Shores, CA 94065 USA
 * or visit www.oracle.com if you need additional information or have any
 * questions.
 */

package com.sun.tools.javac.parser;

import java.util.*;
import java.util.function.Function;
import java.util.function.Predicate;
import java.util.stream.Collectors;

import com.sun.source.tree.CaseTree;
import com.sun.source.tree.MemberReferenceTree.ReferenceMode;
import com.sun.source.tree.ModuleTree.ModuleKind;

import com.sun.tools.javac.code.*;
import com.sun.tools.javac.code.Source.Feature;
import com.sun.tools.javac.parser.Tokens.*;
import com.sun.tools.javac.parser.Tokens.Comment.CommentStyle;
import com.sun.tools.javac.resources.CompilerProperties.Errors;
import com.sun.tools.javac.resources.CompilerProperties.Fragments;
import com.sun.tools.javac.resources.CompilerProperties.Warnings;
import com.sun.tools.javac.tree.*;
import com.sun.tools.javac.tree.JCTree.*;
import com.sun.tools.javac.util.*;
import com.sun.tools.javac.util.JCDiagnostic.DiagnosticFlag;
import com.sun.tools.javac.util.JCDiagnostic.Error;
import com.sun.tools.javac.util.JCDiagnostic.Fragment;
import com.sun.tools.javac.util.List;

import static com.sun.tools.javac.parser.Tokens.TokenKind.*;
import static com.sun.tools.javac.parser.Tokens.TokenKind.ASSERT;
import static com.sun.tools.javac.parser.Tokens.TokenKind.CASE;
import static com.sun.tools.javac.parser.Tokens.TokenKind.CATCH;
import static com.sun.tools.javac.parser.Tokens.TokenKind.EQ;
import static com.sun.tools.javac.parser.Tokens.TokenKind.GT;
import static com.sun.tools.javac.parser.Tokens.TokenKind.IMPORT;
import static com.sun.tools.javac.parser.Tokens.TokenKind.LT;
import static com.sun.tools.javac.tree.JCTree.Tag.*;
import static com.sun.tools.javac.resources.CompilerProperties.Fragments.ImplicitAndExplicitNotAllowed;
import static com.sun.tools.javac.resources.CompilerProperties.Fragments.VarAndExplicitNotAllowed;
import static com.sun.tools.javac.resources.CompilerProperties.Fragments.VarAndImplicitNotAllowed;
import java.util.function.BiFunction;

/**
 * The parser maps a token sequence into an abstract syntax tree.
 * The parser is a hand-written recursive-descent parser that
 * implements the grammar described in the Java Language Specification.
 * For efficiency reasons, an operator precedence scheme is used
 * for parsing binary operation expressions.
 *
 *  <p><b>This is NOT part of any supported API.
 *  If you write code that depends on this, you do so at your own risk.
 *  This code and its internal interfaces are subject to change or
 *  deletion without notice.</b>
 */
public class JavacParser implements Parser {

    /** The number of precedence levels of infix operators.
     */
    private static final int infixPrecedenceLevels = 10;

    /** Is the parser instantiated to parse a module-info file ?
     */
    private final boolean parseModuleInfo;

    /** The scanner used for lexical analysis.
     */
    protected Lexer S;

    /** The factory to be used for abstract syntax tree construction.
     */
    protected TreeMaker F;

    /** The log to be used for error diagnostics.
     */
    private Log log;

    /** The Source language setting. */
    private Source source;

    /** The Preview language setting. */
    private Preview preview;

    /** The name table. */
    private Names names;

    /** End position mappings container */
    protected final AbstractEndPosTable endPosTable;

    // Because of javac's limited lookahead, some contexts are ambiguous in
    // the presence of type annotations even though they are not ambiguous
    // in the absence of type annotations.  Consider this code:
    //   void m(String [] m) { }
    //   void m(String ... m) { }
    // After parsing "String", javac calls bracketsOpt which immediately
    // returns if the next character is not '['.  Similarly, javac can see
    // if the next token is ... and in that case parse an ellipsis.  But in
    // the presence of type annotations:
    //   void m(String @A [] m) { }
    //   void m(String @A ... m) { }
    // no finite lookahead is enough to determine whether to read array
    // levels or an ellipsis.  Furthermore, if you call bracketsOpt, then
    // bracketsOpt first reads all the leading annotations and only then
    // discovers that it needs to fail.  bracketsOpt needs a way to push
    // back the extra annotations that it read.  (But, bracketsOpt should
    // not *always* be allowed to push back extra annotations that it finds
    // -- in most contexts, any such extra annotation is an error.
    //
    // The following two variables permit type annotations that have
    // already been read to be stored for later use.  Alternate
    // implementations are possible but would cause much larger changes to
    // the parser.

    /** Type annotations that have already been read but have not yet been used. **/
    private List<JCAnnotation> typeAnnotationsPushedBack = List.nil();

    /**
     * If the parser notices extra annotations, then it either immediately
     * issues an error (if this variable is false) or places the extra
     * annotations in variable typeAnnotationsPushedBack (if this variable
     * is true).
     */
    private boolean permitTypeAnnotationsPushBack = false;

    interface ErrorRecoveryAction {
        JCTree doRecover(JavacParser parser);
    }

    enum BasicErrorRecoveryAction implements ErrorRecoveryAction {
        BLOCK_STMT {public JCTree doRecover(JavacParser parser) { return parser.parseStatementAsBlock(); }},
        CATCH_CLAUSE {public JCTree doRecover(JavacParser parser) { return parser.catchClause(); }}
    }

    /** Construct a parser from a given scanner, tree factory and log.
     */
    protected JavacParser(ParserFactory fac,
                          Lexer S,
                          boolean keepDocComments,
                          boolean keepLineMap,
                          boolean keepEndPositions) {
        this(fac, S, keepDocComments, keepLineMap, keepEndPositions, false);

    }
    /** Construct a parser from a given scanner, tree factory and log.
     */
    protected JavacParser(ParserFactory fac,
                     Lexer S,
                     boolean keepDocComments,
                     boolean keepLineMap,
                     boolean keepEndPositions,
                     boolean parseModuleInfo) {
        this.S = S;
        nextToken(); // prime the pump
        this.F = fac.F;
        this.log = fac.log;
        this.names = fac.names;
        this.source = fac.source;
        this.preview = fac.preview;
        this.allowStringFolding = fac.options.getBoolean("allowStringFolding", true);
        this.keepDocComments = keepDocComments;
        this.parseModuleInfo = parseModuleInfo;
        docComments = newDocCommentTable(keepDocComments, fac);
        this.keepLineMap = keepLineMap;
        this.errorTree = F.Erroneous();
        endPosTable = newEndPosTable(keepEndPositions);
        this.allowYieldStatement = Feature.SWITCH_EXPRESSION.allowedInSource(source);
        this.allowRecords = Feature.RECORDS.allowedInSource(source);
        this.allowSealedTypes = Feature.SEALED_CLASSES.allowedInSource(source);
    }

    protected AbstractEndPosTable newEndPosTable(boolean keepEndPositions) {
        return  keepEndPositions
                ? new SimpleEndPosTable(this)
                : new EmptyEndPosTable(this);
    }

    protected DocCommentTable newDocCommentTable(boolean keepDocComments, ParserFactory fac) {
        return keepDocComments ? new LazyDocCommentTable(fac) : null;
    }

    /** Switch: should we fold strings?
     */
    boolean allowStringFolding;

    /** Switch: should we keep docComments?
     */
    boolean keepDocComments;

    /** Switch: should we keep line table?
     */
    boolean keepLineMap;

    /** Switch: is "this" allowed as an identifier?
     * This is needed to parse receiver types.
     */
    boolean allowThisIdent;

    /** Switch: is yield statement allowed in this source level?
     */
    boolean allowYieldStatement;

    /** Switch: are records allowed in this source level?
     */
    boolean allowRecords;

    /** Switch: are sealed types allowed in this source level?
     */
    boolean allowSealedTypes;

    /** The type of the method receiver, as specified by a first "this" parameter.
     */
    JCVariableDecl receiverParam;

    /** When terms are parsed, the mode determines which is expected:
     *     mode = EXPR        : an expression
     *     mode = TYPE        : a type
     *     mode = NOPARAMS    : no parameters allowed for type
     *     mode = TYPEARG     : type argument
     *     mode |= NOLAMBDA   : lambdas are not allowed
     *     mode |= NOINVOCATION : method invocations are not allowed
     */
    protected static final int EXPR = 0x1;
    protected static final int TYPE = 0x2;
    protected static final int NOPARAMS = 0x4;
    protected static final int TYPEARG = 0x8;
    protected static final int DIAMOND = 0x10;
    protected static final int NOLAMBDA = 0x20;
    protected static final int NOINVOCATION = 0x40;

    protected void selectExprMode() {
        mode = (mode & (NOLAMBDA | NOINVOCATION)) | EXPR;
    }

    protected void selectTypeMode() {
        mode = (mode & (NOLAMBDA|NOINVOCATION)) | TYPE;
    }

    /** The current mode.
     */
    protected int mode = 0;

    /** The mode of the term that was parsed last.
     */
    protected int lastmode = 0;

    /* ---------- token management -------------- */

    protected Token token;

    public Token token() {
        return token;
    }

    public void nextToken() {
        S.nextToken();
        token = S.token();
    }

    protected boolean peekToken(Predicate<TokenKind> tk) {
        return peekToken(0, tk);
    }

    protected boolean peekToken(int lookahead, Predicate<TokenKind> tk) {
        return tk.test(S.token(lookahead + 1).kind);
    }

    protected boolean peekToken(Predicate<TokenKind> tk1, Predicate<TokenKind> tk2) {
        return peekToken(0, tk1, tk2);
    }

    protected boolean peekToken(int lookahead, Predicate<TokenKind> tk1, Predicate<TokenKind> tk2) {
        return tk1.test(S.token(lookahead + 1).kind) &&
                tk2.test(S.token(lookahead + 2).kind);
    }

    protected boolean peekToken(Predicate<TokenKind> tk1, Predicate<TokenKind> tk2, Predicate<TokenKind> tk3) {
        return peekToken(0, tk1, tk2, tk3);
    }

    protected boolean peekToken(int lookahead, Predicate<TokenKind> tk1, Predicate<TokenKind> tk2, Predicate<TokenKind> tk3) {
        return tk1.test(S.token(lookahead + 1).kind) &&
                tk2.test(S.token(lookahead + 2).kind) &&
                tk3.test(S.token(lookahead + 3).kind);
    }

    @SuppressWarnings("unchecked")
    protected boolean peekToken(Predicate<TokenKind>... kinds) {
        return peekToken(0, kinds);
    }

    @SuppressWarnings("unchecked")
    protected boolean peekToken(int lookahead, Predicate<TokenKind>... kinds) {
        for (Predicate<TokenKind> kind : kinds) {
            if (!kind.test(S.token(++lookahead).kind)) {
                return false;
            }
        }
        return true;
    }

    /* ---------- error recovery -------------- */

    private JCErroneous errorTree;

    /** Skip forward until a suitable stop token is found.
     */
    protected void skip(boolean stopAtImport, boolean stopAtMemberDecl, boolean stopAtIdentifier, boolean stopAtStatement) {
         while (true) {
             switch (token.kind) {
                case SEMI:
                    nextToken();
                    return;
                case PUBLIC:
                case FINAL:
                case ABSTRACT:
                case MONKEYS_AT:
                case EOF:
                case CLASS:
                case INTERFACE:
                case ENUM:
                    return;
                case IMPORT:
                    if (stopAtImport)
                        return;
                    break;
                case LBRACE:
                case RBRACE:
                case PRIVATE:
                case PROTECTED:
                case STATIC:
                case TRANSIENT:
                case NATIVE:
                case VOLATILE:
                case SYNCHRONIZED:
                case STRICTFP:
                case LT:
                case BYTE:
                case SHORT:
                case CHAR:
                case INT:
                case LONG:
                case FLOAT:
                case DOUBLE:
                case BOOLEAN:
                case VOID:
                    if (stopAtMemberDecl)
                        return;
                    break;
                case UNDERSCORE:
                case IDENTIFIER:
                   if (stopAtIdentifier)
                        return;
                    break;
                case CASE:
                case DEFAULT:
                case IF:
                case FOR:
                case WHILE:
                case DO:
                case TRY:
                case SWITCH:
                case RETURN:
                case THROW:
                case BREAK:
                case CONTINUE:
                case ELSE:
                case FINALLY:
                case CATCH:
                case THIS:
                case SUPER:
                case NEW:
                    if (stopAtStatement)
                        return;
                    break;
                case ASSERT:
                    if (stopAtStatement)
                        return;
                    break;
            }
            nextToken();
        }
    }

    protected JCErroneous syntaxError(int pos, Error errorKey) {
        return syntaxError(pos, List.nil(), errorKey);
    }

    protected JCErroneous syntaxError(int pos, List<JCTree> errs, Error errorKey) {
        setErrorEndPos(pos);
        JCErroneous err = F.at(pos).Erroneous(errs);
        reportSyntaxError(err, errorKey);
        if (errs != null) {
            JCTree last = errs.last();
            if (last != null)
                storeEnd(last, pos);
        }
        return toP(err);
    }

    private static final int RECOVERY_THRESHOLD = 50;
    private int errorPos = Position.NOPOS;
    private int count = 0;

    /**
     * Report a syntax using the given the position parameter and arguments,
     * unless one was already reported at the same position.
     */
    protected void reportSyntaxError(int pos, Error errorKey) {
        JCDiagnostic.DiagnosticPosition diag = new JCDiagnostic.SimpleDiagnosticPosition(pos);
        reportSyntaxError(diag, errorKey);
    }

    /**
     * Report a syntax error using the given DiagnosticPosition object and
     * arguments, unless one was already reported at the same position.
     */
    protected void reportSyntaxError(JCDiagnostic.DiagnosticPosition diagPos, Error errorKey) {
        int pos = diagPos.getPreferredPosition();
        if (pos > S.errPos() || pos == Position.NOPOS) {
            if (token.kind == EOF) {
                log.error(DiagnosticFlag.SYNTAX, diagPos, Errors.PrematureEof);
            } else {
                log.error(DiagnosticFlag.SYNTAX, diagPos, errorKey);
            }
        }
        S.errPos(pos);
        if (token.pos == errorPos && token.kind != EOF) {
            //check for a possible infinite loop in parsing:
            Assert.check(count++ < RECOVERY_THRESHOLD);
        } else {
            count = 0;
            errorPos = token.pos;
        }
    }

    /** If next input token matches given token, skip it, otherwise report
     *  an error.
     */
    public void accept(TokenKind tk) {
        accept(tk, Errors::Expected);
    }

    /** If next input token matches given token, skip it, otherwise report
     *  an error.
     */
    public void accept(TokenKind tk, Function<TokenKind, Error> errorProvider) {
        if (token.kind == tk) {
            nextToken();
        } else {
            setErrorEndPos(token.pos);
            reportSyntaxError(S.prevToken().endPos, errorProvider.apply(tk));
        }
    }

    /** Report an illegal start of expression/type error at given position.
     */
    JCExpression illegal(int pos) {
        setErrorEndPos(pos);
        if ((mode & EXPR) != 0)
            return syntaxError(pos, Errors.IllegalStartOfExpr);
        else
            return syntaxError(pos, Errors.IllegalStartOfType);

    }

    /** Report an illegal start of expression/type error at current position.
     */
    JCExpression illegal() {
        return illegal(token.pos);
    }

    /** Diagnose a modifier flag from the set, if any. */
    protected void checkNoMods(long mods) {
        checkNoMods(token.pos, mods);
    }

    protected void checkNoMods(int pos, long mods) {
        if (mods != 0) {
            long lowestMod = mods & -mods;
            log.error(DiagnosticFlag.SYNTAX, pos, Errors.ModNotAllowedHere(Flags.asFlagSet(lowestMod)));
        }
    }

/* ---------- doc comments --------- */

    /** A table to store all documentation comments
     *  indexed by the tree nodes they refer to.
     *  defined only if option flag keepDocComment is set.
     */
    private final DocCommentTable docComments;

    /** Make an entry into docComments hashtable,
     *  provided flag keepDocComments is set and given doc comment is non-null.
     *  @param tree   The tree to be used as index in the hashtable
     *  @param dc     The doc comment to associate with the tree, or null.
     */
    protected void attach(JCTree tree, Comment dc) {
        if (keepDocComments && dc != null) {
//          System.out.println("doc comment = ");System.out.println(dc);//DEBUG
            docComments.putComment(tree, dc);
        }
    }

/* -------- source positions ------- */

    protected void setErrorEndPos(int errPos) {
        endPosTable.setErrorEndPos(errPos);
    }

    protected void storeEnd(JCTree tree, int endpos) {
        endPosTable.storeEnd(tree, endpos);
    }

    protected <T extends JCTree> T to(T t) {
        return endPosTable.to(t);
    }

    protected <T extends JCTree> T toP(T t) {
        return endPosTable.toP(t);
    }

    /** Get the start position for a tree node.  The start position is
     * defined to be the position of the first character of the first
     * token of the node's source text.
     * @param tree  The tree node
     */
    public int getStartPos(JCTree tree) {
        return TreeInfo.getStartPos(tree);
    }

    /**
     * Get the end position for a tree node.  The end position is
     * defined to be the position of the last character of the last
     * token of the node's source text.  Returns Position.NOPOS if end
     * positions are not generated or the position is otherwise not
     * found.
     * @param tree  The tree node
     */
    public int getEndPos(JCTree tree) {
        return endPosTable.getEndPos(tree);
    }



/* ---------- parsing -------------- */

    /**
     * Ident = IDENTIFIER
     */
    public Name ident() {
        return ident(false);
    }

    protected Name ident(boolean allowClass) {
        if (token.kind == IDENTIFIER) {
            Name name = token.name();
            nextToken();
            return name;
        } else if (token.kind == ASSERT) {
            log.error(DiagnosticFlag.SYNTAX, token.pos, Errors.AssertAsIdentifier);
            nextToken();
            return names.error;
        } else if (token.kind == ENUM) {
            log.error(DiagnosticFlag.SYNTAX, token.pos, Errors.EnumAsIdentifier);
            nextToken();
            return names.error;
        } else if (token.kind == THIS) {
            if (allowThisIdent) {
                // Make sure we're using a supported source version.
                checkSourceLevel(Feature.TYPE_ANNOTATIONS);
                Name name = token.name();
                nextToken();
                return name;
            } else {
                log.error(DiagnosticFlag.SYNTAX, token.pos, Errors.ThisAsIdentifier);
                nextToken();
                return names.error;
            }
        } else if (token.kind == UNDERSCORE) {
            if (Feature.UNDERSCORE_IDENTIFIER.allowedInSource(source)) {
                log.warning(token.pos, Warnings.UnderscoreAsIdentifier);
            } else {
                log.error(DiagnosticFlag.SYNTAX, token.pos, Errors.UnderscoreAsIdentifier);
            }
            Name name = token.name();
            nextToken();
            return name;
        } else {
            accept(IDENTIFIER);
            if (allowClass && token.kind == CLASS) {
                nextToken();
                return names._class;
            }
            return names.error;
        }
    }

    /**
     * Qualident = Ident { DOT [Annotations] Ident }
     */
    public JCExpression qualident(boolean allowAnnos) {
        JCExpression t = toP(F.at(token.pos).Ident(ident()));
        while (token.kind == DOT) {
            int pos = token.pos;
            nextToken();
            List<JCAnnotation> tyannos = null;
            if (allowAnnos) {
                tyannos = typeAnnotationsOpt();
            }
            t = toP(F.at(pos).Select(t, ident()));
            if (tyannos != null && tyannos.nonEmpty()) {
                t = toP(F.at(tyannos.head.pos).AnnotatedType(tyannos, t));
            }
        }
        return t;
    }

    JCExpression literal(Name prefix) {
        return literal(prefix, token.pos);
    }

    /**
     * Literal =
     *     INTLITERAL
     *   | LONGLITERAL
     *   | FLOATLITERAL
     *   | DOUBLELITERAL
     *   | CHARLITERAL
     *   | STRINGLITERAL
     *   | TRUE
     *   | FALSE
     *   | NULL
     */
    JCExpression literal(Name prefix, int pos) {
        JCExpression t = errorTree;
        switch (token.kind) {
        case INTLITERAL:
            try {
                t = F.at(pos).Literal(
                    TypeTag.INT,
                    Convert.string2int(strval(prefix), token.radix()));
            } catch (NumberFormatException ex) {
                log.error(DiagnosticFlag.SYNTAX, token.pos, Errors.IntNumberTooLarge(strval(prefix)));
            }
            break;
        case LONGLITERAL:
            try {
                t = F.at(pos).Literal(
                    TypeTag.LONG,
                    Long.valueOf(Convert.string2long(strval(prefix), token.radix())));
            } catch (NumberFormatException ex) {
                log.error(DiagnosticFlag.SYNTAX, token.pos, Errors.IntNumberTooLarge(strval(prefix)));
            }
            break;
        case FLOATLITERAL: {
            String proper = token.radix() == 16 ?
                    ("0x"+ token.stringVal()) :
                    token.stringVal();
            Float n;
            try {
                n = Float.valueOf(proper);
            } catch (NumberFormatException ex) {
                // error already reported in scanner
                n = Float.NaN;
            }
            if (n.floatValue() == 0.0f && !isZero(proper))
                log.error(DiagnosticFlag.SYNTAX, token.pos, Errors.FpNumberTooSmall);
            else if (n.floatValue() == Float.POSITIVE_INFINITY)
                log.error(DiagnosticFlag.SYNTAX, token.pos, Errors.FpNumberTooLarge);
            else
                t = F.at(pos).Literal(TypeTag.FLOAT, n);
            break;
        }
        case DOUBLELITERAL: {
            String proper = token.radix() == 16 ?
                    ("0x"+ token.stringVal()) :
                    token.stringVal();
            Double n;
            try {
                n = Double.valueOf(proper);
            } catch (NumberFormatException ex) {
                // error already reported in scanner
                n = Double.NaN;
            }
            if (n.doubleValue() == 0.0d && !isZero(proper))
                log.error(DiagnosticFlag.SYNTAX, token.pos, Errors.FpNumberTooSmall);
            else if (n.doubleValue() == Double.POSITIVE_INFINITY)
                log.error(DiagnosticFlag.SYNTAX, token.pos, Errors.FpNumberTooLarge);
            else
                t = F.at(pos).Literal(TypeTag.DOUBLE, n);
            break;
        }
        case CHARLITERAL:
            t = F.at(pos).Literal(
                TypeTag.CHAR,
                token.stringVal().charAt(0) + 0);
            break;
        case STRINGLITERAL:
            t = F.at(pos).Literal(
                TypeTag.CLASS,
                token.stringVal());
            break;
        case TRUE: case FALSE:
            t = F.at(pos).Literal(
                TypeTag.BOOLEAN,
                (token.kind == TRUE ? 1 : 0));
            break;
        case NULL:
            t = F.at(pos).Literal(
                TypeTag.BOT,
                null);
            break;
        default:
            Assert.error();
        }
        if (t == errorTree)
            t = F.at(pos).Erroneous();
        storeEnd(t, token.endPos);
        nextToken();
        return t;
    }
    //where
        boolean isZero(String s) {
            char[] cs = s.toCharArray();
            int base = ((cs.length > 1 && Character.toLowerCase(cs[1]) == 'x') ? 16 : 10);
            int i = ((base==16) ? 2 : 0);
            while (i < cs.length && (cs[i] == '0' || cs[i] == '.')) i++;
            return !(i < cs.length && (Character.digit(cs[i], base) > 0));
        }

        String strval(Name prefix) {
            String s = token.stringVal();
            return prefix.isEmpty() ? s : prefix + s;
        }

    /** terms can be either expressions or types.
     */
    public JCExpression parseExpression() {
        return term(EXPR);
    }

    /** parses patterns.
     */

    public JCPattern parsePattern(int pos, JCModifiers mods, JCExpression parsedType) {
        JCPattern pattern;
        if (token.kind == LPAREN && parsedType == null) {
            //parenthesized pattern:
            int startPos = token.pos;
            accept(LPAREN);
            JCPattern p = parsePattern(token.pos, null, null);
            accept(RPAREN);
            pattern = toP(F.at(startPos).ParenthesizedPattern(p));
        } else {
            mods = mods != null ? mods : optFinal(0);
<<<<<<< HEAD
            JCExpression e;
            if (parsedType == null) {
                if (token.kind == IDENTIFIER && token.name() == names.var) {
                    nextToken();
                    e = null;
                } else {
                    e = term(TYPE | NOLAMBDA);
                }
            } else {
                e = parsedType;
            }
            if (token.kind == LPAREN) {
                ListBuffer<JCPattern> nested = new ListBuffer<>();
                do {
                    nextToken();
                    JCPattern nestedPattern = parsePattern(token.pos, null, null);
                    nested.append(nestedPattern);
                } while (token.kind == COMMA);
                accept(RPAREN);
                pattern = toP(F.at(pos).DeconstructionPattern(e, nested.toList()));
            } else {
                JCVariableDecl var = toP(F.at(token.pos).VarDef(mods, ident(), e, null));
                pattern = toP(F.at(pos).BindingPattern(var));
            }
=======
            JCExpression e = parsedType == null ? term(TYPE | NOLAMBDA) : parsedType;
            JCVariableDecl var = toP(F.at(token.pos).VarDef(mods, ident(), e, null));
            pattern = toP(F.at(pos).BindingPattern(var));
>>>>>>> 5e0f5587
        }
        return pattern;
    }


    /**
     * parses (optional) type annotations followed by a type. If the
     * annotations are present before the type and are not consumed during array
     * parsing, this method returns a {@link JCAnnotatedType} consisting of
     * these annotations and the underlying type. Otherwise, it returns the
     * underlying type.
     *
     * <p>
     *
     * Note that this method sets {@code mode} to {@code TYPE} first, before
     * parsing annotations.
     */
    public JCExpression parseType() {
        return parseType(false);
    }

    public JCExpression parseType(boolean allowVar) {
        List<JCAnnotation> annotations = typeAnnotationsOpt();
        return parseType(allowVar, annotations);
    }

    public JCExpression parseType(boolean allowVar, List<JCAnnotation> annotations) {
        JCExpression result = unannotatedType(allowVar);

        if (annotations.nonEmpty()) {
            result = insertAnnotationsToMostInner(result, annotations, false);
        }

        return result;
    }

    public JCExpression unannotatedType(boolean allowVar) {
        JCExpression result = term(TYPE);
        Name restrictedTypeName = restrictedTypeName(result, !allowVar);

        if (restrictedTypeName != null && (!allowVar || restrictedTypeName != names.var)) {
            syntaxError(result.pos, Errors.RestrictedTypeNotAllowedHere(restrictedTypeName));
        }

        return result;
    }



    protected JCExpression term(int newmode) {
        int prevmode = mode;
        mode = newmode;
        JCExpression t = term();
        lastmode = mode;
        mode = prevmode;
        return t;
    }

    /**
     *  {@literal
     *  Expression = Expression1 [ExpressionRest]
     *  ExpressionRest = [AssignmentOperator Expression1]
     *  AssignmentOperator = "=" | "+=" | "-=" | "*=" | "/=" |
     *                       "&=" | "|=" | "^=" |
     *                       "%=" | "<<=" | ">>=" | ">>>="
     *  Type = Type1
     *  TypeNoParams = TypeNoParams1
     *  StatementExpression = Expression
     *  ConstantExpression = Expression
     *  }
     */
    JCExpression term() {
        JCExpression t = term1();
        if ((mode & EXPR) != 0 &&
            (token.kind == EQ || PLUSEQ.compareTo(token.kind) <= 0 && token.kind.compareTo(GTGTGTEQ) <= 0))
            return termRest(t);
        else
            return t;
    }

    JCExpression termRest(JCExpression t) {
        switch (token.kind) {
        case EQ: {
            int pos = token.pos;
            nextToken();
            selectExprMode();
            JCExpression t1 = term();
            return toP(F.at(pos).Assign(t, t1));
        }
        case PLUSEQ:
        case SUBEQ:
        case STAREQ:
        case SLASHEQ:
        case PERCENTEQ:
        case AMPEQ:
        case BAREQ:
        case CARETEQ:
        case LTLTEQ:
        case GTGTEQ:
        case GTGTGTEQ:
            int pos = token.pos;
            TokenKind tk = token.kind;
            nextToken();
            selectExprMode();
            JCExpression t1 = term();
            return F.at(pos).Assignop(optag(tk), t, t1);
        default:
            return t;
        }
    }

    /** Expression1   = Expression2 [Expression1Rest]
     *  Type1         = Type2
     *  TypeNoParams1 = TypeNoParams2
     */
    JCExpression term1() {
        JCExpression t = term2();
        if ((mode & EXPR) != 0 && token.kind == QUES) {
            selectExprMode();
            return term1Rest(t);
        } else {
            return t;
        }
    }

    /** Expression1Rest = ["?" Expression ":" Expression1]
     */
    JCExpression term1Rest(JCExpression t) {
        if (token.kind == QUES) {
            int pos = token.pos;
            nextToken();
            JCExpression t1 = term();
            accept(COLON);
            JCExpression t2 = term1();
            return F.at(pos).Conditional(t, t1, t2);
        } else {
            return t;
        }
    }

    /** Expression2   = Expression3 [Expression2Rest]
     *  Type2         = Type3
     *  TypeNoParams2 = TypeNoParams3
     */
    JCExpression term2() {
        JCExpression t = term3();
        if ((mode & EXPR) != 0 && prec(token.kind) >= TreeInfo.orPrec) {
            selectExprMode();
            return term2Rest(t, TreeInfo.orPrec);
        } else {
            return t;
        }
    }

    /*  Expression2Rest = {infixop Expression3}
     *                  | Expression3 instanceof Type
     *                  | Expression3 instanceof Pattern
     *  infixop         = "||"
     *                  | "&&"
     *                  | "|"
     *                  | "^"
     *                  | "&"
     *                  | "==" | "!="
     *                  | "<" | ">" | "<=" | ">="
     *                  | "<<" | ">>" | ">>>"
     *                  | "+" | "-"
     *                  | "*" | "/" | "%"
     */
    JCExpression term2Rest(JCExpression t, int minprec) {
        JCExpression[] odStack = newOdStack();
        Token[] opStack = newOpStack();

        // optimization, was odStack = new Tree[...]; opStack = new Tree[...];
        int top = 0;
        odStack[0] = t;
        int startPos = token.pos;
        Token topOp = Tokens.DUMMY;
        while (prec(token.kind) >= minprec) {
            opStack[top] = topOp;

            if (token.kind == INSTANCEOF) {
                int pos = token.pos;
                nextToken();
                JCTree pattern;
                if (token.kind == LPAREN) {
                    checkSourceLevel(token.pos, Feature.PATTERN_SWITCH);
                    pattern = parsePattern(token.pos, null, null);
                } else {
                    int patternPos = token.pos;
                    JCModifiers mods = optFinal(0);
                    int typePos = token.pos;
                    JCExpression type = unannotatedType(false);
                    if (token.kind == IDENTIFIER) {
                        checkSourceLevel(token.pos, Feature.PATTERN_MATCHING_IN_INSTANCEOF);
                        pattern = parsePattern(patternPos, mods, type);
<<<<<<< HEAD
                    } else if (token.kind == LPAREN) {
                        checkSourceLevel(Feature.DECONSTRUCTION_PATTERNS);
                        ListBuffer<JCPattern> nested = new ListBuffer<>();
                        do {
                            nextToken();
                            JCPattern nestedPattern = parsePattern(token.pos, null, null);
                            nested.append(nestedPattern);
                        } while (token.kind == COMMA);
                        accept(RPAREN);
                        pattern = toP(F.at(type).DeconstructionPattern(type, nested.toList()));
=======
>>>>>>> 5e0f5587
                    } else {
                        checkNoMods(typePos, mods.flags & ~Flags.DEPRECATED);
                        if (mods.annotations.nonEmpty()) {
                            checkSourceLevel(mods.annotations.head.pos, Feature.TYPE_ANNOTATIONS);
                            List<JCAnnotation> typeAnnos =
                                    mods.annotations
                                        .map(decl -> {
                                            JCAnnotation typeAnno = F.at(decl.pos)
                                                                     .TypeAnnotation(decl.annotationType,
                                                                                      decl.args);
                                            endPosTable.replaceTree(decl, typeAnno);
                                            return typeAnno;
                                        });
                            type = insertAnnotationsToMostInner(type, typeAnnos, false);
                        }
                        pattern = type;
                    }
                }
                odStack[top] = F.at(pos).TypeTest(odStack[top], pattern);
            } else {
                topOp = token;
                nextToken();
                top++;
                odStack[top] = term3();
            }
            while (top > 0 && prec(topOp.kind) >= prec(token.kind)) {
                odStack[top - 1] = F.at(topOp.pos).Binary(optag(topOp.kind), odStack[top - 1], odStack[top]);
                top--;
                topOp = opStack[top];
            }
        }
        Assert.check(top == 0);
        t = odStack[0];

        if (t.hasTag(JCTree.Tag.PLUS)) {
            t = foldStrings(t);
        }

        odStackSupply.add(odStack);
        opStackSupply.add(opStack);
        return t;
    }
    //where
        /** If tree is a concatenation of string literals, replace it
         *  by a single literal representing the concatenated string.
         */
        protected JCExpression foldStrings(JCExpression tree) {
            if (!allowStringFolding)
                return tree;
            ListBuffer<JCExpression> opStack = new ListBuffer<>();
            ListBuffer<JCLiteral> litBuf = new ListBuffer<>();
            boolean needsFolding = false;
            JCExpression curr = tree;
            while (true) {
                if (curr.hasTag(JCTree.Tag.PLUS)) {
                    JCBinary op = (JCBinary)curr;
                    needsFolding |= foldIfNeeded(op.rhs, litBuf, opStack, false);
                    curr = op.lhs;
                } else {
                    needsFolding |= foldIfNeeded(curr, litBuf, opStack, true);
                    break; //last one!
                }
            }
            if (needsFolding) {
                List<JCExpression> ops = opStack.toList();
                JCExpression res = ops.head;
                for (JCExpression op : ops.tail) {
                    res = F.at(op.getStartPosition()).Binary(optag(TokenKind.PLUS), res, op);
                    storeEnd(res, getEndPos(op));
                }
                return res;
            } else {
                return tree;
            }
        }

        private boolean foldIfNeeded(JCExpression tree, ListBuffer<JCLiteral> litBuf,
                                                ListBuffer<JCExpression> opStack, boolean last) {
            JCLiteral str = stringLiteral(tree);
            if (str != null) {
                litBuf.prepend(str);
                return last && merge(litBuf, opStack);
            } else {
                boolean res = merge(litBuf, opStack);
                litBuf.clear();
                opStack.prepend(tree);
                return res;
            }
        }

        boolean merge(ListBuffer<JCLiteral> litBuf, ListBuffer<JCExpression> opStack) {
            if (litBuf.isEmpty()) {
                return false;
            } else if (litBuf.size() == 1) {
                opStack.prepend(litBuf.first());
                return false;
            } else {
                JCExpression t = F.at(litBuf.first().getStartPosition()).Literal(TypeTag.CLASS,
                        litBuf.stream().map(lit -> (String)lit.getValue()).collect(Collectors.joining()));
                storeEnd(t, litBuf.last().getEndPosition(endPosTable));
                opStack.prepend(t);
                return true;
            }
        }

        private JCLiteral stringLiteral(JCTree tree) {
            if (tree.hasTag(LITERAL)) {
                JCLiteral lit = (JCLiteral)tree;
                if (lit.typetag == TypeTag.CLASS) {
                    return lit;
                }
            }
            return null;
        }


        /** optimization: To save allocating a new operand/operator stack
         *  for every binary operation, we use supplys.
         */
        ArrayList<JCExpression[]> odStackSupply = new ArrayList<>();
        ArrayList<Token[]> opStackSupply = new ArrayList<>();

        private JCExpression[] newOdStack() {
            if (odStackSupply.isEmpty())
                return new JCExpression[infixPrecedenceLevels + 1];
            return odStackSupply.remove(odStackSupply.size() - 1);
        }

        private Token[] newOpStack() {
            if (opStackSupply.isEmpty())
                return new Token[infixPrecedenceLevels + 1];
            return opStackSupply.remove(opStackSupply.size() - 1);
        }

    /**
     *  Expression3    = PrefixOp Expression3
     *                 | "(" Expr | TypeNoParams ")" Expression3
     *                 | Primary {Selector} {PostfixOp}
     *
     *  {@literal
     *  Primary        = "(" Expression ")"
     *                 | Literal
     *                 | [TypeArguments] THIS [Arguments]
     *                 | [TypeArguments] SUPER SuperSuffix
     *                 | NEW [TypeArguments] Creator
     *                 | "(" Arguments ")" "->" ( Expression | Block )
     *                 | Ident "->" ( Expression | Block )
     *                 | [Annotations] Ident { "." [Annotations] Ident }
     *                 | Expression3 MemberReferenceSuffix
     *                   [ [Annotations] "[" ( "]" BracketsOpt "." CLASS | Expression "]" )
     *                   | Arguments
     *                   | "." ( CLASS | THIS | [TypeArguments] SUPER Arguments | NEW [TypeArguments] InnerCreator )
     *                   ]
     *                 | BasicType BracketsOpt "." CLASS
     *  }
     *
     *  PrefixOp       = "++" | "--" | "!" | "~" | "+" | "-"
     *  PostfixOp      = "++" | "--"
     *  Type3          = Ident { "." Ident } [TypeArguments] {TypeSelector} BracketsOpt
     *                 | BasicType
     *  TypeNoParams3  = Ident { "." Ident } BracketsOpt
     *  Selector       = "." [TypeArguments] Ident [Arguments]
     *                 | "." THIS
     *                 | "." [TypeArguments] SUPER SuperSuffix
     *                 | "." NEW [TypeArguments] InnerCreator
     *                 | "[" Expression "]"
     *  TypeSelector   = "." Ident [TypeArguments]
     *  SuperSuffix    = Arguments | "." Ident [Arguments]
     */
    protected JCExpression term3() {
        int pos = token.pos;
        JCExpression t;
        List<JCExpression> typeArgs = typeArgumentsOpt(EXPR);
        switch (token.kind) {
        case QUES:
            if ((mode & TYPE) != 0 && (mode & (TYPEARG|NOPARAMS)) == TYPEARG) {
                selectTypeMode();
                return typeArgument();
            } else
                return illegal();
        case PLUSPLUS: case SUBSUB: case BANG: case TILDE: case PLUS: case SUB:
            if (typeArgs == null && (mode & EXPR) != 0) {
                TokenKind tk = token.kind;
                nextToken();
                selectExprMode();
                if (tk == SUB &&
                    (token.kind == INTLITERAL || token.kind == LONGLITERAL) &&
                    token.radix() == 10) {
                    selectExprMode();
                    t = literal(names.hyphen, pos);
                } else {
                    t = term3();
                    return F.at(pos).Unary(unoptag(tk), t);
                }
            } else return illegal();
            break;
        case LPAREN:
            if (typeArgs == null && (mode & EXPR) != 0) {
                ParensResult pres = analyzeParens();
                switch (pres) {
                    case CAST:
                       accept(LPAREN);
                       selectTypeMode();
                       int pos1 = pos;
                       List<JCExpression> targets = List.of(t = parseType());
                       while (token.kind == AMP) {
                           checkSourceLevel(Feature.INTERSECTION_TYPES_IN_CAST);
                           accept(AMP);
                           targets = targets.prepend(parseType());
                       }
                       if (targets.length() > 1) {
                           t = toP(F.at(pos1).TypeIntersection(targets.reverse()));
                       }
                       accept(RPAREN);
                       selectExprMode();
                       JCExpression t1 = term3();
                       return F.at(pos).TypeCast(t, t1);
                    case IMPLICIT_LAMBDA:
                    case EXPLICIT_LAMBDA:
                        t = lambdaExpressionOrStatement(true, pres == ParensResult.EXPLICIT_LAMBDA, pos);
                        break;
                    default: //PARENS
                        accept(LPAREN);
                        selectExprMode();
                        t = termRest(term1Rest(term2Rest(term3(), TreeInfo.orPrec)));
                        accept(RPAREN);
                        t = toP(F.at(pos).Parens(t));
                        break;
                }
            } else {
                return illegal();
            }
            break;
        case THIS:
            if ((mode & EXPR) != 0) {
                selectExprMode();
                t = to(F.at(pos).Ident(names._this));
                nextToken();
                if (typeArgs == null)
                    t = argumentsOpt(null, t);
                else
                    t = arguments(typeArgs, t);
                typeArgs = null;
            } else return illegal();
            break;
        case SUPER:
            if ((mode & EXPR) != 0) {
                selectExprMode();
                t = to(F.at(pos).Ident(names._super));
                t = superSuffix(typeArgs, t);
                typeArgs = null;
            } else return illegal();
            break;
        case INTLITERAL: case LONGLITERAL: case FLOATLITERAL: case DOUBLELITERAL:
        case CHARLITERAL: case STRINGLITERAL:
        case TRUE: case FALSE: case NULL:
            if (typeArgs == null && (mode & EXPR) != 0) {
                selectExprMode();
                t = literal(names.empty);
            } else return illegal();
            break;
        case NEW:
            if (typeArgs != null) return illegal();
            if ((mode & EXPR) != 0) {
                selectExprMode();
                nextToken();
                if (token.kind == LT) typeArgs = typeArguments(false);
                t = creator(pos, typeArgs);
                typeArgs = null;
            } else return illegal();
            break;
        case MONKEYS_AT:
            // Only annotated cast types and method references are valid
            List<JCAnnotation> typeAnnos = typeAnnotationsOpt();
            if (typeAnnos.isEmpty()) {
                // else there would be no '@'
                throw new AssertionError("Expected type annotations, but found none!");
            }

            JCExpression expr = term3();

            if ((mode & TYPE) == 0) {
                // Type annotations on class literals no longer legal
                switch (expr.getTag()) {
                case REFERENCE: {
                    JCMemberReference mref = (JCMemberReference) expr;
                    mref.expr = toP(F.at(pos).AnnotatedType(typeAnnos, mref.expr));
                    t = mref;
                    break;
                }
                case SELECT: {
                    JCFieldAccess sel = (JCFieldAccess) expr;

                    if (sel.name != names._class) {
                        return illegal();
                    } else {
                        log.error(token.pos, Errors.NoAnnotationsOnDotClass);
                        return expr;
                    }
                }
                default:
                    return illegal(typeAnnos.head.pos);
                }

            } else {
                // Type annotations targeting a cast
                t = insertAnnotationsToMostInner(expr, typeAnnos, false);
            }
            break;
        case UNDERSCORE: case IDENTIFIER: case ASSERT: case ENUM:
            if (typeArgs != null) return illegal();
            if ((mode & EXPR) != 0 && (mode & NOLAMBDA) == 0 && peekToken(ARROW)) {
                t = lambdaExpressionOrStatement(false, false, pos);
            } else {
                t = toP(F.at(token.pos).Ident(ident()));
                loop: while (true) {
                    pos = token.pos;
                    final List<JCAnnotation> annos = typeAnnotationsOpt();

                    // need to report an error later if LBRACKET is for array
                    // index access rather than array creation level
                    if (!annos.isEmpty() && token.kind != LBRACKET && token.kind != ELLIPSIS)
                        return illegal(annos.head.pos);

                    switch (token.kind) {
                    case LBRACKET:
                        nextToken();
                        if (token.kind == RBRACKET) {
                            nextToken();
                            t = bracketsOpt(t);
                            t = toP(F.at(pos).TypeArray(t));
                            if (annos.nonEmpty()) {
                                t = toP(F.at(pos).AnnotatedType(annos, t));
                            }
                            t = bracketsSuffix(t);
                        } else {
                            if ((mode & EXPR) != 0) {
                                selectExprMode();
                                JCExpression t1 = term();
                                if (!annos.isEmpty()) t = illegal(annos.head.pos);
                                t = to(F.at(pos).Indexed(t, t1));
                            }
                            accept(RBRACKET);
                        }
                        break loop;
                    case LPAREN:
                        if ((mode & EXPR) != 0 && (mode & NOINVOCATION) == 0) {
                            selectExprMode();
                            t = arguments(typeArgs, t);
                            if (!annos.isEmpty()) t = illegal(annos.head.pos);
                            typeArgs = null;
                        }
                        break loop;
                    case DOT:
                        nextToken();
                        if (token.kind == TokenKind.IDENTIFIER && typeArgs != null) {
                            return illegal();
                        }
                        int oldmode = mode;
                        mode &= ~NOPARAMS;
                        typeArgs = typeArgumentsOpt(EXPR);
                        mode = oldmode;
                        if ((mode & EXPR) != 0) {
                            switch (token.kind) {
                            case CLASS:
                                if (typeArgs != null) return illegal();
                                selectExprMode();
                                t = to(F.at(pos).Select(t, names._class));
                                nextToken();
                                break loop;
                            case THIS:
                                if (typeArgs != null) return illegal();
                                selectExprMode();
                                t = to(F.at(pos).Select(t, names._this));
                                nextToken();
                                break loop;
                            case SUPER:
                                selectExprMode();
                                t = to(F.at(pos).Select(t, names._super));
                                t = superSuffix(typeArgs, t);
                                typeArgs = null;
                                break loop;
                            case NEW:
                                if (typeArgs != null) return illegal();
                                selectExprMode();
                                int pos1 = token.pos;
                                nextToken();
                                if (token.kind == LT) typeArgs = typeArguments(false);
                                t = innerCreator(pos1, typeArgs, t);
                                typeArgs = null;
                                break loop;
                            }
                        }

                        List<JCAnnotation> tyannos = null;
                        if ((mode & TYPE) != 0 && token.kind == MONKEYS_AT) {
                            tyannos = typeAnnotationsOpt();
                        }
                        // typeArgs saved for next loop iteration.
                        t = toP(F.at(pos).Select(t, ident()));
                        if (token.pos <= endPosTable.errorEndPos &&
                            token.kind == MONKEYS_AT) {
                            //error recovery, case like:
                            //int i = expr.<missing-ident>
                            //@Deprecated
                            if (typeArgs != null) illegal();
                            return toP(t);
                        }
                        if (tyannos != null && tyannos.nonEmpty()) {
                            t = toP(F.at(tyannos.head.pos).AnnotatedType(tyannos, t));
                        }
                        break;
                    case ELLIPSIS:
                        if (this.permitTypeAnnotationsPushBack) {
                            this.typeAnnotationsPushedBack = annos;
                        } else if (annos.nonEmpty()) {
                            // Don't return here -- error recovery attempt
                            illegal(annos.head.pos);
                        }
                        break loop;
                    case LT:
                        if ((mode & TYPE) == 0 && isUnboundMemberRef()) {
                            //this is an unbound method reference whose qualifier
                            //is a generic type i.e. A<S>::m
                            int pos1 = token.pos;
                            accept(LT);
                            ListBuffer<JCExpression> args = new ListBuffer<>();
                            args.append(typeArgument());
                            while (token.kind == COMMA) {
                                nextToken();
                                args.append(typeArgument());
                            }
                            accept(GT);
                            t = toP(F.at(pos1).TypeApply(t, args.toList()));
                            while (token.kind == DOT) {
                                nextToken();
                                selectTypeMode();
                                t = toP(F.at(token.pos).Select(t, ident()));
                                t = typeArgumentsOpt(t);
                            }
                            t = bracketsOpt(t);
                            if (token.kind != COLCOL) {
                                //method reference expected here
                                t = illegal();
                            }
                            selectExprMode();
                            return term3Rest(t, typeArgs);
                        }
                        break loop;
                    default:
                        break loop;
                    }
                }
            }
            if (typeArgs != null) illegal();
            t = typeArgumentsOpt(t);
            break;
        case BYTE: case SHORT: case CHAR: case INT: case LONG: case FLOAT:
        case DOUBLE: case BOOLEAN:
            if (typeArgs != null) illegal();
            t = bracketsSuffix(bracketsOpt(basicType()));
            break;
        case VOID:
            if (typeArgs != null) illegal();
            if ((mode & EXPR) != 0) {
                nextToken();
                if (token.kind == DOT) {
                    JCPrimitiveTypeTree ti = toP(F.at(pos).TypeIdent(TypeTag.VOID));
                    t = bracketsSuffix(ti);
                } else {
                    return illegal(pos);
                }
            } else {
                // Support the corner case of myMethodHandle.<void>invoke() by passing
                // a void type (like other primitive types) to the next phase.
                // The error will be reported in Attr.attribTypes or Attr.visitApply.
                JCPrimitiveTypeTree ti = to(F.at(pos).TypeIdent(TypeTag.VOID));
                nextToken();
                return ti;
                //return illegal();
            }
            break;
        case SWITCH:
            checkSourceLevel(Feature.SWITCH_EXPRESSION);
            allowYieldStatement = true;
            int switchPos = token.pos;
            nextToken();
            JCExpression selector = parExpression();
            accept(LBRACE);
            ListBuffer<JCCase> cases = new ListBuffer<>();
            while (true) {
                pos = token.pos;
                switch (token.kind) {
                case CASE:
                case DEFAULT:
                    cases.appendList(switchExpressionStatementGroup());
                    break;
                case RBRACE: case EOF:
                    JCSwitchExpression e = to(F.at(switchPos).SwitchExpression(selector,
                                                                               cases.toList()));
                    e.endpos = token.pos;
                    accept(RBRACE);
                    return e;
                default:
                    nextToken(); // to ensure progress
                    syntaxError(pos, Errors.Expected3(CASE, DEFAULT, RBRACE));
                }
            }
        default:
            return illegal();
        }
        return term3Rest(t, typeArgs);
    }

    private List<JCCase> switchExpressionStatementGroup() {
        ListBuffer<JCCase> caseExprs = new ListBuffer<>();
        int casePos = token.pos;
        ListBuffer<JCCaseLabel> pats = new ListBuffer<>();

        if (token.kind == DEFAULT) {
            nextToken();
            pats.append(toP(F.at(casePos).DefaultCaseLabel()));
        } else {
            accept(CASE);
            while (true) {
                JCCaseLabel label = parseCaseLabel();
                pats.append(label);
                if (token.kind != COMMA) break;
                checkSourceLevel(Feature.SWITCH_MULTIPLE_CASE_LABELS);
                nextToken();
            };
        }
        JCExpression guard = null;
        if (token.kind == IDENTIFIER && token.name() == names.when) {
            nextToken();
            guard = term(EXPR | NOLAMBDA);
        }
        List<JCStatement> stats = null;
        JCTree body = null;
        CaseTree.CaseKind kind;
        switch (token.kind) {
            case ARROW:
                checkSourceLevel(Feature.SWITCH_RULE);
                nextToken();
                if (token.kind == TokenKind.THROW || token.kind == TokenKind.LBRACE) {
                    stats = List.of(parseStatement());
                    body = stats.head;
                    kind = JCCase.RULE;
                } else {
                    JCExpression value = parseExpression();
                    stats = List.of(to(F.at(value).Yield(value)));
                    body = value;
                    kind = JCCase.RULE;
                    accept(SEMI);
                }
                break;
            default:
                accept(COLON, tk -> Errors.Expected2(COLON, ARROW));
                stats = blockStatements();
                kind = JCCase.STATEMENT;
                break;
        }
        caseExprs.append(toP(F.at(casePos).Case(kind, pats.toList(), guard, stats, body)));
        return caseExprs.toList();
    }

    JCExpression term3Rest(JCExpression t, List<JCExpression> typeArgs) {
        if (typeArgs != null) illegal();
        while (true) {
            int pos1 = token.pos;
            final List<JCAnnotation> annos = typeAnnotationsOpt();

            if (token.kind == LBRACKET) {
                nextToken();
                if ((mode & TYPE) != 0) {
                    int oldmode = mode;
                    selectTypeMode();
                    if (token.kind == RBRACKET) {
                        nextToken();
                        t = bracketsOpt(t);
                        t = toP(F.at(pos1).TypeArray(t));
                        if (token.kind == COLCOL) {
                            selectExprMode();
                            continue;
                        }
                        if (annos.nonEmpty()) {
                            t = toP(F.at(pos1).AnnotatedType(annos, t));
                        }
                        return t;
                    }
                    mode = oldmode;
                }
                if ((mode & EXPR) != 0) {
                    selectExprMode();
                    JCExpression t1 = term();
                    t = to(F.at(pos1).Indexed(t, t1));
                }
                accept(RBRACKET);
            } else if (token.kind == DOT) {
                nextToken();
                typeArgs = typeArgumentsOpt(EXPR);
                if (token.kind == SUPER && (mode & EXPR) != 0) {
                    selectExprMode();
                    t = to(F.at(pos1).Select(t, names._super));
                    nextToken();
                    t = arguments(typeArgs, t);
                    typeArgs = null;
                } else if (token.kind == NEW && (mode & EXPR) != 0) {
                    if (typeArgs != null) return illegal();
                    selectExprMode();
                    int pos2 = token.pos;
                    nextToken();
                    if (token.kind == LT) typeArgs = typeArguments(false);
                    t = innerCreator(pos2, typeArgs, t);
                    typeArgs = null;
                } else {
                    List<JCAnnotation> tyannos = null;
                    if ((mode & TYPE) != 0 && token.kind == MONKEYS_AT) {
                        // is the mode check needed?
                        tyannos = typeAnnotationsOpt();
                    }
                    t = toP(F.at(pos1).Select(t, ident(true)));
                    if (token.pos <= endPosTable.errorEndPos &&
                        token.kind == MONKEYS_AT) {
                        //error recovery, case like:
                        //int i = expr.<missing-ident>
                        //@Deprecated
                        break;
                    }
                    if (tyannos != null && tyannos.nonEmpty()) {
                        t = toP(F.at(tyannos.head.pos).AnnotatedType(tyannos, t));
                    }
                    t = argumentsOpt(typeArgs, typeArgumentsOpt(t));
                    typeArgs = null;
                }
            } else if ((mode & EXPR) != 0 && token.kind == COLCOL) {
                selectExprMode();
                if (typeArgs != null) return illegal();
                accept(COLCOL);
                t = memberReferenceSuffix(pos1, t);
            } else {
                if (!annos.isEmpty()) {
                    if (permitTypeAnnotationsPushBack)
                        typeAnnotationsPushedBack = annos;
                    else
                        return illegal(annos.head.pos);
                }
                break;
            }
        }
        while ((token.kind == PLUSPLUS || token.kind == SUBSUB) && (mode & EXPR) != 0) {
            selectExprMode();
            t = to(F.at(token.pos).Unary(
                  token.kind == PLUSPLUS ? POSTINC : POSTDEC, t));
            nextToken();
        }
        return toP(t);
    }

    /**
     * If we see an identifier followed by a '&lt;' it could be an unbound
     * method reference or a binary expression. To disambiguate, look for a
     * matching '&gt;' and see if the subsequent terminal is either '.' or '::'.
     */
    @SuppressWarnings("fallthrough")
    boolean isUnboundMemberRef() {
        int pos = 0, depth = 0;
        outer: for (Token t = S.token(pos) ; ; t = S.token(++pos)) {
            switch (t.kind) {
                case IDENTIFIER: case UNDERSCORE: case QUES: case EXTENDS: case SUPER:
                case DOT: case RBRACKET: case LBRACKET: case COMMA:
                case BYTE: case SHORT: case INT: case LONG: case FLOAT:
                case DOUBLE: case BOOLEAN: case CHAR:
                case MONKEYS_AT:
                    break;

                case LPAREN:
                    // skip annotation values
                    int nesting = 0;
                    for (; ; pos++) {
                        TokenKind tk2 = S.token(pos).kind;
                        switch (tk2) {
                            case EOF:
                                return false;
                            case LPAREN:
                                nesting++;
                                break;
                            case RPAREN:
                                nesting--;
                                if (nesting == 0) {
                                    continue outer;
                                }
                                break;
                        }
                    }

                case LT:
                    depth++; break;
                case GTGTGT:
                    depth--;
                case GTGT:
                    depth--;
                case GT:
                    depth--;
                    if (depth == 0) {
                        TokenKind nextKind = S.token(pos + 1).kind;
                        return
                            nextKind == TokenKind.DOT ||
                            nextKind == TokenKind.LBRACKET ||
                            nextKind == TokenKind.COLCOL;
                    }
                    break;
                default:
                    return false;
            }
        }
    }

    /**
     * If we see an identifier followed by a '&lt;' it could be an unbound
     * method reference or a binary expression. To disambiguate, look for a
     * matching '&gt;' and see if the subsequent terminal is either '.' or '::'.
     */
    @SuppressWarnings("fallthrough")
    ParensResult analyzeParens() {
        int depth = 0;
        boolean type = false;
        ParensResult defaultResult = ParensResult.PARENS;
        outer: for (int lookahead = 0; ; lookahead++) {
            TokenKind tk = S.token(lookahead).kind;
            switch (tk) {
                case COMMA:
                    type = true;
                case EXTENDS: case SUPER: case DOT: case AMP:
                    //skip
                    break;
                case QUES:
                    if (peekToken(lookahead, EXTENDS) ||
                            peekToken(lookahead, SUPER)) {
                        //wildcards
                        type = true;
                    }
                    break;
                case BYTE: case SHORT: case INT: case LONG: case FLOAT:
                case DOUBLE: case BOOLEAN: case CHAR: case VOID:
                    if (peekToken(lookahead, RPAREN)) {
                        //Type, ')' -> cast
                        return ParensResult.CAST;
                    } else if (peekToken(lookahead, LAX_IDENTIFIER)) {
                        //Type, Identifier/'_'/'assert'/'enum' -> explicit lambda
                        return ParensResult.EXPLICIT_LAMBDA;
                    }
                    break;
                case LPAREN:
                    if (lookahead != 0) {
                        // '(' in a non-starting position -> parens
                        return ParensResult.PARENS;
                    } else if (peekToken(lookahead, RPAREN)) {
                        // '(', ')' -> explicit lambda
                        return ParensResult.EXPLICIT_LAMBDA;
                    }
                    break;
                case RPAREN:
                    // if we have seen something that looks like a type,
                    // then it's a cast expression
                    if (type) return ParensResult.CAST;
                    // otherwise, disambiguate cast vs. parenthesized expression
                    // based on subsequent token.
                    switch (S.token(lookahead + 1).kind) {
                        /*case PLUSPLUS: case SUBSUB: */
                        case BANG: case TILDE:
                        case LPAREN: case THIS: case SUPER:
                        case INTLITERAL: case LONGLITERAL: case FLOATLITERAL:
                        case DOUBLELITERAL: case CHARLITERAL: case STRINGLITERAL:
                        case TRUE: case FALSE: case NULL:
                        case NEW: case IDENTIFIER: case ASSERT: case ENUM: case UNDERSCORE:
                        case SWITCH:
                        case BYTE: case SHORT: case CHAR: case INT:
                        case LONG: case FLOAT: case DOUBLE: case BOOLEAN: case VOID:
                            return ParensResult.CAST;
                        default:
                            return defaultResult;
                    }
                case UNDERSCORE:
                case ASSERT:
                case ENUM:
                case IDENTIFIER:
                    if (peekToken(lookahead, LAX_IDENTIFIER)) {
                        // Identifier, Identifier/'_'/'assert'/'enum' -> explicit lambda
                        return ParensResult.EXPLICIT_LAMBDA;
                    } else if (peekToken(lookahead, RPAREN, ARROW)) {
                        // Identifier, ')' '->' -> implicit lambda
                        return (mode & NOLAMBDA) == 0 ? ParensResult.IMPLICIT_LAMBDA
                                                      : ParensResult.PARENS;
                    } else if (depth == 0 && peekToken(lookahead, COMMA)) {
                        defaultResult = ParensResult.IMPLICIT_LAMBDA;
                    }
                    type = false;
                    break;
                case FINAL:
                case ELLIPSIS:
                    //those can only appear in explicit lambdas
                    return ParensResult.EXPLICIT_LAMBDA;
                case MONKEYS_AT:
                    type = true;
                    lookahead = skipAnnotation(lookahead);
                    break;
                case LBRACKET:
                    if (peekToken(lookahead, RBRACKET, LAX_IDENTIFIER)) {
                        // '[', ']', Identifier/'_'/'assert'/'enum' -> explicit lambda
                        return ParensResult.EXPLICIT_LAMBDA;
                    } else if (peekToken(lookahead, RBRACKET, RPAREN) ||
                            peekToken(lookahead, RBRACKET, AMP)) {
                        // '[', ']', ')' -> cast
                        // '[', ']', '&' -> cast (intersection type)
                        return ParensResult.CAST;
                    } else if (peekToken(lookahead, RBRACKET)) {
                        //consume the ']' and skip
                        type = true;
                        lookahead++;
                        break;
                    } else {
                        return ParensResult.PARENS;
                    }
                case LT:
                    depth++; break;
                case GTGTGT:
                    depth--;
                case GTGT:
                    depth--;
                case GT:
                    depth--;
                    if (depth == 0) {
                        if (peekToken(lookahead, RPAREN) ||
                                peekToken(lookahead, AMP)) {
                            // '>', ')' -> cast
                            // '>', '&' -> cast
                            return ParensResult.CAST;
                        } else if (peekToken(lookahead, LAX_IDENTIFIER, COMMA) ||
                                peekToken(lookahead, LAX_IDENTIFIER, RPAREN, ARROW) ||
                                peekToken(lookahead, ELLIPSIS)) {
                            // '>', Identifier/'_'/'assert'/'enum', ',' -> explicit lambda
                            // '>', Identifier/'_'/'assert'/'enum', ')', '->' -> explicit lambda
                            // '>', '...' -> explicit lambda
                            return ParensResult.EXPLICIT_LAMBDA;
                        }
                        //it looks a type, but could still be (i) a cast to generic type,
                        //(ii) an unbound method reference or (iii) an explicit lambda
                        type = true;
                        break;
                    } else if (depth < 0) {
                        //unbalanced '<', '>' - not a generic type
                        return ParensResult.PARENS;
                    }
                    break;
                default:
                    //this includes EOF
                    return defaultResult;
            }
        }
    }

    private int skipAnnotation(int lookahead) {
        lookahead += 1; //skip '@'
        while (peekToken(lookahead, DOT)) {
            lookahead += 2;
        }
        if (peekToken(lookahead, LPAREN)) {
            lookahead++;
            //skip annotation values
            int nesting = 0;
            for (; ; lookahead++) {
                TokenKind tk2 = S.token(lookahead).kind;
                switch (tk2) {
                    case EOF:
                        return lookahead;
                    case LPAREN:
                        nesting++;
                        break;
                    case RPAREN:
                        nesting--;
                        if (nesting == 0) {
                            return lookahead;
                        }
                    break;
                }
            }
        }
        return lookahead;
    }

    /** Accepts all identifier-like tokens */
    protected Predicate<TokenKind> LAX_IDENTIFIER = t -> t == IDENTIFIER || t == UNDERSCORE || t == ASSERT || t == ENUM;

    enum ParensResult {
        CAST,
        EXPLICIT_LAMBDA,
        IMPLICIT_LAMBDA,
        PARENS
    }

    JCExpression lambdaExpressionOrStatement(boolean hasParens, boolean explicitParams, int pos) {
        List<JCVariableDecl> params = explicitParams ?
                formalParameters(true, false) :
                implicitParameters(hasParens);
        if (explicitParams) {
            LambdaClassifier lambdaClassifier = new LambdaClassifier();
            for (JCVariableDecl param: params) {
                Name restrictedTypeName;
                if (param.vartype != null &&
                        (restrictedTypeName = restrictedTypeName(param.vartype, false)) != null &&
                        param.vartype.hasTag(TYPEARRAY)) {
                    log.error(DiagnosticFlag.SYNTAX, param.pos,
                        Feature.VAR_SYNTAX_IMPLICIT_LAMBDAS.allowedInSource(source)
                            ? Errors.RestrictedTypeNotAllowedArray(restrictedTypeName) : Errors.RestrictedTypeNotAllowedHere(restrictedTypeName));
                }
                lambdaClassifier.addParameter(param);
                if (lambdaClassifier.result() == LambdaParameterKind.ERROR) {
                    break;
                }
            }
            if (lambdaClassifier.diagFragment != null) {
                log.error(DiagnosticFlag.SYNTAX, pos, Errors.InvalidLambdaParameterDeclaration(lambdaClassifier.diagFragment));
            }
            for (JCVariableDecl param: params) {
                if (param.vartype != null
                        && restrictedTypeName(param.vartype, true) != null) {
                    checkSourceLevel(param.pos, Feature.VAR_SYNTAX_IMPLICIT_LAMBDAS);
                    param.startPos = TreeInfo.getStartPos(param.vartype);
                    param.vartype = null;
                }
            }
        }
        return lambdaExpressionOrStatementRest(params, pos);
    }

    enum LambdaParameterKind {
        VAR(0),
        EXPLICIT(1),
        IMPLICIT(2),
        ERROR(-1);

        private final int index;

        LambdaParameterKind(int index) {
            this.index = index;
        }
    }

    private static final Fragment[][] decisionTable = new Fragment[][] {
        /*              VAR                              EXPLICIT                         IMPLICIT  */
        /* VAR      */ {null,                            VarAndExplicitNotAllowed,        VarAndImplicitNotAllowed},
        /* EXPLICIT */ {VarAndExplicitNotAllowed,        null,                            ImplicitAndExplicitNotAllowed},
        /* IMPLICIT */ {VarAndImplicitNotAllowed,        ImplicitAndExplicitNotAllowed,   null},
    };

    class LambdaClassifier {

        LambdaParameterKind kind;
        Fragment diagFragment;
        List<JCVariableDecl> params;

        void addParameter(JCVariableDecl param) {
            if (param.vartype != null && param.name != names.empty) {
                if (restrictedTypeName(param.vartype, false) != null) {
                    reduce(LambdaParameterKind.VAR);
                } else {
                    reduce(LambdaParameterKind.EXPLICIT);
                }
            }
            if (param.vartype == null && param.name != names.empty ||
                param.vartype != null && param.name == names.empty) {
                reduce(LambdaParameterKind.IMPLICIT);
            }
        }

        private void reduce(LambdaParameterKind newKind) {
            if (kind == null) {
                kind = newKind;
            } else if (kind != newKind && kind != LambdaParameterKind.ERROR) {
                LambdaParameterKind currentKind = kind;
                kind = LambdaParameterKind.ERROR;
                boolean varIndex = currentKind.index == LambdaParameterKind.VAR.index ||
                        newKind.index == LambdaParameterKind.VAR.index;
                diagFragment = Feature.VAR_SYNTAX_IMPLICIT_LAMBDAS.allowedInSource(source) || !varIndex ?
                        decisionTable[currentKind.index][newKind.index] : null;
            }
        }

        LambdaParameterKind result() {
            return kind;
        }
    }

    JCExpression lambdaExpressionOrStatementRest(List<JCVariableDecl> args, int pos) {
        checkSourceLevel(Feature.LAMBDA);
        accept(ARROW);

        return token.kind == LBRACE ?
            lambdaStatement(args, pos, token.pos) :
            lambdaExpression(args, pos);
    }

    JCExpression lambdaStatement(List<JCVariableDecl> args, int pos, int pos2) {
        JCBlock block = block(pos2, 0);
        return toP(F.at(pos).Lambda(args, block));
    }

    JCExpression lambdaExpression(List<JCVariableDecl> args, int pos) {
        JCTree expr = parseExpression();
        return toP(F.at(pos).Lambda(args, expr));
    }

    /** SuperSuffix = Arguments | "." [TypeArguments] Ident [Arguments]
     */
    JCExpression superSuffix(List<JCExpression> typeArgs, JCExpression t) {
        nextToken();
        if (token.kind == LPAREN || typeArgs != null) {
            t = arguments(typeArgs, t);
        } else if (token.kind == COLCOL) {
            if (typeArgs != null) return illegal();
            t = memberReferenceSuffix(t);
        } else {
            int pos = token.pos;
            accept(DOT);
            typeArgs = (token.kind == LT) ? typeArguments(false) : null;
            t = toP(F.at(pos).Select(t, ident()));
            t = argumentsOpt(typeArgs, t);
        }
        return t;
    }

    /** BasicType = BYTE | SHORT | CHAR | INT | LONG | FLOAT | DOUBLE | BOOLEAN
     */
    JCPrimitiveTypeTree basicType() {
        JCPrimitiveTypeTree t = to(F.at(token.pos).TypeIdent(typetag(token.kind)));
        nextToken();
        return t;
    }

    /** ArgumentsOpt = [ Arguments ]
     */
    JCExpression argumentsOpt(List<JCExpression> typeArgs, JCExpression t) {
        if ((mode & EXPR) != 0 && token.kind == LPAREN || typeArgs != null) {
            selectExprMode();
            return arguments(typeArgs, t);
        } else {
            return t;
        }
    }

    /** Arguments = "(" [Expression { COMMA Expression }] ")"
     */
    List<JCExpression> arguments() {
        ListBuffer<JCExpression> args = new ListBuffer<>();
        if (token.kind == LPAREN) {
            nextToken();
            if (token.kind != RPAREN) {
                args.append(parseExpression());
                while (token.kind == COMMA) {
                    nextToken();
                    args.append(parseExpression());
                }
            }
            accept(RPAREN, tk -> Errors.Expected2(RPAREN, COMMA));
        } else {
            syntaxError(token.pos, Errors.Expected(LPAREN));
        }
        return args.toList();
    }

    JCExpression arguments(List<JCExpression> typeArgs, JCExpression t) {
        int pos = token.pos;
        List<JCExpression> args = arguments();
        JCExpression mi = F.at(pos).Apply(typeArgs, t, args);
        if (t.hasTag(IDENT) && isInvalidUnqualifiedMethodIdentifier(((JCIdent) t).pos,
                                                                    ((JCIdent) t).name)) {
            log.error(DiagnosticFlag.SYNTAX, t, Errors.InvalidYield);
            mi = F.Erroneous(List.of(mi));
        }
        return toP(mi);
    }

    boolean isInvalidUnqualifiedMethodIdentifier(int pos, Name name) {
        if (name == names.yield) {
            if (allowYieldStatement) {
                return true;
            } else {
                log.warning(pos, Warnings.InvalidYield);
            }
        }
        return false;
    }

    /**  TypeArgumentsOpt = [ TypeArguments ]
     */
    JCExpression typeArgumentsOpt(JCExpression t) {
        if (token.kind == LT &&
            (mode & TYPE) != 0 &&
            (mode & NOPARAMS) == 0) {
            selectTypeMode();
            return typeArguments(t, false);
        } else {
            return t;
        }
    }
    List<JCExpression> typeArgumentsOpt() {
        return typeArgumentsOpt(TYPE);
    }

    List<JCExpression> typeArgumentsOpt(int useMode) {
        if (token.kind == LT) {
            if ((mode & useMode) == 0 ||
                (mode & NOPARAMS) != 0) {
                illegal();
            }
            mode = useMode;
            return typeArguments(false);
        }
        return null;
    }

    /**
     *  {@literal
     *  TypeArguments  = "<" TypeArgument {"," TypeArgument} ">"
     *  }
     */
    List<JCExpression> typeArguments(boolean diamondAllowed) {
        if (token.kind == LT) {
            nextToken();
            if (token.kind == GT && diamondAllowed) {
                checkSourceLevel(Feature.DIAMOND);
                mode |= DIAMOND;
                nextToken();
                return List.nil();
            } else {
                ListBuffer<JCExpression> args = new ListBuffer<>();
                args.append(((mode & EXPR) == 0) ? typeArgument() : parseType());
                while (token.kind == COMMA) {
                    nextToken();
                    args.append(((mode & EXPR) == 0) ? typeArgument() : parseType());
                }
                switch (token.kind) {

                case GTGTGTEQ: case GTGTEQ: case GTEQ:
                case GTGTGT: case GTGT:
                    token = S.split();
                    break;
                case GT:
                    nextToken();
                    break;
                default:
                    args.append(syntaxError(token.pos, Errors.Expected2(GT, COMMA)));
                    break;
                }
                return args.toList();
            }
        } else {
            return List.of(syntaxError(token.pos, Errors.Expected(LT)));
        }
    }

    /**
     *  {@literal
     *  TypeArgument = Type
     *               | [Annotations] "?"
     *               | [Annotations] "?" EXTENDS Type {"&" Type}
     *               | [Annotations] "?" SUPER Type
     *  }
     */
    JCExpression typeArgument() {
        List<JCAnnotation> annotations = typeAnnotationsOpt();
        if (token.kind != QUES) return parseType(false, annotations);
        int pos = token.pos;
        nextToken();
        JCExpression result;
        if (token.kind == EXTENDS) {
            TypeBoundKind t = to(F.at(pos).TypeBoundKind(BoundKind.EXTENDS));
            nextToken();
            JCExpression bound = parseType();
            result = F.at(pos).Wildcard(t, bound);
        } else if (token.kind == SUPER) {
            TypeBoundKind t = to(F.at(pos).TypeBoundKind(BoundKind.SUPER));
            nextToken();
            JCExpression bound = parseType();
            result = F.at(pos).Wildcard(t, bound);
        } else if (LAX_IDENTIFIER.test(token.kind)) {
            //error recovery
            TypeBoundKind t = F.at(Position.NOPOS).TypeBoundKind(BoundKind.UNBOUND);
            JCExpression wc = toP(F.at(pos).Wildcard(t, null));
            JCIdent id = toP(F.at(token.pos).Ident(ident()));
            JCErroneous err = F.at(pos).Erroneous(List.<JCTree>of(wc, id));
            reportSyntaxError(err, Errors.Expected3(GT, EXTENDS, SUPER));
            result = err;
        } else {
            TypeBoundKind t = toP(F.at(pos).TypeBoundKind(BoundKind.UNBOUND));
            result = toP(F.at(pos).Wildcard(t, null));
        }
        if (!annotations.isEmpty()) {
            result = toP(F.at(annotations.head.pos).AnnotatedType(annotations,result));
        }
        return result;
    }

    JCTypeApply typeArguments(JCExpression t, boolean diamondAllowed) {
        int pos = token.pos;
        List<JCExpression> args = typeArguments(diamondAllowed);
        return toP(F.at(pos).TypeApply(t, args));
    }

    /**
     * BracketsOpt = { [Annotations] "[" "]" }*
     *
     * <p>
     *
     * <code>annotations</code> is the list of annotations targeting
     * the expression <code>t</code>.
     */
    private JCExpression bracketsOpt(JCExpression t,
            List<JCAnnotation> annotations) {
        List<JCAnnotation> nextLevelAnnotations = typeAnnotationsOpt();

        if (token.kind == LBRACKET) {
            int pos = token.pos;
            nextToken();
            t = bracketsOptCont(t, pos, nextLevelAnnotations);
        } else if (!nextLevelAnnotations.isEmpty()) {
            if (permitTypeAnnotationsPushBack) {
                this.typeAnnotationsPushedBack = nextLevelAnnotations;
            } else {
                return illegal(nextLevelAnnotations.head.pos);
            }
        }

        if (!annotations.isEmpty()) {
            t = toP(F.at(token.pos).AnnotatedType(annotations, t));
        }
        return t;
    }

    /** BracketsOpt = [ "[" "]" { [Annotations] "[" "]"} ]
     */
    private JCExpression bracketsOpt(JCExpression t) {
        return bracketsOpt(t, List.nil());
    }

    private JCExpression bracketsOptCont(JCExpression t, int pos,
            List<JCAnnotation> annotations) {
        accept(RBRACKET);
        t = bracketsOpt(t);
        t = toP(F.at(pos).TypeArray(t));
        if (annotations.nonEmpty()) {
            t = toP(F.at(pos).AnnotatedType(annotations, t));
        }
        return t;
    }

    /** BracketsSuffixExpr = "." CLASS
     *  BracketsSuffixType =
     */
    JCExpression bracketsSuffix(JCExpression t) {
        if ((mode & EXPR) != 0 && token.kind == DOT) {
            selectExprMode();
            int pos = token.pos;
            nextToken();
            accept(CLASS);
            if (token.pos == endPosTable.errorEndPos) {
                // error recovery
                Name name;
                if (LAX_IDENTIFIER.test(token.kind)) {
                    name = token.name();
                    nextToken();
                } else {
                    name = names.error;
                }
                t = F.at(pos).Erroneous(List.<JCTree>of(toP(F.at(pos).Select(t, name))));
            } else {
                Tag tag = t.getTag();
                // Type annotations are illegal on class literals. Annotated non array class literals
                // are complained about directly in term3(), Here check for type annotations on dimensions
                // taking care to handle some interior dimension(s) being annotated.
                if ((tag == TYPEARRAY && TreeInfo.containsTypeAnnotation(t)) || tag == ANNOTATED_TYPE)
                    syntaxError(token.pos, Errors.NoAnnotationsOnDotClass);
                t = toP(F.at(pos).Select(t, names._class));
            }
        } else if ((mode & TYPE) != 0) {
            if (token.kind != COLCOL) {
                selectTypeMode();
            }
        } else if (token.kind != COLCOL) {
            syntaxError(token.pos, Errors.DotClassExpected);
        }
        return t;
    }

    /**
     * MemberReferenceSuffix = "::" [TypeArguments] Ident
     *                       | "::" [TypeArguments] "new"
     */
    JCExpression memberReferenceSuffix(JCExpression t) {
        int pos1 = token.pos;
        accept(COLCOL);
        return memberReferenceSuffix(pos1, t);
    }

    JCExpression memberReferenceSuffix(int pos1, JCExpression t) {
        checkSourceLevel(Feature.METHOD_REFERENCES);
        selectExprMode();
        List<JCExpression> typeArgs = null;
        if (token.kind == LT) {
            typeArgs = typeArguments(false);
        }
        Name refName;
        ReferenceMode refMode;
        if (token.kind == NEW) {
            refMode = ReferenceMode.NEW;
            refName = names.init;
            nextToken();
        } else {
            refMode = ReferenceMode.INVOKE;
            refName = ident();
        }
        return toP(F.at(t.getStartPosition()).Reference(refMode, refName, t, typeArgs));
    }

    /** Creator = [Annotations] Qualident [TypeArguments] ( ArrayCreatorRest | ClassCreatorRest )
     */
    JCExpression creator(int newpos, List<JCExpression> typeArgs) {
        List<JCAnnotation> newAnnotations = typeAnnotationsOpt();

        switch (token.kind) {
        case BYTE: case SHORT: case CHAR: case INT: case LONG: case FLOAT:
        case DOUBLE: case BOOLEAN:
            if (typeArgs == null) {
                if (newAnnotations.isEmpty()) {
                    return arrayCreatorRest(newpos, basicType());
                } else {
                    return arrayCreatorRest(newpos, toP(F.at(newAnnotations.head.pos).AnnotatedType(newAnnotations, basicType())));
                }
            }
            break;
        default:
        }
        JCExpression t = qualident(true);

        int oldmode = mode;
        selectTypeMode();
        boolean diamondFound = false;
        int lastTypeargsPos = -1;
        if (token.kind == LT) {
            lastTypeargsPos = token.pos;
            t = typeArguments(t, true);
            diamondFound = (mode & DIAMOND) != 0;
        }
        while (token.kind == DOT) {
            if (diamondFound) {
                //cannot select after a diamond
                illegal();
            }
            int pos = token.pos;
            nextToken();
            List<JCAnnotation> tyannos = typeAnnotationsOpt();
            t = toP(F.at(pos).Select(t, ident()));

            if (tyannos != null && tyannos.nonEmpty()) {
                t = toP(F.at(tyannos.head.pos).AnnotatedType(tyannos, t));
            }

            if (token.kind == LT) {
                lastTypeargsPos = token.pos;
                t = typeArguments(t, true);
                diamondFound = (mode & DIAMOND) != 0;
            }
        }
        mode = oldmode;
        if (token.kind == LBRACKET || token.kind == MONKEYS_AT) {
            // handle type annotations for non primitive arrays
            if (newAnnotations.nonEmpty()) {
                t = insertAnnotationsToMostInner(t, newAnnotations, false);
            }

            JCExpression e = arrayCreatorRest(newpos, t);
            if (diamondFound) {
                reportSyntaxError(lastTypeargsPos, Errors.CannotCreateArrayWithDiamond);
                return toP(F.at(newpos).Erroneous(List.of(e)));
            }
            else if (typeArgs != null) {
                int pos = newpos;
                if (!typeArgs.isEmpty() && typeArgs.head.pos != Position.NOPOS) {
                    // note: this should always happen but we should
                    // not rely on this as the parser is continuously
                    // modified to improve error recovery.
                    pos = typeArgs.head.pos;
                }
                setErrorEndPos(S.prevToken().endPos);
                JCErroneous err = F.at(pos).Erroneous(typeArgs.prepend(e));
                reportSyntaxError(err, Errors.CannotCreateArrayWithTypeArguments);
                return toP(err);
            }
            return e;
        } else if (token.kind == LPAREN) {
            // handle type annotations for instantiations and anonymous classes
            if (newAnnotations.nonEmpty()) {
                t = insertAnnotationsToMostInner(t, newAnnotations, false);
            }
            return classCreatorRest(newpos, null, typeArgs, t);
        } else {
            setErrorEndPos(token.pos);
            reportSyntaxError(token.pos, Errors.Expected2(LPAREN, LBRACKET));
            t = toP(F.at(newpos).NewClass(null, typeArgs, t, List.nil(), null));
            return toP(F.at(newpos).Erroneous(List.<JCTree>of(t)));
        }
    }

    /** InnerCreator = [Annotations] Ident [TypeArguments] ClassCreatorRest
     */
    JCExpression innerCreator(int newpos, List<JCExpression> typeArgs, JCExpression encl) {
        List<JCAnnotation> newAnnotations = typeAnnotationsOpt();

        JCExpression t = toP(F.at(token.pos).Ident(ident()));

        if (newAnnotations.nonEmpty()) {
            t = toP(F.at(newAnnotations.head.pos).AnnotatedType(newAnnotations, t));
        }

        if (token.kind == LT) {
            int oldmode = mode;
            t = typeArguments(t, true);
            mode = oldmode;
        }
        return classCreatorRest(newpos, encl, typeArgs, t);
    }

    /** ArrayCreatorRest = [Annotations] "[" ( "]" BracketsOpt ArrayInitializer
     *                         | Expression "]" {[Annotations]  "[" Expression "]"} BracketsOpt )
     */
    JCExpression arrayCreatorRest(int newpos, JCExpression elemtype) {
        List<JCAnnotation> annos = typeAnnotationsOpt();

        accept(LBRACKET);
        if (token.kind == RBRACKET) {
            accept(RBRACKET);
            elemtype = bracketsOpt(elemtype, annos);
            if (token.kind == LBRACE) {
                JCNewArray na = (JCNewArray)arrayInitializer(newpos, elemtype);
                if (annos.nonEmpty()) {
                    // when an array initializer is present then
                    // the parsed annotations should target the
                    // new array tree
                    // bracketsOpt inserts the annotation in
                    // elemtype, and it needs to be corrected
                    //
                    JCAnnotatedType annotated = (JCAnnotatedType)elemtype;
                    assert annotated.annotations == annos;
                    na.annotations = annotated.annotations;
                    na.elemtype = annotated.underlyingType;
                }
                return na;
            } else {
                JCExpression t = toP(F.at(newpos).NewArray(elemtype, List.nil(), null));
                return syntaxError(token.pos, List.of(t), Errors.ArrayDimensionMissing);
            }
        } else {
            ListBuffer<JCExpression> dims = new ListBuffer<>();

            // maintain array dimension type annotations
            ListBuffer<List<JCAnnotation>> dimAnnotations = new ListBuffer<>();
            dimAnnotations.append(annos);

            dims.append(parseExpression());
            accept(RBRACKET);
            while (token.kind == LBRACKET
                    || token.kind == MONKEYS_AT) {
                List<JCAnnotation> maybeDimAnnos = typeAnnotationsOpt();
                int pos = token.pos;
                nextToken();
                if (token.kind == RBRACKET) { // no dimension
                    elemtype = bracketsOptCont(elemtype, pos, maybeDimAnnos);
                } else {
                    dimAnnotations.append(maybeDimAnnos);
                    dims.append(parseExpression());
                    accept(RBRACKET);
                }
            }

            List<JCExpression> elems = null;
            int errpos = token.pos;

            if (token.kind == LBRACE) {
                elems = arrayInitializerElements(newpos, elemtype);
            }

            JCNewArray na = toP(F.at(newpos).NewArray(elemtype, dims.toList(), elems));
            na.dimAnnotations = dimAnnotations.toList();

            if (elems != null) {
                return syntaxError(errpos, List.of(na), Errors.IllegalArrayCreationBothDimensionAndInitialization);
            }

            return na;
        }
    }

    /** ClassCreatorRest = Arguments [ClassBody]
     */
    JCNewClass classCreatorRest(int newpos,
                                  JCExpression encl,
                                  List<JCExpression> typeArgs,
                                  JCExpression t)
    {
        List<JCExpression> args = arguments();
        JCClassDecl body = null;
        if (token.kind == LBRACE) {
            int pos = token.pos;
            List<JCTree> defs = classInterfaceOrRecordBody(names.empty, false, false);
            JCModifiers mods = F.at(Position.NOPOS).Modifiers(0);
            body = toP(F.at(pos).AnonymousClassDef(mods, defs));
        }
        return toP(F.at(newpos).NewClass(encl, typeArgs, t, args, body));
    }

    /** ArrayInitializer = "{" [VariableInitializer {"," VariableInitializer}] [","] "}"
     */
    JCExpression arrayInitializer(int newpos, JCExpression t) {
        List<JCExpression> elems = arrayInitializerElements(newpos, t);
        return toP(F.at(newpos).NewArray(t, List.nil(), elems));
    }

    List<JCExpression> arrayInitializerElements(int newpos, JCExpression t) {
        accept(LBRACE);
        ListBuffer<JCExpression> elems = new ListBuffer<>();
        if (token.kind == COMMA) {
            nextToken();
        } else if (token.kind != RBRACE) {
            elems.append(variableInitializer());
            while (token.kind == COMMA) {
                nextToken();
                if (token.kind == RBRACE) break;
                elems.append(variableInitializer());
            }
        }
        accept(RBRACE);
        return elems.toList();
    }

    /** VariableInitializer = ArrayInitializer | Expression
     */
    public JCExpression variableInitializer() {
        return token.kind == LBRACE ? arrayInitializer(token.pos, null) : parseExpression();
    }

    /** ParExpression = "(" Expression ")"
     */
    JCExpression parExpression() {
        int pos = token.pos;
        accept(LPAREN);
        JCExpression t = parseExpression();
        accept(RPAREN);
        return toP(F.at(pos).Parens(t));
    }

    /** Block = "{" BlockStatements "}"
     */
    JCBlock block(int pos, long flags) {
        accept(LBRACE);
        List<JCStatement> stats = blockStatements();
        JCBlock t = F.at(pos).Block(flags, stats);
        while (token.kind == CASE || token.kind == DEFAULT) {
            syntaxError(token.pos, Errors.Orphaned(token.kind));
            switchBlockStatementGroups();
        }
        // the Block node has a field "endpos" for first char of last token, which is
        // usually but not necessarily the last char of the last token.
        t.endpos = token.pos;
        accept(RBRACE);
        return toP(t);
    }

    public JCBlock block() {
        return block(token.pos, 0);
    }

    /** BlockStatements = { BlockStatement }
     *  BlockStatement  = LocalVariableDeclarationStatement
     *                  | ClassOrInterfaceOrEnumDeclaration
     *                  | [Ident ":"] Statement
     *  LocalVariableDeclarationStatement
     *                  = { FINAL | '@' Annotation } Type VariableDeclarators ";"
     */
    @SuppressWarnings("fallthrough")
    List<JCStatement> blockStatements() {
        //todo: skip to anchor on error(?)
        int lastErrPos = -1;
        ListBuffer<JCStatement> stats = new ListBuffer<>();
        while (true) {
            List<JCStatement> stat = blockStatement();
            if (stat.isEmpty()) {
                return stats.toList();
            } else {
                // error recovery
                if (token.pos == lastErrPos)
                    return stats.toList();
                if (token.pos <= endPosTable.errorEndPos) {
                    skip(false, true, true, true);
                    lastErrPos = token.pos;
                }
                stats.addAll(stat);
            }
        }
    }

    /*
     * Parse a Statement (JLS 14.5). As an enhancement to improve error recovery,
     * this method will also recognize variable and class declarations (which are
     * not legal for a Statement) by delegating the parsing to BlockStatement (JLS 14.2).
     * If any illegal declarations are found, they will be wrapped in an erroneous tree,
     * and an error will be produced by this method.
     */
    JCStatement parseStatementAsBlock() {
        int pos = token.pos;
        List<JCStatement> stats = blockStatement();
        if (stats.isEmpty()) {
            JCErroneous e = syntaxError(pos, Errors.IllegalStartOfStmt);
            return toP(F.at(pos).Exec(e));
        } else {
            JCStatement first = stats.head;
            Error error = null;
            switch (first.getTag()) {
            case CLASSDEF:
                error = Errors.ClassNotAllowed;
                break;
            case VARDEF:
                error = Errors.VariableNotAllowed;
                break;
            }
            if (error != null) {
                log.error(DiagnosticFlag.SYNTAX, first, error);
                List<JCBlock> blist = List.of(F.at(first.pos).Block(0, stats));
                return toP(F.at(pos).Exec(F.at(first.pos).Erroneous(blist)));
            }
            return first;
        }
    }

    /**This method parses a statement appearing inside a block.
     */
    @SuppressWarnings("fallthrough")
    List<JCStatement> blockStatement() {
        //todo: skip to anchor on error(?)
        Comment dc;
        int pos = token.pos;
        switch (token.kind) {
        case RBRACE: case CASE: case DEFAULT: case EOF:
            return List.nil();
        case LBRACE: case IF: case FOR: case WHILE: case DO: case TRY:
        case SWITCH: case SYNCHRONIZED: case RETURN: case THROW: case BREAK:
        case CONTINUE: case SEMI: case ELSE: case FINALLY: case CATCH:
        case ASSERT:
            return List.of(parseSimpleStatement());
        case MONKEYS_AT:
        case FINAL: {
            dc = token.comment(CommentStyle.JAVADOC);
            JCModifiers mods = modifiersOpt();
            if (token.kind == INTERFACE ||
                token.kind == CLASS ||
                token.kind == ENUM ||
                isRecordStart()) {
                return List.of(classOrRecordOrInterfaceOrEnumDeclaration(mods, dc));
            } else {
                JCExpression t = parseType(true);
                return localVariableDeclarations(mods, t);
            }
        }
        case ABSTRACT: case STRICTFP: {
            dc = token.comment(CommentStyle.JAVADOC);
            JCModifiers mods = modifiersOpt();
            return List.of(classOrRecordOrInterfaceOrEnumDeclaration(mods, dc));
        }
        case INTERFACE:
        case CLASS:
            dc = token.comment(CommentStyle.JAVADOC);
            return List.of(classOrRecordOrInterfaceOrEnumDeclaration(modifiersOpt(), dc));
        case ENUM:
            if (!allowRecords) {
                log.error(DiagnosticFlag.SYNTAX, token.pos, Errors.LocalEnum);
            }
            dc = token.comment(CommentStyle.JAVADOC);
            return List.of(classOrRecordOrInterfaceOrEnumDeclaration(modifiersOpt(), dc));
        case IDENTIFIER:
            if (token.name() == names.yield && allowYieldStatement) {
                Token next = S.token(1);
                boolean isYieldStatement;
                switch (next.kind) {
                    case PLUS: case SUB: case STRINGLITERAL: case CHARLITERAL:
                    case INTLITERAL: case LONGLITERAL: case FLOATLITERAL: case DOUBLELITERAL:
                    case NULL: case IDENTIFIER: case TRUE: case FALSE:
                    case NEW: case SWITCH: case THIS: case SUPER:
                        isYieldStatement = true;
                        break;
                    case PLUSPLUS: case SUBSUB:
                        isYieldStatement = S.token(2).kind != SEMI;
                        break;
                    case BANG: case TILDE:
                        isYieldStatement = S.token(1).kind != SEMI;
                        break;
                    case LPAREN:
                        int lookahead = 2;
                        int balance = 1;
                        boolean hasComma = false;
                        Token l;
                        while ((l = S.token(lookahead)).kind != EOF && balance != 0) {
                            switch (l.kind) {
                                case LPAREN: balance++; break;
                                case RPAREN: balance--; break;
                                case COMMA: if (balance == 1) hasComma = true; break;
                            }
                            lookahead++;
                        }
                        isYieldStatement = (!hasComma && lookahead != 3) || l.kind == ARROW;
                        break;
                    case SEMI: //error recovery - this is not a valid statement:
                        isYieldStatement = true;
                        break;
                    default:
                        isYieldStatement = false;
                        break;
                }

                if (isYieldStatement) {
                    nextToken();
                    JCExpression t = term(EXPR);
                    accept(SEMI);
                    return List.of(toP(F.at(pos).Yield(t)));
                }

                //else intentional fall-through
            } else {
                if (isNonSealedClassStart(true)) {
                    log.error(token.pos, Errors.SealedOrNonSealedLocalClassesNotAllowed);
                    nextToken();
                    nextToken();
                    nextToken();
                    return List.of(classOrRecordOrInterfaceOrEnumDeclaration(modifiersOpt(), token.comment(CommentStyle.JAVADOC)));
                } else if (isSealedClassStart(true)) {
                    checkSourceLevel(Feature.SEALED_CLASSES);
                    log.error(token.pos, Errors.SealedOrNonSealedLocalClassesNotAllowed);
                    nextToken();
                    return List.of(classOrRecordOrInterfaceOrEnumDeclaration(modifiersOpt(), token.comment(CommentStyle.JAVADOC)));
                }
            }
        }
        if (isRecordStart() && allowRecords) {
            dc = token.comment(CommentStyle.JAVADOC);
            return List.of(recordDeclaration(F.at(pos).Modifiers(0), dc));
        } else {
            Token prevToken = token;
            JCExpression t = term(EXPR | TYPE);
            if (token.kind == COLON && t.hasTag(IDENT)) {
                nextToken();
                JCStatement stat = parseStatementAsBlock();
                return List.of(F.at(pos).Labelled(prevToken.name(), stat));
            } else if ((lastmode & TYPE) != 0 && LAX_IDENTIFIER.test(token.kind)) {
                pos = token.pos;
                JCModifiers mods = F.at(Position.NOPOS).Modifiers(0);
                F.at(pos);
                return localVariableDeclarations(mods, t);
            } else {
                // This Exec is an "ExpressionStatement"; it subsumes the terminating semicolon
                t = checkExprStat(t);
                accept(SEMI);
                JCExpressionStatement expr = toP(F.at(pos).Exec(t));
                return List.of(expr);
            }
        }
    }
    //where
        private List<JCStatement> localVariableDeclarations(JCModifiers mods, JCExpression type) {
            ListBuffer<JCStatement> stats =
                    variableDeclarators(mods, type, new ListBuffer<>(), true);
            // A "LocalVariableDeclarationStatement" subsumes the terminating semicolon
            accept(SEMI);
            storeEnd(stats.last(), S.prevToken().endPos);
            return stats.toList();
        }

    /** Statement =
     *       Block
     *     | IF ParExpression Statement [ELSE Statement]
     *     | FOR "(" ForInitOpt ";" [Expression] ";" ForUpdateOpt ")" Statement
     *     | FOR "(" FormalParameter : Expression ")" Statement
     *     | WHILE ParExpression Statement
     *     | DO Statement WHILE ParExpression ";"
     *     | TRY Block ( Catches | [Catches] FinallyPart )
     *     | TRY "(" ResourceSpecification ";"opt ")" Block [Catches] [FinallyPart]
     *     | SWITCH ParExpression "{" SwitchBlockStatementGroups "}"
     *     | SYNCHRONIZED ParExpression Block
     *     | RETURN [Expression] ";"
     *     | THROW Expression ";"
     *     | BREAK [Ident] ";"
     *     | CONTINUE [Ident] ";"
     *     | ASSERT Expression [ ":" Expression ] ";"
     *     | ";"
     */
    public JCStatement parseSimpleStatement() {
        int pos = token.pos;
        switch (token.kind) {
        case LBRACE:
            return block();
        case IF: {
            nextToken();
            JCExpression cond = parExpression();
            JCStatement thenpart = parseStatementAsBlock();
            JCStatement elsepart = null;
            if (token.kind == ELSE) {
                nextToken();
                elsepart = parseStatementAsBlock();
            }
            return F.at(pos).If(cond, thenpart, elsepart);
        }
        case FOR: {
            nextToken();
            accept(LPAREN);
            List<JCStatement> inits = token.kind == SEMI ? List.nil() : forInit();
            if (inits.length() == 1 &&
                inits.head.hasTag(VARDEF) &&
                ((JCVariableDecl) inits.head).init == null &&
                token.kind == COLON) {
                JCVariableDecl var = (JCVariableDecl)inits.head;
                accept(COLON);
                JCExpression expr = parseExpression();
                accept(RPAREN);
                JCStatement body = parseStatementAsBlock();
                return F.at(pos).ForeachLoop(var, expr, body);
            } else {
                accept(SEMI);
                JCExpression cond = token.kind == SEMI ? null : parseExpression();
                accept(SEMI);
                List<JCExpressionStatement> steps = token.kind == RPAREN ? List.nil() : forUpdate();
                accept(RPAREN);
                JCStatement body = parseStatementAsBlock();
                return F.at(pos).ForLoop(inits, cond, steps, body);
            }
        }
        case WHILE: {
            nextToken();
            JCExpression cond = parExpression();
            JCStatement body = parseStatementAsBlock();
            return F.at(pos).WhileLoop(cond, body);
        }
        case DO: {
            nextToken();
            JCStatement body = parseStatementAsBlock();
            accept(WHILE);
            JCExpression cond = parExpression();
            accept(SEMI);
            JCDoWhileLoop t = toP(F.at(pos).DoLoop(body, cond));
            return t;
        }
        case TRY: {
            nextToken();
            List<JCTree> resources = List.nil();
            if (token.kind == LPAREN) {
                nextToken();
                resources = resources();
                accept(RPAREN);
            }
            JCBlock body = block();
            ListBuffer<JCCatch> catchers = new ListBuffer<>();
            JCBlock finalizer = null;
            if (token.kind == CATCH || token.kind == FINALLY) {
                while (token.kind == CATCH) catchers.append(catchClause());
                if (token.kind == FINALLY) {
                    nextToken();
                    finalizer = block();
                }
            } else {
                if (resources.isEmpty()) {
                    log.error(DiagnosticFlag.SYNTAX, pos, Errors.TryWithoutCatchFinallyOrResourceDecls);
                }
            }
            return F.at(pos).Try(resources, body, catchers.toList(), finalizer);
        }
        case SWITCH: {
            nextToken();
            JCExpression selector = parExpression();
            accept(LBRACE);
            List<JCCase> cases = switchBlockStatementGroups();
            JCSwitch t = to(F.at(pos).Switch(selector, cases));
            t.endpos = token.endPos;
            accept(RBRACE);
            return t;
        }
        case SYNCHRONIZED: {
            nextToken();
            JCExpression lock = parExpression();
            JCBlock body = block();
            return F.at(pos).Synchronized(lock, body);
        }
        case RETURN: {
            nextToken();
            JCExpression result = token.kind == SEMI ? null : parseExpression();
            accept(SEMI);
            JCReturn t = toP(F.at(pos).Return(result));
            return t;
        }
        case THROW: {
            nextToken();
            JCExpression exc = parseExpression();
            accept(SEMI);
            JCThrow t = toP(F.at(pos).Throw(exc));
            return t;
        }
        case BREAK: {
            nextToken();
            Name label = LAX_IDENTIFIER.test(token.kind) ? ident() : null;
            accept(SEMI);
            JCBreak t = toP(F.at(pos).Break(label));
            return t;
        }
        case CONTINUE: {
            nextToken();
            Name label = LAX_IDENTIFIER.test(token.kind) ? ident() : null;
            accept(SEMI);
            JCContinue t =  toP(F.at(pos).Continue(label));
            return t;
        }
        case SEMI:
            nextToken();
            return toP(F.at(pos).Skip());
        case ELSE:
            int elsePos = token.pos;
            nextToken();
            return doRecover(elsePos, BasicErrorRecoveryAction.BLOCK_STMT, Errors.ElseWithoutIf);
        case FINALLY:
            int finallyPos = token.pos;
            nextToken();
            return doRecover(finallyPos, BasicErrorRecoveryAction.BLOCK_STMT, Errors.FinallyWithoutTry);
        case CATCH:
            return doRecover(token.pos, BasicErrorRecoveryAction.CATCH_CLAUSE, Errors.CatchWithoutTry);
        case ASSERT: {
            nextToken();
            JCExpression assertion = parseExpression();
            JCExpression message = null;
            if (token.kind == COLON) {
                nextToken();
                message = parseExpression();
            }
            accept(SEMI);
            JCAssert t = toP(F.at(pos).Assert(assertion, message));
            return t;
        }
        default:
            Assert.error();
            return null;
        }
    }

    @Override
    public JCStatement parseStatement() {
        return parseStatementAsBlock();
    }

    private JCStatement doRecover(int startPos, ErrorRecoveryAction action, Error errorKey) {
        int errPos = S.errPos();
        JCTree stm = action.doRecover(this);
        S.errPos(errPos);
        return toP(F.Exec(syntaxError(startPos, List.of(stm), errorKey)));
    }

    /** CatchClause     = CATCH "(" FormalParameter ")" Block
     * TODO: the "FormalParameter" is not correct, it uses the special "catchTypes" rule below.
     */
    protected JCCatch catchClause() {
        int pos = token.pos;
        accept(CATCH);
        accept(LPAREN);
        JCModifiers mods = optFinal(Flags.PARAMETER);
        List<JCExpression> catchTypes = catchTypes();
        JCExpression paramType = catchTypes.size() > 1 ?
                toP(F.at(catchTypes.head.getStartPosition()).TypeUnion(catchTypes)) :
                catchTypes.head;
        JCVariableDecl formal = variableDeclaratorId(mods, paramType);
        accept(RPAREN);
        JCBlock body = block();
        return F.at(pos).Catch(formal, body);
    }

    List<JCExpression> catchTypes() {
        ListBuffer<JCExpression> catchTypes = new ListBuffer<>();
        catchTypes.add(parseType());
        while (token.kind == BAR) {
            nextToken();
            // Instead of qualident this is now parseType.
            // But would that allow too much, e.g. arrays or generics?
            catchTypes.add(parseType());
        }
        return catchTypes.toList();
    }

    /** SwitchBlockStatementGroups = { SwitchBlockStatementGroup }
     *  SwitchBlockStatementGroup = SwitchLabel BlockStatements
     *  SwitchLabel = CASE ConstantExpression ":" | DEFAULT ":"
     */
    List<JCCase> switchBlockStatementGroups() {
        ListBuffer<JCCase> cases = new ListBuffer<>();
        while (true) {
            int pos = token.pos;
            switch (token.kind) {
            case CASE:
            case DEFAULT:
                cases.appendList(switchBlockStatementGroup());
                break;
            case RBRACE: case EOF:
                return cases.toList();
            default:
                nextToken(); // to ensure progress
                syntaxError(pos, Errors.Expected3(CASE, DEFAULT, RBRACE));
            }
        }
    }

    protected List<JCCase> switchBlockStatementGroup() {
        int pos = token.pos;
        List<JCStatement> stats;
        JCCase c;
        ListBuffer<JCCase> cases = new ListBuffer<JCCase>();
        switch (token.kind) {
        case CASE: {
            nextToken();
            ListBuffer<JCCaseLabel> pats = new ListBuffer<>();
            while (true) {
                pats.append(parseCaseLabel());
                if (token.kind != COMMA) break;
                nextToken();
                checkSourceLevel(Feature.SWITCH_MULTIPLE_CASE_LABELS);
            };
            JCExpression guard = null;
            if (token.kind == IDENTIFIER && token.name() == names.when) {
                nextToken();
                guard = term(EXPR | NOLAMBDA);
            }
            CaseTree.CaseKind caseKind;
            JCTree body = null;
            if (token.kind == ARROW) {
                checkSourceLevel(Feature.SWITCH_RULE);
                accept(ARROW);
                caseKind = JCCase.RULE;
                JCStatement statement = parseStatementAsBlock();
                if (!statement.hasTag(EXEC) && !statement.hasTag(BLOCK) && !statement.hasTag(Tag.THROW)) {
                    log.error(statement.pos(), Errors.SwitchCaseUnexpectedStatement);
                }
                stats = List.of(statement);
                body = stats.head;
            } else {
                accept(COLON, tk -> Errors.Expected2(COLON, ARROW));
                caseKind = JCCase.STATEMENT;
                stats = blockStatements();
            }
            c = F.at(pos).Case(caseKind, pats.toList(), guard, stats, body);
            if (stats.isEmpty())
                storeEnd(c, S.prevToken().endPos);
            return cases.append(c).toList();
        }
        case DEFAULT: {
            nextToken();
            JCCaseLabel defaultPattern = toP(F.at(pos).DefaultCaseLabel());
            CaseTree.CaseKind caseKind;
            JCTree body = null;
            if (token.kind == ARROW) {
                checkSourceLevel(Feature.SWITCH_RULE);
                accept(ARROW);
                caseKind = JCCase.RULE;
                JCStatement statement = parseStatementAsBlock();
                if (!statement.hasTag(EXEC) && !statement.hasTag(BLOCK) && !statement.hasTag(Tag.THROW)) {
                    log.error(statement.pos(), Errors.SwitchCaseUnexpectedStatement);
                }
                stats = List.of(statement);
                body = stats.head;
            } else {
                accept(COLON, tk -> Errors.Expected2(COLON, ARROW));
                caseKind = JCCase.STATEMENT;
                stats = blockStatements();
            }
            c = F.at(pos).Case(caseKind, List.of(defaultPattern), null, stats, body);
            if (stats.isEmpty())
                storeEnd(c, S.prevToken().endPos);
            return cases.append(c).toList();
        }
        }
        throw new AssertionError("should not reach here");
    }

    private JCCaseLabel parseCaseLabel() {
        int patternPos = token.pos;
        JCCaseLabel label;

        if (token.kind == DEFAULT) {
            checkSourceLevel(token.pos, Feature.PATTERN_SWITCH);
            nextToken();
            label = toP(F.at(patternPos).DefaultCaseLabel());
        } else {
            int lookahead = 0;
            while (S.token(lookahead).kind == LPAREN) {
                lookahead++;
            }
            JCModifiers mods = optFinal(0);
            boolean pattern = mods.flags != 0 || mods.annotations.nonEmpty() ||
                              analyzePattern(lookahead) == PatternResult.PATTERN;
            if (pattern) {
                checkSourceLevel(token.pos, Feature.PATTERN_SWITCH);
                return parsePattern(patternPos, mods, null);
            } else {
                return term(EXPR | NOLAMBDA);
            }
        }

        return label;
    }

    @SuppressWarnings("fallthrough")
    PatternResult analyzePattern(int lookahead) {
        int depth = 0;
        while (true) {
            TokenKind token = S.token(lookahead).kind;
            switch (token) {
                case BYTE: case SHORT: case INT: case LONG: case FLOAT:
                case DOUBLE: case BOOLEAN: case CHAR: case VOID:
                case ASSERT, ENUM, IDENTIFIER, UNDERSCORE:
                    if (depth == 0 && peekToken(lookahead, LAX_IDENTIFIER)) return PatternResult.PATTERN;
                    break;
                case DOT, QUES, EXTENDS, SUPER, COMMA: break;
                case LT: depth++; break;
                case GTGTGT: depth--;
                case GTGT: depth--;
                case GT:
                    depth--;
                    if (depth == 0) {
                         return peekToken(lookahead, LAX_IDENTIFIER) ||
                                peekToken(lookahead, tk -> tk == LPAREN) ? PatternResult.PATTERN
                                                                         : PatternResult.EXPRESSION;
                    } else if (depth < 0) return PatternResult.EXPRESSION;
                    break;
                case MONKEYS_AT:
                    lookahead = skipAnnotation(lookahead);
                    break;
                case LBRACKET:
                    if (peekToken(lookahead, RBRACKET, LAX_IDENTIFIER)) {
                        return PatternResult.PATTERN;
                    } else if (peekToken(lookahead, RBRACKET)) {
                        lookahead++;
                        break;
                    } else {
                        return PatternResult.EXPRESSION;
                    }
                case LPAREN: return PatternResult.PATTERN;
                default: return PatternResult.EXPRESSION;
            }
            lookahead++;
        }
    }

    private enum PatternResult {
        EXPRESSION,
        PATTERN;
    }

    /** MoreStatementExpressions = { COMMA StatementExpression }
     */
    <T extends ListBuffer<? super JCExpressionStatement>> T moreStatementExpressions(int pos,
                                                                    JCExpression first,
                                                                    T stats) {
        // This Exec is a "StatementExpression"; it subsumes no terminating token
        stats.append(toP(F.at(pos).Exec(checkExprStat(first))));
        while (token.kind == COMMA) {
            nextToken();
            pos = token.pos;
            JCExpression t = parseExpression();
            // This Exec is a "StatementExpression"; it subsumes no terminating token
            stats.append(toP(F.at(pos).Exec(checkExprStat(t))));
        }
        return stats;
    }

    /** ForInit = StatementExpression MoreStatementExpressions
     *           |  { FINAL | '@' Annotation } Type VariableDeclarators
     */
    List<JCStatement> forInit() {
        ListBuffer<JCStatement> stats = new ListBuffer<>();
        int pos = token.pos;
        if (token.kind == FINAL || token.kind == MONKEYS_AT) {
            return variableDeclarators(optFinal(0), parseType(true), stats, true).toList();
        } else {
            JCExpression t = term(EXPR | TYPE);
            if ((lastmode & TYPE) != 0 && LAX_IDENTIFIER.test(token.kind)) {
                return variableDeclarators(modifiersOpt(), t, stats, true).toList();
            } else if ((lastmode & TYPE) != 0 && token.kind == COLON) {
                log.error(DiagnosticFlag.SYNTAX, pos, Errors.BadInitializer("for-loop"));
                return List.of((JCStatement)F.at(pos).VarDef(modifiersOpt(), names.error, t, null));
            } else {
                return moreStatementExpressions(pos, t, stats).toList();
            }
        }
    }

    /** ForUpdate = StatementExpression MoreStatementExpressions
     */
    List<JCExpressionStatement> forUpdate() {
        return moreStatementExpressions(token.pos,
                                        parseExpression(),
                                        new ListBuffer<JCExpressionStatement>()).toList();
    }

    /** AnnotationsOpt = { '@' Annotation }
     *
     * @param kind Whether to parse an ANNOTATION or TYPE_ANNOTATION
     */
    protected List<JCAnnotation> annotationsOpt(Tag kind) {
        if (token.kind != MONKEYS_AT) return List.nil(); // optimization
        ListBuffer<JCAnnotation> buf = new ListBuffer<>();
        int prevmode = mode;
        while (token.kind == MONKEYS_AT) {
            int pos = token.pos;
            nextToken();
            buf.append(annotation(pos, kind));
        }
        lastmode = mode;
        mode = prevmode;
        List<JCAnnotation> annotations = buf.toList();

        return annotations;
    }

    List<JCAnnotation> typeAnnotationsOpt() {
        List<JCAnnotation> annotations = annotationsOpt(Tag.TYPE_ANNOTATION);
        return annotations;
    }

    /** ModifiersOpt = { Modifier }
     *  Modifier = PUBLIC | PROTECTED | PRIVATE | STATIC | ABSTRACT | FINAL
     *           | NATIVE | SYNCHRONIZED | TRANSIENT | VOLATILE | "@"
     *           | "@" Annotation
     */
    protected JCModifiers modifiersOpt() {
        return modifiersOpt(null);
    }
    protected JCModifiers modifiersOpt(JCModifiers partial) {
        long flags;
        ListBuffer<JCAnnotation> annotations = new ListBuffer<>();
        int pos;
        if (partial == null) {
            flags = 0;
            pos = token.pos;
        } else {
            flags = partial.flags;
            annotations.appendList(partial.annotations);
            pos = partial.pos;
        }
        if (token.deprecatedFlag()) {
            flags |= Flags.DEPRECATED;
        }
        int lastPos;
    loop:
        while (true) {
            long flag;
            switch (token.kind) {
            case PRIVATE     : flag = Flags.PRIVATE; break;
            case PROTECTED   : flag = Flags.PROTECTED; break;
            case PUBLIC      : flag = Flags.PUBLIC; break;
            case STATIC      : flag = Flags.STATIC; break;
            case TRANSIENT   : flag = Flags.TRANSIENT; break;
            case FINAL       : flag = Flags.FINAL; break;
            case ABSTRACT    : flag = Flags.ABSTRACT; break;
            case NATIVE      : flag = Flags.NATIVE; break;
            case VOLATILE    : flag = Flags.VOLATILE; break;
            case SYNCHRONIZED: flag = Flags.SYNCHRONIZED; break;
            case STRICTFP    : flag = Flags.STRICTFP; break;
            case MONKEYS_AT  : flag = Flags.ANNOTATION; break;
            case DEFAULT     : checkSourceLevel(Feature.DEFAULT_METHODS); flag = Flags.DEFAULT; break;
            case ERROR       : flag = 0; nextToken(); break;
            case IDENTIFIER  : {
                if (isNonSealedClassStart(false)) {
                    flag = Flags.NON_SEALED;
                    nextToken();
                    nextToken();
                    break;
                }
                if (isSealedClassStart(false)) {
                    checkSourceLevel(Feature.SEALED_CLASSES);
                    flag = Flags.SEALED;
                    break;
                }
                break loop;
            }
            default: break loop;
            }
            if ((flags & flag) != 0) log.error(DiagnosticFlag.SYNTAX, token.pos, Errors.RepeatedModifier);
            lastPos = token.pos;
            nextToken();
            if (flag == Flags.ANNOTATION) {
                if (token.kind != INTERFACE) {
                    JCAnnotation ann = annotation(lastPos, Tag.ANNOTATION);
                    // if first modifier is an annotation, set pos to annotation's.
                    if (flags == 0 && annotations.isEmpty())
                        pos = ann.pos;
                    annotations.append(ann);
                    flag = 0;
                }
            }
            flags |= flag;
        }
        switch (token.kind) {
        case ENUM: flags |= Flags.ENUM; break;
        case INTERFACE: flags |= Flags.INTERFACE; break;
        default: break;
        }

        /* A modifiers tree with no modifier tokens or annotations
         * has no text position. */
        if ((flags & (Flags.ModifierFlags | Flags.ANNOTATION)) == 0 && annotations.isEmpty())
            pos = Position.NOPOS;

        JCModifiers mods = F.at(pos).Modifiers(flags, annotations.toList());
        if (pos != Position.NOPOS)
            storeEnd(mods, S.prevToken().endPos);
        return mods;
    }

    /** Annotation              = "@" Qualident [ "(" AnnotationFieldValues ")" ]
     *
     * @param pos position of "@" token
     * @param kind Whether to parse an ANNOTATION or TYPE_ANNOTATION
     */
    JCAnnotation annotation(int pos, Tag kind) {
        // accept(AT); // AT consumed by caller
        if (kind == Tag.TYPE_ANNOTATION) {
            checkSourceLevel(Feature.TYPE_ANNOTATIONS);
        }
        JCTree ident = qualident(false);
        List<JCExpression> fieldValues = annotationFieldValuesOpt();
        JCAnnotation ann;
        if (kind == Tag.ANNOTATION) {
            ann = F.at(pos).Annotation(ident, fieldValues);
        } else if (kind == Tag.TYPE_ANNOTATION) {
            ann = F.at(pos).TypeAnnotation(ident, fieldValues);
        } else {
            throw new AssertionError("Unhandled annotation kind: " + kind);
        }

        storeEnd(ann, S.prevToken().endPos);
        return ann;
    }

    List<JCExpression> annotationFieldValuesOpt() {
        return (token.kind == LPAREN) ? annotationFieldValues() : List.nil();
    }

    /** AnnotationFieldValues   = "(" [ AnnotationFieldValue { "," AnnotationFieldValue } ] ")" */
    List<JCExpression> annotationFieldValues() {
        accept(LPAREN);
        ListBuffer<JCExpression> buf = new ListBuffer<>();
        if (token.kind != RPAREN) {
            buf.append(annotationFieldValue());
            while (token.kind == COMMA) {
                nextToken();
                buf.append(annotationFieldValue());
            }
        }
        accept(RPAREN);
        return buf.toList();
    }

    /** AnnotationFieldValue    = AnnotationValue
     *                          | Identifier "=" AnnotationValue
     */
    JCExpression annotationFieldValue() {
        if (LAX_IDENTIFIER.test(token.kind)) {
            selectExprMode();
            JCExpression t1 = term1();
            if (t1.hasTag(IDENT) && token.kind == EQ) {
                int pos = token.pos;
                accept(EQ);
                JCExpression v = annotationValue();
                return toP(F.at(pos).Assign(t1, v));
            } else {
                return t1;
            }
        }
        return annotationValue();
    }

    /* AnnotationValue          = ConditionalExpression
     *                          | Annotation
     *                          | "{" [ AnnotationValue { "," AnnotationValue } ] [","] "}"
     */
    JCExpression annotationValue() {
        int pos;
        switch (token.kind) {
        case MONKEYS_AT:
            pos = token.pos;
            nextToken();
            return annotation(pos, Tag.ANNOTATION);
        case LBRACE:
            pos = token.pos;
            accept(LBRACE);
            ListBuffer<JCExpression> buf = new ListBuffer<>();
            if (token.kind == COMMA) {
                nextToken();
            } else if (token.kind != RBRACE) {
                buf.append(annotationValue());
                while (token.kind == COMMA) {
                    nextToken();
                    if (token.kind == RBRACE) break;
                    buf.append(annotationValue());
                }
            }
            accept(RBRACE, tk -> Errors.AnnotationMissingElementValue);
            return toP(F.at(pos).NewArray(null, List.nil(), buf.toList()));
        default:
            selectExprMode();
            return term1();
        }
    }

    /** VariableDeclarators = VariableDeclarator { "," VariableDeclarator }
     */
    public <T extends ListBuffer<? super JCVariableDecl>> T variableDeclarators(JCModifiers mods,
                                                                         JCExpression type,
                                                                         T vdefs,
                                                                         boolean localDecl)
    {
        return variableDeclaratorsRest(token.pos, mods, type, ident(), false, null, vdefs, localDecl);
    }

    /** VariableDeclaratorsRest = VariableDeclaratorRest { "," VariableDeclarator }
     *  ConstantDeclaratorsRest = ConstantDeclaratorRest { "," ConstantDeclarator }
     *
     *  @param reqInit  Is an initializer always required?
     *  @param dc       The documentation comment for the variable declarations, or null.
     */
    protected <T extends ListBuffer<? super JCVariableDecl>> T variableDeclaratorsRest(int pos,
                                                                     JCModifiers mods,
                                                                     JCExpression type,
                                                                     Name name,
                                                                     boolean reqInit,
                                                                     Comment dc,
                                                                     T vdefs,
                                                                     boolean localDecl)
    {
        JCVariableDecl head = variableDeclaratorRest(pos, mods, type, name, reqInit, dc, localDecl, false);
        vdefs.append(head);
        while (token.kind == COMMA) {
            // All but last of multiple declarators subsume a comma
            storeEnd((JCTree)vdefs.last(), token.endPos);
            nextToken();
            vdefs.append(variableDeclarator(mods, type, reqInit, dc, localDecl));
        }
        return vdefs;
    }

    /** VariableDeclarator = Ident VariableDeclaratorRest
     *  ConstantDeclarator = Ident ConstantDeclaratorRest
     */
    JCVariableDecl variableDeclarator(JCModifiers mods, JCExpression type, boolean reqInit, Comment dc, boolean localDecl) {
        return variableDeclaratorRest(token.pos, mods, type, ident(), reqInit, dc, localDecl, true);
    }

    /** VariableDeclaratorRest = BracketsOpt ["=" VariableInitializer]
     *  ConstantDeclaratorRest = BracketsOpt "=" VariableInitializer
     *
     *  @param reqInit  Is an initializer always required?
     *  @param dc       The documentation comment for the variable declarations, or null.
     */
    JCVariableDecl variableDeclaratorRest(int pos, JCModifiers mods, JCExpression type, Name name,
                                  boolean reqInit, Comment dc, boolean localDecl, boolean compound) {
        boolean declaredUsingVar = false;
        type = bracketsOpt(type);
        JCExpression init = null;
        if (token.kind == EQ) {
            nextToken();
            init = variableInitializer();
        }
        else if (reqInit) syntaxError(token.pos, Errors.Expected(EQ));
        JCTree elemType = TreeInfo.innermostType(type, true);
        int startPos = Position.NOPOS;
        if (elemType.hasTag(IDENT)) {
            Name typeName = ((JCIdent)elemType).name;
            if (restrictedTypeNameStartingAtSource(typeName, pos, !compound && localDecl) != null) {
                if (typeName != names.var) {
                    reportSyntaxError(elemType.pos, Errors.RestrictedTypeNotAllowedHere(typeName));
                } else if (type.hasTag(TYPEARRAY) && !compound) {
                    //error - 'var' and arrays
                    reportSyntaxError(elemType.pos, Errors.RestrictedTypeNotAllowedArray(typeName));
                } else {
                    declaredUsingVar = true;
                    if(compound)
                        //error - 'var' in compound local var decl
                        reportSyntaxError(elemType.pos, Errors.RestrictedTypeNotAllowedCompound(typeName));
                    startPos = TreeInfo.getStartPos(mods);
                    if (startPos == Position.NOPOS)
                        startPos = TreeInfo.getStartPos(type);
                    //implicit type
                    type = null;
                }
            }
        }
        JCVariableDecl result =
            toP(F.at(pos).VarDef(mods, name, type, init, declaredUsingVar));
        attach(result, dc);
        result.startPos = startPos;
        return result;
    }

    Name restrictedTypeName(JCExpression e, boolean shouldWarn) {
        switch (e.getTag()) {
            case IDENT:
                return restrictedTypeNameStartingAtSource(((JCIdent)e).name, e.pos, shouldWarn) != null ? ((JCIdent)e).name : null;
            case TYPEARRAY:
                return restrictedTypeName(((JCArrayTypeTree)e).elemtype, shouldWarn);
            default:
                return null;
        }
    }

    Source restrictedTypeNameStartingAtSource(Name name, int pos, boolean shouldWarn) {
        if (name == names.var) {
            if (Feature.LOCAL_VARIABLE_TYPE_INFERENCE.allowedInSource(source)) {
                return Source.JDK10;
            } else if (shouldWarn) {
                log.warning(pos, Warnings.RestrictedTypeNotAllowed(name, Source.JDK10));
            }
        }
        if (name == names.yield) {
            if (allowYieldStatement) {
                return Source.JDK14;
            } else if (shouldWarn) {
                log.warning(pos, Warnings.RestrictedTypeNotAllowed(name, Source.JDK14));
            }
        }
        if (name == names.record) {
            if (allowRecords) {
                return Source.JDK14;
            } else if (shouldWarn) {
                log.warning(pos, Warnings.RestrictedTypeNotAllowedPreview(name, Source.JDK14));
            }
        }
        if (name == names.sealed) {
            if (allowSealedTypes) {
                return Source.JDK15;
            } else if (shouldWarn) {
                log.warning(pos, Warnings.RestrictedTypeNotAllowedPreview(name, Source.JDK15));
            }
        }
        if (name == names.permits) {
            if (allowSealedTypes) {
                return Source.JDK15;
            } else if (shouldWarn) {
                log.warning(pos, Warnings.RestrictedTypeNotAllowedPreview(name, Source.JDK15));
            }
        }
        return null;
    }

    /** VariableDeclaratorId = Ident BracketsOpt
     */
    JCVariableDecl variableDeclaratorId(JCModifiers mods, JCExpression type) {
        return variableDeclaratorId(mods, type, false, false);
    }
    //where
    JCVariableDecl variableDeclaratorId(JCModifiers mods, JCExpression type, boolean lambdaParameter, boolean recordComponent) {
        int pos = token.pos;
        Name name;
        if (lambdaParameter && token.kind == UNDERSCORE) {
            log.error(pos, Errors.UnderscoreAsIdentifierInLambda);
            name = token.name();
            nextToken();
        } else {
            if (allowThisIdent ||
                !lambdaParameter ||
                LAX_IDENTIFIER.test(token.kind) ||
                mods.flags != Flags.PARAMETER ||
                mods.annotations.nonEmpty()) {
                JCExpression pn = qualident(false);
                if (pn.hasTag(Tag.IDENT) && ((JCIdent)pn).name != names._this) {
                    name = ((JCIdent)pn).name;
                } else {
                    if (allowThisIdent) {
                        if ((mods.flags & Flags.VARARGS) != 0) {
                            log.error(token.pos, Errors.VarargsAndReceiver);
                        }
                        if (token.kind == LBRACKET) {
                            log.error(token.pos, Errors.ArrayAndReceiver);
                        }
                        if (pn.hasTag(Tag.SELECT) && ((JCFieldAccess)pn).name != names._this) {
                            log.error(token.pos, Errors.WrongReceiver);
                        }
                    }
                    return toP(F.at(pos).ReceiverVarDef(mods, pn, type));
                }
            } else {
                /** if it is a lambda parameter and the token kind is not an identifier,
                 *  and there are no modifiers or annotations, then this means that the compiler
                 *  supposed the lambda to be explicit but it can contain a mix of implicit,
                 *  var or explicit parameters. So we assign the error name to the parameter name
                 *  instead of issuing an error and analyze the lambda parameters as a whole at
                 *  a higher level.
                 */
                name = names.empty;
            }
        }
        if ((mods.flags & Flags.VARARGS) != 0 &&
                token.kind == LBRACKET) {
            log.error(token.pos, Errors.VarargsAndOldArraySyntax);
        }
        if (recordComponent && token.kind == LBRACKET) {
            log.error(token.pos, Errors.RecordComponentAndOldArraySyntax);
        }
        type = bracketsOpt(type);

        return toP(F.at(pos).VarDef(mods, name, type, null,
                type != null && type.hasTag(IDENT) && ((JCIdent)type).name == names.var));
    }

    /** Resources = Resource { ";" Resources }
     */
    List<JCTree> resources() {
        ListBuffer<JCTree> defs = new ListBuffer<>();
        defs.append(resource());
        while (token.kind == SEMI) {
            // All but last of multiple declarators must subsume a semicolon
            storeEnd(defs.last(), token.endPos);
            int semiColonPos = token.pos;
            nextToken();
            if (token.kind == RPAREN) { // Optional trailing semicolon
                                       // after last resource
                break;
            }
            defs.append(resource());
        }
        return defs.toList();
    }

    /** Resource = VariableModifiersOpt Type VariableDeclaratorId "=" Expression
     *           | Expression
     */
    protected JCTree resource() {
        int startPos = token.pos;
        if (token.kind == FINAL || token.kind == MONKEYS_AT) {
            JCModifiers mods = optFinal(Flags.FINAL);
            JCExpression t = parseType(true);
            return variableDeclaratorRest(token.pos, mods, t, ident(), true, null, true, false);
        }
        JCExpression t = term(EXPR | TYPE);
        if ((lastmode & TYPE) != 0 && LAX_IDENTIFIER.test(token.kind)) {
            JCModifiers mods = toP(F.at(startPos).Modifiers(Flags.FINAL));
            return variableDeclaratorRest(token.pos, mods, t, ident(), true, null, true, false);
        } else {
            checkSourceLevel(Feature.EFFECTIVELY_FINAL_VARIABLES_IN_TRY_WITH_RESOURCES);
            if (!t.hasTag(IDENT) && !t.hasTag(SELECT)) {
                log.error(t.pos(), Errors.TryWithResourcesExprNeedsVar);
            }

            return t;
        }
    }

    /** CompilationUnit = [ { "@" Annotation } PACKAGE Qualident ";"] {ImportDeclaration} {TypeDeclaration}
     */
    public JCTree.JCCompilationUnit parseCompilationUnit() {
        Token firstToken = token;
        JCModifiers mods = null;
        boolean consumedToplevelDoc = false;
        boolean seenImport = false;
        boolean seenPackage = false;
        ListBuffer<JCTree> defs = new ListBuffer<>();
        if (token.kind == MONKEYS_AT)
            mods = modifiersOpt();

        if (token.kind == PACKAGE) {
            int packagePos = token.pos;
            List<JCAnnotation> annotations = List.nil();
            seenPackage = true;
            if (mods != null) {
                checkNoMods(mods.flags & ~Flags.DEPRECATED);
                annotations = mods.annotations;
                mods = null;
            }
            nextToken();
            JCExpression pid = qualident(false);
            accept(SEMI);
            JCPackageDecl pd = toP(F.at(packagePos).PackageDecl(annotations, pid));
            attach(pd, firstToken.comment(CommentStyle.JAVADOC));
            consumedToplevelDoc = true;
            defs.append(pd);
        }

        boolean checkForImports = true;
        boolean firstTypeDecl = true;
        while (token.kind != EOF) {
            if (token.pos <= endPosTable.errorEndPos) {
                // error recovery
                skip(checkForImports, false, false, false);
                if (token.kind == EOF)
                    break;
            }
            if (checkForImports && mods == null && token.kind == IMPORT) {
                seenImport = true;
                defs.append(importDeclaration());
            } else {
                Comment docComment = token.comment(CommentStyle.JAVADOC);
                if (firstTypeDecl && !seenImport && !seenPackage) {
                    docComment = firstToken.comment(CommentStyle.JAVADOC);
                    consumedToplevelDoc = true;
                }
                if (mods != null || token.kind != SEMI)
                    mods = modifiersOpt(mods);
                if (firstTypeDecl && token.kind == IDENTIFIER) {
                    ModuleKind kind = ModuleKind.STRONG;
                    if (token.name() == names.open) {
                        kind = ModuleKind.OPEN;
                        nextToken();
                    }
                    if (token.kind == IDENTIFIER && token.name() == names.module) {
                        if (mods != null) {
                            checkNoMods(mods.flags & ~Flags.DEPRECATED);
                        }
                        defs.append(moduleDecl(mods, kind, docComment));
                        consumedToplevelDoc = true;
                        break;
                    } else if (kind != ModuleKind.STRONG) {
                        reportSyntaxError(token.pos, Errors.ExpectedModule);
                    }
                }
                JCTree def = typeDeclaration(mods, docComment);
                if (def instanceof JCExpressionStatement statement)
                    def = statement.expr;
                defs.append(def);
                if (def instanceof JCClassDecl)
                    checkForImports = false;
                mods = null;
                firstTypeDecl = false;
            }
        }
        JCTree.JCCompilationUnit toplevel = F.at(firstToken.pos).TopLevel(defs.toList());
        if (!consumedToplevelDoc)
            attach(toplevel, firstToken.comment(CommentStyle.JAVADOC));
        if (defs.isEmpty())
            storeEnd(toplevel, S.prevToken().endPos);
        if (keepDocComments)
            toplevel.docComments = docComments;
        if (keepLineMap)
            toplevel.lineMap = S.getLineMap();
        this.endPosTable.setParser(null); // remove reference to parser
        toplevel.endPositions = this.endPosTable;
        return toplevel;
    }

    JCModuleDecl moduleDecl(JCModifiers mods, ModuleKind kind, Comment dc) {
        int pos = token.pos;
        checkSourceLevel(Feature.MODULES);

        nextToken();
        JCExpression name = qualident(false);
        List<JCDirective> directives = null;

        accept(LBRACE);
        directives = moduleDirectiveList();
        accept(RBRACE);
        accept(EOF);

        JCModuleDecl result = toP(F.at(pos).ModuleDef(mods, kind, name, directives));
        attach(result, dc);
        return result;
    }

    List<JCDirective> moduleDirectiveList() {
        ListBuffer<JCDirective> defs = new ListBuffer<>();
        while (token.kind == IDENTIFIER) {
            int pos = token.pos;
            if (token.name() == names.requires) {
                nextToken();
                boolean isTransitive = false;
                boolean isStaticPhase = false;
            loop:
                while (true) {
                    switch (token.kind) {
                        case IDENTIFIER:
                            if (token.name() == names.transitive && !isTransitive) {
                                Token t1 = S.token(1);
                                if (t1.kind == SEMI || t1.kind == DOT) {
                                    break loop;
                                }
                                isTransitive = true;
                                break;
                            } else {
                                break loop;
                            }
                        case STATIC:
                            if (isStaticPhase) {
                                log.error(DiagnosticFlag.SYNTAX, token.pos, Errors.RepeatedModifier);
                            }
                            isStaticPhase = true;
                            break;
                        default:
                            break loop;
                    }
                    nextToken();
                }
                JCExpression moduleName = qualident(false);
                accept(SEMI);
                defs.append(toP(F.at(pos).Requires(isTransitive, isStaticPhase, moduleName)));
            } else if (token.name() == names.exports || token.name() == names.opens) {
                boolean exports = token.name() == names.exports;
                nextToken();
                JCExpression pkgName = qualident(false);
                List<JCExpression> moduleNames = null;
                if (token.kind == IDENTIFIER && token.name() == names.to) {
                    nextToken();
                    moduleNames = qualidentList(false);
                }
                accept(SEMI);
                JCDirective d;
                if (exports) {
                    d = F.at(pos).Exports(pkgName, moduleNames);
                } else {
                    d = F.at(pos).Opens(pkgName, moduleNames);
                }
                defs.append(toP(d));
            } else if (token.name() == names.provides) {
                nextToken();
                JCExpression serviceName = qualident(false);
                if (token.kind == IDENTIFIER && token.name() == names.with) {
                    nextToken();
                    List<JCExpression> implNames = qualidentList(false);
                    accept(SEMI);
                    defs.append(toP(F.at(pos).Provides(serviceName, implNames)));
                } else {
                    log.error(DiagnosticFlag.SYNTAX, token.pos, Errors.ExpectedStr("'" + names.with + "'"));
                    skip(false, false, false, false);
                }
            } else if (token.name() == names.uses) {
                nextToken();
                JCExpression service = qualident(false);
                accept(SEMI);
                defs.append(toP(F.at(pos).Uses(service)));
            } else {
                setErrorEndPos(pos);
                reportSyntaxError(pos, Errors.InvalidModuleDirective);
                break;
            }
        }
        return defs.toList();
    }

    /** ImportDeclaration = IMPORT [ STATIC ] Ident { "." Ident } [ "." "*" ] ";"
     */
    protected JCTree importDeclaration() {
        int pos = token.pos;
        nextToken();
        boolean importStatic = false;
        if (token.kind == STATIC) {
            importStatic = true;
            nextToken();
        }
        JCExpression pid = toP(F.at(token.pos).Ident(ident()));
        do {
            int pos1 = token.pos;
            accept(DOT);
            if (token.kind == STAR) {
                pid = to(F.at(pos1).Select(pid, names.asterisk));
                nextToken();
                break;
            } else {
                pid = toP(F.at(pos1).Select(pid, ident()));
            }
        } while (token.kind == DOT);
        accept(SEMI);
        return toP(F.at(pos).Import(pid, importStatic));
    }

    /** TypeDeclaration = ClassOrInterfaceOrEnumDeclaration
     *                  | ";"
     */
    JCTree typeDeclaration(JCModifiers mods, Comment docComment) {
        int pos = token.pos;
        if (mods == null && token.kind == SEMI) {
            nextToken();
            return toP(F.at(pos).Skip());
        } else {
            return classOrRecordOrInterfaceOrEnumDeclaration(modifiersOpt(mods), docComment);
        }
    }

    /** ClassOrInterfaceOrEnumDeclaration = ModifiersOpt
     *           (ClassDeclaration | InterfaceDeclaration | EnumDeclaration)
     *  @param mods     Any modifiers starting the class or interface declaration
     *  @param dc       The documentation comment for the class, or null.
     */
    protected JCStatement classOrRecordOrInterfaceOrEnumDeclaration(JCModifiers mods, Comment dc) {
        if (token.kind == CLASS) {
            return classDeclaration(mods, dc);
        } if (isRecordStart()) {
            return recordDeclaration(mods, dc);
        } else if (token.kind == INTERFACE) {
            return interfaceDeclaration(mods, dc);
        } else if (token.kind == ENUM) {
            return enumDeclaration(mods, dc);
        } else {
            int pos = token.pos;
            List<JCTree> errs;
            if (token.kind == IDENTIFIER && token.name() == names.record) {
                checkSourceLevel(Feature.RECORDS);
                JCErroneous erroneousTree = syntaxError(token.pos, List.of(mods), Errors.RecordHeaderExpected);
                return toP(F.Exec(erroneousTree));
            } else {
                if (LAX_IDENTIFIER.test(token.kind)) {
                    errs = List.of(mods, toP(F.at(pos).Ident(ident())));
                    setErrorEndPos(token.pos);
                } else {
                    errs = List.of(mods);
                }
                final JCErroneous erroneousTree;
                if (parseModuleInfo) {
                    erroneousTree = syntaxError(pos, errs, Errors.ExpectedModuleOrOpen);
                } else {
                    if (allowRecords) {
                        erroneousTree = syntaxError(pos, errs, Errors.Expected4(CLASS, INTERFACE, ENUM, "record"));
                    } else {
                        erroneousTree = syntaxError(pos, errs, Errors.Expected3(CLASS, INTERFACE, ENUM));
                    }
                }
                return toP(F.Exec(erroneousTree));
            }
        }
    }

    /** ClassDeclaration = CLASS Ident TypeParametersOpt [EXTENDS Type]
     *                     [IMPLEMENTS TypeList] ClassBody
     *  @param mods    The modifiers starting the class declaration
     *  @param dc       The documentation comment for the class, or null.
     */
    protected JCClassDecl classDeclaration(JCModifiers mods, Comment dc) {
        int pos = token.pos;
        accept(CLASS);
        Name name = typeName();

        List<JCTypeParameter> typarams = typeParametersOpt();

        JCExpression extending = null;
        if (token.kind == EXTENDS) {
            nextToken();
            extending = parseType();
        }
        List<JCExpression> implementing = List.nil();
        if (token.kind == IMPLEMENTS) {
            nextToken();
            implementing = typeList();
        }
        List<JCExpression> permitting = permitsClause(mods, "class");
        List<JCTree> defs = classInterfaceOrRecordBody(name, false, false);
        JCClassDecl result = toP(F.at(pos).ClassDef(
            mods, name, typarams, extending, implementing, permitting, defs));
        attach(result, dc);
        return result;
    }

    protected JCClassDecl recordDeclaration(JCModifiers mods, Comment dc) {
        int pos = token.pos;
        nextToken();
        mods.flags |= Flags.RECORD;
        Name name = typeName();

        List<JCTypeParameter> typarams = typeParametersOpt();

        List<JCVariableDecl> headerFields = formalParameters(false, true);

        List<JCExpression> implementing = List.nil();
        if (token.kind == IMPLEMENTS) {
            nextToken();
            implementing = typeList();
        }
        List<JCTree> defs = classInterfaceOrRecordBody(name, false, true);
        java.util.List<JCVariableDecl> fields = new ArrayList<>();
        for (JCVariableDecl field : headerFields) {
            fields.add(field);
        }
        for (JCTree def : defs) {
            if (def.hasTag(METHODDEF)) {
                JCMethodDecl methDef = (JCMethodDecl) def;
                if (methDef.name == names.init && methDef.params.isEmpty() && (methDef.mods.flags & Flags.COMPACT_RECORD_CONSTRUCTOR) != 0) {
                    ListBuffer<JCVariableDecl> tmpParams = new ListBuffer<>();
                    for (JCVariableDecl param : headerFields) {
                        tmpParams.add(F.at(param)
                                // we will get flags plus annotations from the record component
                                .VarDef(F.Modifiers(Flags.PARAMETER | Flags.GENERATED_MEMBER | param.mods.flags & Flags.VARARGS,
                                        param.mods.annotations),
                                param.name, param.vartype, null));
                    }
                    methDef.params = tmpParams.toList();
                }
            }
        }
        for (int i = fields.size() - 1; i >= 0; i--) {
            JCVariableDecl field = fields.get(i);
            defs = defs.prepend(field);
        }
        JCClassDecl result = toP(F.at(pos).ClassDef(mods, name, typarams, null, implementing, defs));
        attach(result, dc);
        return result;
    }

    Name typeName() {
        int pos = token.pos;
        Name name = ident();
        Source source = restrictedTypeNameStartingAtSource(name, pos, true);
        if (source != null) {
            reportSyntaxError(pos, Errors.RestrictedTypeNotAllowed(name, source));
        }
        return name;
    }

    /** InterfaceDeclaration = INTERFACE Ident TypeParametersOpt
     *                         [EXTENDS TypeList] InterfaceBody
     *  @param mods    The modifiers starting the interface declaration
     *  @param dc       The documentation comment for the interface, or null.
     */
    protected JCClassDecl interfaceDeclaration(JCModifiers mods, Comment dc) {
        int pos = token.pos;
        accept(INTERFACE);

        Name name = typeName();

        List<JCTypeParameter> typarams = typeParametersOpt();

        List<JCExpression> extending = List.nil();
        if (token.kind == EXTENDS) {
            nextToken();
            extending = typeList();
        }
        List<JCExpression> permitting = permitsClause(mods, "interface");
        List<JCTree> defs;
        defs = classInterfaceOrRecordBody(name, true, false);
        JCClassDecl result = toP(F.at(pos).ClassDef(
            mods, name, typarams, null, extending, permitting, defs));
        attach(result, dc);
        return result;
    }

    List<JCExpression> permitsClause(JCModifiers mods, String classOrInterface) {
        if (allowSealedTypes && token.kind == IDENTIFIER && token.name() == names.permits) {
            checkSourceLevel(Feature.SEALED_CLASSES);
            if ((mods.flags & Flags.SEALED) == 0) {
                log.error(token.pos, Errors.InvalidPermitsClause(Fragments.ClassIsNotSealed(classOrInterface)));
            }
            nextToken();
            return qualidentList(false);
        }
        return List.nil();
    }

    /** EnumDeclaration = ENUM Ident [IMPLEMENTS TypeList] EnumBody
     *  @param mods    The modifiers starting the enum declaration
     *  @param dc       The documentation comment for the enum, or null.
     */
    protected JCClassDecl enumDeclaration(JCModifiers mods, Comment dc) {
        int pos = token.pos;
        accept(ENUM);

        Name name = typeName();

        List<JCExpression> implementing = List.nil();
        if (token.kind == IMPLEMENTS) {
            nextToken();
            implementing = typeList();
        }

        List<JCTree> defs = enumBody(name);
        mods.flags |= Flags.ENUM;
        JCClassDecl result = toP(F.at(pos).
            ClassDef(mods, name, List.nil(),
                     null, implementing, defs));
        attach(result, dc);
        return result;
    }

    /** EnumBody = "{" { EnumeratorDeclarationList } [","]
     *                  [ ";" {ClassBodyDeclaration} ] "}"
     */
    List<JCTree> enumBody(Name enumName) {
        accept(LBRACE);
        ListBuffer<JCTree> defs = new ListBuffer<>();
        boolean wasSemi = false;
        boolean hasStructuralErrors = false;
        boolean wasError = false;
        if (token.kind == COMMA) {
            nextToken();
            if (token.kind == SEMI) {
                wasSemi = true;
                nextToken();
            } else if (token.kind != RBRACE) {
                reportSyntaxError(S.prevToken().endPos,
                                  Errors.Expected2(RBRACE, SEMI));
                wasError = true;
            }
        }
        while (token.kind != RBRACE && token.kind != EOF) {
            if (token.kind == SEMI) {
                accept(SEMI);
                wasSemi = true;
                if (token.kind == RBRACE || token.kind == EOF) break;
            }
            EnumeratorEstimate memberType = estimateEnumeratorOrMember(enumName);
            if (memberType == EnumeratorEstimate.UNKNOWN) {
                memberType = wasSemi ? EnumeratorEstimate.MEMBER
                                     : EnumeratorEstimate.ENUMERATOR;
            }
            if (memberType == EnumeratorEstimate.ENUMERATOR) {
                wasError = false;
                if (wasSemi && !hasStructuralErrors) {
                    reportSyntaxError(token.pos, Errors.EnumConstantNotExpected);
                    hasStructuralErrors = true;
                }
                defs.append(enumeratorDeclaration(enumName));
                if (token.pos <= endPosTable.errorEndPos) {
                    // error recovery
                   skip(false, true, true, false);
                } else {
                    if (token.kind != RBRACE && token.kind != SEMI && token.kind != EOF) {
                        if (token.kind == COMMA) {
                            nextToken();
                        } else {
                            setErrorEndPos(token.pos);
                            reportSyntaxError(S.prevToken().endPos,
                                              Errors.Expected3(COMMA, RBRACE, SEMI));
                            wasError = true;
                        }
                    }
                }
            } else {
                if (!wasSemi && !hasStructuralErrors && !wasError) {
                    reportSyntaxError(token.pos, Errors.EnumConstantExpected);
                    hasStructuralErrors = true;
                }
                wasError = false;
                defs.appendList(classOrInterfaceOrRecordBodyDeclaration(enumName,
                                                                false, false));
                if (token.pos <= endPosTable.errorEndPos) {
                    // error recovery
                   skip(false, true, true, false);
                }
            }
        }
        accept(RBRACE);
        return defs.toList();
    }

    private EnumeratorEstimate estimateEnumeratorOrMember(Name enumName) {
        // if we are seeing a record declaration inside of an enum we want the same error message as expected for a
        // let's say an interface declaration inside an enum
        if (token.kind == TokenKind.IDENTIFIER && token.name() != enumName &&
                (!allowRecords || !isRecordStart())) {
            Token next = S.token(1);
            switch (next.kind) {
                case LPAREN: case LBRACE: case COMMA: case SEMI:
                    return EnumeratorEstimate.ENUMERATOR;
            }
        }
        switch (token.kind) {
            case IDENTIFIER: case MONKEYS_AT: case LT:
                if (token.kind == IDENTIFIER) {
                    if (allowRecords && isRecordStart()) {
                        return EnumeratorEstimate.MEMBER;
                    }
                }
                return EnumeratorEstimate.UNKNOWN;
            default:
                return EnumeratorEstimate.MEMBER;
        }
    }

    private enum EnumeratorEstimate {
        ENUMERATOR,
        MEMBER,
        UNKNOWN;
    }

    /** EnumeratorDeclaration = AnnotationsOpt [TypeArguments] IDENTIFIER [ Arguments ] [ "{" ClassBody "}" ]
     */
    JCTree enumeratorDeclaration(Name enumName) {
        Comment dc = token.comment(CommentStyle.JAVADOC);
        int flags = Flags.PUBLIC|Flags.STATIC|Flags.FINAL|Flags.ENUM;
        if (token.deprecatedFlag()) {
            flags |= Flags.DEPRECATED;
        }
        int pos = token.pos;
        List<JCAnnotation> annotations = annotationsOpt(Tag.ANNOTATION);
        JCModifiers mods = F.at(annotations.isEmpty() ? Position.NOPOS : pos).Modifiers(flags, annotations);
        List<JCExpression> typeArgs = typeArgumentsOpt();
        int identPos = token.pos;
        Name name = ident();
        int createPos = token.pos;
        List<JCExpression> args = (token.kind == LPAREN)
            ? arguments() : List.nil();
        JCClassDecl body = null;
        if (token.kind == LBRACE) {
            JCModifiers mods1 = F.at(Position.NOPOS).Modifiers(Flags.ENUM);
            List<JCTree> defs = classInterfaceOrRecordBody(names.empty, false, false);
            body = toP(F.at(identPos).AnonymousClassDef(mods1, defs));
        }
        if (args.isEmpty() && body == null)
            createPos = identPos;
        JCIdent ident = F.at(identPos).Ident(enumName);
        JCNewClass create = F.at(createPos).NewClass(null, typeArgs, ident, args, body);
        if (createPos != identPos)
            storeEnd(create, S.prevToken().endPos);
        ident = F.at(identPos).Ident(enumName);
        JCTree result = toP(F.at(pos).VarDef(mods, name, ident, create));
        attach(result, dc);
        return result;
    }

    /** TypeList = Type {"," Type}
     */
    List<JCExpression> typeList() {
        ListBuffer<JCExpression> ts = new ListBuffer<>();
        ts.append(parseType());
        while (token.kind == COMMA) {
            nextToken();
            ts.append(parseType());
        }
        return ts.toList();
    }

    /** ClassBody     = "{" {ClassBodyDeclaration} "}"
     *  InterfaceBody = "{" {InterfaceBodyDeclaration} "}"
     */
    List<JCTree> classInterfaceOrRecordBody(Name className, boolean isInterface, boolean isRecord) {
        accept(LBRACE);
        if (token.pos <= endPosTable.errorEndPos) {
            // error recovery
            skip(false, true, false, false);
            if (token.kind == LBRACE)
                nextToken();
            else
                return List.nil();
        }
        ListBuffer<JCTree> defs = new ListBuffer<>();
        while (token.kind != RBRACE && token.kind != EOF) {
            defs.appendList(classOrInterfaceOrRecordBodyDeclaration(className, isInterface, isRecord));
            if (token.pos <= endPosTable.errorEndPos) {
               // error recovery
               skip(false, true, true, false);
           }
        }
        accept(RBRACE);
        return defs.toList();
    }

    /** ClassBodyDeclaration =
     *      ";"
     *    | [STATIC] Block
     *    | ModifiersOpt
     *      ( Type Ident
     *        ( VariableDeclaratorsRest ";" | MethodDeclaratorRest )
     *      | VOID Ident VoidMethodDeclaratorRest
     *      | TypeParameters [Annotations]
     *        ( Type Ident MethodDeclaratorRest
     *        | VOID Ident VoidMethodDeclaratorRest
     *        )
     *      | Ident ConstructorDeclaratorRest
     *      | TypeParameters Ident ConstructorDeclaratorRest
     *      | ClassOrInterfaceOrEnumDeclaration
     *      )
     *  InterfaceBodyDeclaration =
     *      ";"
     *    | ModifiersOpt
     *      ( Type Ident
     *        ( ConstantDeclaratorsRest ";" | MethodDeclaratorRest )
     *      | VOID Ident MethodDeclaratorRest
     *      | TypeParameters [Annotations]
     *        ( Type Ident MethodDeclaratorRest
     *        | VOID Ident VoidMethodDeclaratorRest
     *        )
     *      | ClassOrInterfaceOrEnumDeclaration
     *      )
     *
     */
    protected List<JCTree> classOrInterfaceOrRecordBodyDeclaration(Name className, boolean isInterface, boolean isRecord) {
        if (token.kind == SEMI) {
            nextToken();
            return List.nil();
        } else {
            Comment dc = token.comment(CommentStyle.JAVADOC);
            int pos = token.pos;
            JCModifiers mods = modifiersOpt();
            if (token.kind == CLASS ||
                allowRecords && isRecordStart() ||
                token.kind == INTERFACE ||
                token.kind == ENUM) {
                return List.of(classOrRecordOrInterfaceOrEnumDeclaration(mods, dc));
            } else if (token.kind == LBRACE &&
                       (mods.flags & Flags.StandardFlags & ~Flags.STATIC) == 0 &&
                       mods.annotations.isEmpty()) {
                if (isInterface) {
                    log.error(DiagnosticFlag.SYNTAX, token.pos, Errors.InitializerNotAllowed);
                } else if (isRecord && (mods.flags & Flags.STATIC) == 0) {
                    log.error(DiagnosticFlag.SYNTAX, token.pos, Errors.InstanceInitializerNotAllowedInRecords);
                }
                return List.of(block(pos, mods.flags));
            } else {
                pos = token.pos;
                List<JCTypeParameter> typarams = typeParametersOpt();
                // if there are type parameters but no modifiers, save the start
                // position of the method in the modifiers.
                if (typarams.nonEmpty() && mods.pos == Position.NOPOS) {
                    mods.pos = pos;
                    storeEnd(mods, pos);
                }
                List<JCAnnotation> annosAfterParams = annotationsOpt(Tag.ANNOTATION);

                if (annosAfterParams.nonEmpty()) {
                    checkSourceLevel(annosAfterParams.head.pos, Feature.ANNOTATIONS_AFTER_TYPE_PARAMS);
                    mods.annotations = mods.annotations.appendList(annosAfterParams);
                    if (mods.pos == Position.NOPOS)
                        mods.pos = mods.annotations.head.pos;
                }

                Token tk = token;
                pos = token.pos;
                JCExpression type;
                boolean isVoid = token.kind == VOID;
                if (isVoid) {
                    type = to(F.at(pos).TypeIdent(TypeTag.VOID));
                    nextToken();
                } else {
                    // method returns types are un-annotated types
                    type = unannotatedType(false);
                }
                if ((token.kind == LPAREN && !isInterface ||
                        isRecord && token.kind == LBRACE) && type.hasTag(IDENT)) {
                    if (isInterface || tk.name() != className)
                        log.error(DiagnosticFlag.SYNTAX, pos, Errors.InvalidMethDeclRetTypeReq);
                    else if (annosAfterParams.nonEmpty())
                        illegal(annosAfterParams.head.pos);
                    if (isRecord && token.kind == LBRACE) {
                        mods.flags |= Flags.COMPACT_RECORD_CONSTRUCTOR;
                    }
                    return List.of(methodDeclaratorRest(
                        pos, mods, null, names.init, typarams,
                        isInterface, true, isRecord, dc));
                } else if (isRecord && type.hasTag(IDENT) && token.kind == THROWS) {
                    // trying to define a compact constructor with a throws clause
                    log.error(DiagnosticFlag.SYNTAX, token.pos,
                            Errors.InvalidCanonicalConstructorInRecord(
                                    Fragments.Compact,
                                    className,
                                    Fragments.ThrowsClauseNotAllowedForCanonicalConstructor(Fragments.Compact)));
                    skip(false, true, false, false);
                    return List.of(methodDeclaratorRest(
                            pos, mods, null, names.init, typarams,
                            isInterface, true, isRecord, dc));
                } else {
                    pos = token.pos;
                    Name name = ident();
                    if (token.kind == LPAREN) {
                        return List.of(methodDeclaratorRest(
                            pos, mods, type, name, typarams,
                            isInterface, isVoid, false, dc));
                    } else if (!isVoid && typarams.isEmpty()) {
                        if (!isRecord || (isRecord && (mods.flags & Flags.STATIC) != 0)) {
                        List<JCTree> defs =
                            variableDeclaratorsRest(pos, mods, type, name, isInterface, dc,
                                                    new ListBuffer<JCTree>(), false).toList();
                        accept(SEMI);
                        storeEnd(defs.last(), S.prevToken().endPos);
                        return defs;
                    } else {
                            int errPos = pos;
                            variableDeclaratorsRest(pos, mods, type, name, isInterface, dc,
                                    new ListBuffer<JCTree>(), false).toList();
                            accept(SEMI);
                            return List.of(syntaxError(errPos, null, Errors.RecordCannotDeclareInstanceFields));
                        }
                    } else {
                        pos = token.pos;
                        List<JCTree> err;
                        if (isVoid || typarams.nonEmpty()) {
                            JCMethodDecl m =
                                    toP(F.at(pos).MethodDef(mods, name, type, typarams,
                                                            List.nil(), List.nil(), null, null));
                            attach(m, dc);
                            err = List.of(m);
                        } else {
                            err = List.nil();
                        }
                        return List.of(syntaxError(token.pos, err, Errors.Expected(LPAREN)));
                    }
                }
            }
        }
    }

    protected boolean isRecordStart() {
        if (token.kind == IDENTIFIER && token.name() == names.record &&
            (peekToken(TokenKind.IDENTIFIER, TokenKind.LPAREN) ||
             peekToken(TokenKind.IDENTIFIER, TokenKind.EOF) ||
             peekToken(TokenKind.IDENTIFIER, TokenKind.LT))) {
            checkSourceLevel(Feature.RECORDS);
            return true;
        } else {
            return false;
        }
    }

    protected boolean isNonSealedClassStart(boolean local) {
        if (isNonSealedIdentifier(token, 0)) {
            Token next = S.token(3);
            return allowedAfterSealedOrNonSealed(next, local, true);
        }
        return false;
    }

    protected boolean isNonSealedIdentifier(Token someToken, int lookAheadOffset) {
        if (someToken.name() == names.non && peekToken(lookAheadOffset, TokenKind.SUB, TokenKind.IDENTIFIER)) {
            Token tokenSub = S.token(lookAheadOffset + 1);
            Token tokenSealed = S.token(lookAheadOffset + 2);
            if (someToken.endPos == tokenSub.pos &&
                    tokenSub.endPos == tokenSealed.pos &&
                    tokenSealed.name() == names.sealed) {
                checkSourceLevel(Feature.SEALED_CLASSES);
                return true;
            }
        }
        return false;
    }

    protected boolean isSealedClassStart(boolean local) {
        if (token.name() == names.sealed) {
            Token next = S.token(1);
            if (allowedAfterSealedOrNonSealed(next, local, false)) {
                checkSourceLevel(Feature.SEALED_CLASSES);
                return true;
            }
        }
        return false;
    }

    private boolean allowedAfterSealedOrNonSealed(Token next, boolean local, boolean currentIsNonSealed) {
        return local ?
            switch (next.kind) {
                case MONKEYS_AT -> {
                    Token afterNext = S.token(2);
                    yield afterNext.kind != INTERFACE || currentIsNonSealed;
                }
                case ABSTRACT, FINAL, STRICTFP, CLASS, INTERFACE, ENUM -> true;
                default -> false;
            } :
            switch (next.kind) {
                case MONKEYS_AT -> {
                    Token afterNext = S.token(2);
                    yield afterNext.kind != INTERFACE || currentIsNonSealed;
                }
                case PUBLIC, PROTECTED, PRIVATE, ABSTRACT, STATIC, FINAL, STRICTFP, CLASS, INTERFACE, ENUM -> true;
                case IDENTIFIER -> isNonSealedIdentifier(next, currentIsNonSealed ? 3 : 1) || next.name() == names.sealed;
                default -> false;
            };
    }

    /** MethodDeclaratorRest =
     *      FormalParameters BracketsOpt [THROWS TypeList] ( MethodBody | [DEFAULT AnnotationValue] ";")
     *  VoidMethodDeclaratorRest =
     *      FormalParameters [THROWS TypeList] ( MethodBody | ";")
     *  ConstructorDeclaratorRest =
     *      "(" FormalParameterListOpt ")" [THROWS TypeList] MethodBody
     */
    protected JCTree methodDeclaratorRest(int pos,
                              JCModifiers mods,
                              JCExpression type,
                              Name name,
                              List<JCTypeParameter> typarams,
                              boolean isInterface, boolean isVoid,
                              boolean isRecord,
                              Comment dc) {
        if (isInterface) {
            if ((mods.flags & Flags.STATIC) != 0) {
                checkSourceLevel(Feature.STATIC_INTERFACE_METHODS);
            }
            if ((mods.flags & Flags.PRIVATE) != 0) {
                checkSourceLevel(Feature.PRIVATE_INTERFACE_METHODS);
            }
        }
        JCVariableDecl prevReceiverParam = this.receiverParam;
        try {
            this.receiverParam = null;
            // Parsing formalParameters sets the receiverParam, if present
            List<JCVariableDecl> params = List.nil();
            List<JCExpression> thrown = List.nil();
            if (!isRecord || name != names.init || token.kind == LPAREN) {
                params = formalParameters();
                if (!isVoid) type = bracketsOpt(type);
                if (token.kind == THROWS) {
                    nextToken();
                    thrown = qualidentList(true);
                }
            }
            JCBlock body = null;
            JCExpression defaultValue;
            if (token.kind == LBRACE) {
                body = block();
                defaultValue = null;
            } else {
                if (token.kind == DEFAULT) {
                    accept(DEFAULT);
                    defaultValue = annotationValue();
                } else {
                    defaultValue = null;
                }
                accept(SEMI);
                if (token.pos <= endPosTable.errorEndPos) {
                    // error recovery
                    skip(false, true, false, false);
                    if (token.kind == LBRACE) {
                        body = block();
                    }
                }
            }

            JCMethodDecl result =
                    toP(F.at(pos).MethodDef(mods, name, type, typarams,
                                            receiverParam, params, thrown,
                                            body, defaultValue));
            attach(result, dc);
            return result;
        } finally {
            this.receiverParam = prevReceiverParam;
        }
    }

    /** QualidentList = [Annotations] Qualident {"," [Annotations] Qualident}
     */
    List<JCExpression> qualidentList(boolean allowAnnos) {
        ListBuffer<JCExpression> ts = new ListBuffer<>();

        List<JCAnnotation> typeAnnos = allowAnnos ? typeAnnotationsOpt() : List.nil();
        JCExpression qi = qualident(allowAnnos);
        if (!typeAnnos.isEmpty()) {
            JCExpression at = insertAnnotationsToMostInner(qi, typeAnnos, false);
            ts.append(at);
        } else {
            ts.append(qi);
        }
        while (token.kind == COMMA) {
            nextToken();

            typeAnnos = allowAnnos ? typeAnnotationsOpt() : List.nil();
            qi = qualident(allowAnnos);
            if (!typeAnnos.isEmpty()) {
                JCExpression at = insertAnnotationsToMostInner(qi, typeAnnos, false);
                ts.append(at);
            } else {
                ts.append(qi);
            }
        }
        return ts.toList();
    }

    /**
     *  {@literal
     *  TypeParametersOpt = ["<" TypeParameter {"," TypeParameter} ">"]
     *  }
     */
    protected List<JCTypeParameter> typeParametersOpt() {
        if (token.kind == LT) {
            ListBuffer<JCTypeParameter> typarams = new ListBuffer<>();
            nextToken();
            typarams.append(typeParameter());
            while (token.kind == COMMA) {
                nextToken();
                typarams.append(typeParameter());
            }
            accept(GT);
            return typarams.toList();
        } else {
            return List.nil();
        }
    }

    /**
     *  {@literal
     *  TypeParameter = [Annotations] TypeVariable [TypeParameterBound]
     *  TypeParameterBound = EXTENDS Type {"&" Type}
     *  TypeVariable = Ident
     *  }
     */
    JCTypeParameter typeParameter() {
        int pos = token.pos;
        List<JCAnnotation> annos = typeAnnotationsOpt();
        Name name = typeName();
        ListBuffer<JCExpression> bounds = new ListBuffer<>();
        if (token.kind == EXTENDS) {
            nextToken();
            bounds.append(parseType());
            while (token.kind == AMP) {
                nextToken();
                bounds.append(parseType());
            }
        }
        return toP(F.at(pos).TypeParameter(name, bounds.toList(), annos));
    }

    /** FormalParameters = "(" [ FormalParameterList ] ")"
     *  FormalParameterList = [ FormalParameterListNovarargs , ] LastFormalParameter
     *  FormalParameterListNovarargs = [ FormalParameterListNovarargs , ] FormalParameter
     */
    List<JCVariableDecl> formalParameters() {
        return formalParameters(false, false);
    }
    List<JCVariableDecl> formalParameters(boolean lambdaParameters, boolean recordComponents) {
        ListBuffer<JCVariableDecl> params = new ListBuffer<>();
        JCVariableDecl lastParam;
        accept(LPAREN);
        if (token.kind != RPAREN) {
            this.allowThisIdent = !lambdaParameters && !recordComponents;
            lastParam = formalParameter(lambdaParameters, recordComponents);
            if (lastParam.nameexpr != null) {
                this.receiverParam = lastParam;
            } else {
                params.append(lastParam);
            }
            this.allowThisIdent = false;
            while (token.kind == COMMA) {
                if ((lastParam.mods.flags & Flags.VARARGS) != 0) {
                    log.error(DiagnosticFlag.SYNTAX, lastParam, Errors.VarargsMustBeLast);
                }
                nextToken();
                params.append(lastParam = formalParameter(lambdaParameters, recordComponents));
            }
        }
        if (token.kind == RPAREN) {
            nextToken();
        } else {
            setErrorEndPos(token.pos);
            reportSyntaxError(S.prevToken().endPos, Errors.Expected3(COMMA, RPAREN, LBRACKET));
        }
        return params.toList();
    }

    List<JCVariableDecl> implicitParameters(boolean hasParens) {
        if (hasParens) {
            accept(LPAREN);
        }
        ListBuffer<JCVariableDecl> params = new ListBuffer<>();
        if (token.kind != RPAREN && token.kind != ARROW) {
            params.append(implicitParameter());
            while (token.kind == COMMA) {
                nextToken();
                params.append(implicitParameter());
            }
        }
        if (hasParens) {
            accept(RPAREN);
        }
        return params.toList();
    }

    JCModifiers optFinal(long flags) {
        JCModifiers mods = modifiersOpt();
        checkNoMods(mods.flags & ~(Flags.FINAL | Flags.DEPRECATED));
        mods.flags |= flags;
        return mods;
    }

    /**
     * Inserts the annotations (and possibly a new array level)
     * to the left-most type in an array or nested type.
     *
     * When parsing a type like {@code @B Outer.Inner @A []}, the
     * {@code @A} annotation should target the array itself, while
     * {@code @B} targets the nested type {@code Outer}.
     *
     * Currently the parser parses the annotation first, then
     * the array, and then inserts the annotation to the left-most
     * nested type.
     *
     * When {@code createNewLevel} is true, then a new array
     * level is inserted as the most inner type, and have the
     * annotations target it.  This is useful in the case of
     * varargs, e.g. {@code String @A [] @B ...}, as the parser
     * first parses the type {@code String @A []} then inserts
     * a new array level with {@code @B} annotation.
     */
    private JCExpression insertAnnotationsToMostInner(
            JCExpression type, List<JCAnnotation> annos,
            boolean createNewLevel) {
        int origEndPos = getEndPos(type);
        JCExpression mostInnerType = type;
        JCArrayTypeTree mostInnerArrayType = null;
        while (TreeInfo.typeIn(mostInnerType).hasTag(TYPEARRAY)) {
            mostInnerArrayType = (JCArrayTypeTree) TreeInfo.typeIn(mostInnerType);
            mostInnerType = mostInnerArrayType.elemtype;
        }

        if (createNewLevel) {
            mostInnerType = to(F.at(token.pos).TypeArray(mostInnerType));
            origEndPos = getEndPos(mostInnerType);
        }

        JCExpression mostInnerTypeToReturn = mostInnerType;
        if (annos.nonEmpty()) {
            JCExpression lastToModify = mostInnerType;

            while (TreeInfo.typeIn(mostInnerType).hasTag(SELECT) ||
                    TreeInfo.typeIn(mostInnerType).hasTag(TYPEAPPLY)) {
                while (TreeInfo.typeIn(mostInnerType).hasTag(SELECT)) {
                    lastToModify = mostInnerType;
                    mostInnerType = ((JCFieldAccess) TreeInfo.typeIn(mostInnerType)).getExpression();
                }
                while (TreeInfo.typeIn(mostInnerType).hasTag(TYPEAPPLY)) {
                    lastToModify = mostInnerType;
                    mostInnerType = ((JCTypeApply) TreeInfo.typeIn(mostInnerType)).clazz;
                }
            }

            mostInnerType = F.at(annos.head.pos).AnnotatedType(annos, mostInnerType);

            if (TreeInfo.typeIn(lastToModify).hasTag(TYPEAPPLY)) {
                ((JCTypeApply) TreeInfo.typeIn(lastToModify)).clazz = mostInnerType;
            } else if (TreeInfo.typeIn(lastToModify).hasTag(SELECT)) {
                ((JCFieldAccess) TreeInfo.typeIn(lastToModify)).selected = mostInnerType;
            } else {
                // We never saw a SELECT or TYPEAPPLY, return the annotated type.
                mostInnerTypeToReturn = mostInnerType;
            }
        }

        if (mostInnerArrayType == null) {
            return mostInnerTypeToReturn;
        } else {
            mostInnerArrayType.elemtype = mostInnerTypeToReturn;
            storeEnd(type, origEndPos);
            return type;
        }
    }

    /** FormalParameter = { FINAL | '@' Annotation } Type VariableDeclaratorId
     *  LastFormalParameter = { FINAL | '@' Annotation } Type '...' Ident | FormalParameter
     */
    protected JCVariableDecl formalParameter(boolean lambdaParameter, boolean recordComponent) {
        JCModifiers mods = !recordComponent ? optFinal(Flags.PARAMETER) : modifiersOpt();
        if (recordComponent && mods.flags != 0) {
            log.error(mods.pos, Errors.RecordCantDeclareFieldModifiers);
        }
        if (recordComponent) {
            mods.flags |= Flags.RECORD | Flags.FINAL | Flags.PRIVATE | Flags.GENERATED_MEMBER;
        }
        // need to distinguish between vararg annos and array annos
        // look at typeAnnotationsPushedBack comment
        this.permitTypeAnnotationsPushBack = true;
        JCExpression type = parseType(lambdaParameter);
        this.permitTypeAnnotationsPushBack = false;

        if (token.kind == ELLIPSIS) {
            List<JCAnnotation> varargsAnnos = typeAnnotationsPushedBack;
            typeAnnotationsPushedBack = List.nil();
            mods.flags |= Flags.VARARGS;
            // insert var arg type annotations
            type = insertAnnotationsToMostInner(type, varargsAnnos, true);
            nextToken();
        } else {
            // if not a var arg, then typeAnnotationsPushedBack should be null
            if (typeAnnotationsPushedBack.nonEmpty()) {
                reportSyntaxError(typeAnnotationsPushedBack.head.pos, Errors.IllegalStartOfType);
            }
            typeAnnotationsPushedBack = List.nil();
        }
        return variableDeclaratorId(mods, type, lambdaParameter, recordComponent);
    }

    protected JCVariableDecl implicitParameter() {
        JCModifiers mods = F.at(token.pos).Modifiers(Flags.PARAMETER);
        return variableDeclaratorId(mods, null, true, false);
    }

/* ---------- auxiliary methods -------------- */
    /** Check that given tree is a legal expression statement.
     */
    protected JCExpression checkExprStat(JCExpression t) {
        if (!TreeInfo.isExpressionStatement(t)) {
            JCExpression ret = F.at(t.pos).Erroneous(List.<JCTree>of(t));
            log.error(DiagnosticFlag.SYNTAX, ret, Errors.NotStmt);
            return ret;
        } else {
            return t;
        }
    }

    /** Return precedence of operator represented by token,
     *  -1 if token is not a binary operator. @see TreeInfo.opPrec
     */
    static int prec(TokenKind token) {
        JCTree.Tag oc = optag(token);
        return (oc != NO_TAG) ? TreeInfo.opPrec(oc) : -1;
    }

    /**
     * Return the lesser of two positions, making allowance for either one
     * being unset.
     */
    static int earlier(int pos1, int pos2) {
        if (pos1 == Position.NOPOS)
            return pos2;
        if (pos2 == Position.NOPOS)
            return pos1;
        return (pos1 < pos2 ? pos1 : pos2);
    }

    /** Return operation tag of binary operator represented by token,
     *  No_TAG if token is not a binary operator.
     */
    static JCTree.Tag optag(TokenKind token) {
        switch (token) {
        case BARBAR:
            return OR;
        case AMPAMP:
            return AND;
        case BAR:
            return BITOR;
        case BAREQ:
            return BITOR_ASG;
        case CARET:
            return BITXOR;
        case CARETEQ:
            return BITXOR_ASG;
        case AMP:
            return BITAND;
        case AMPEQ:
            return BITAND_ASG;
        case EQEQ:
            return JCTree.Tag.EQ;
        case BANGEQ:
            return NE;
        case LT:
            return JCTree.Tag.LT;
        case GT:
            return JCTree.Tag.GT;
        case LTEQ:
            return LE;
        case GTEQ:
            return GE;
        case LTLT:
            return SL;
        case LTLTEQ:
            return SL_ASG;
        case GTGT:
            return SR;
        case GTGTEQ:
            return SR_ASG;
        case GTGTGT:
            return USR;
        case GTGTGTEQ:
            return USR_ASG;
        case PLUS:
            return JCTree.Tag.PLUS;
        case PLUSEQ:
            return PLUS_ASG;
        case SUB:
            return MINUS;
        case SUBEQ:
            return MINUS_ASG;
        case STAR:
            return MUL;
        case STAREQ:
            return MUL_ASG;
        case SLASH:
            return DIV;
        case SLASHEQ:
            return DIV_ASG;
        case PERCENT:
            return MOD;
        case PERCENTEQ:
            return MOD_ASG;
        case INSTANCEOF:
            return TYPETEST;
        default:
            return NO_TAG;
        }
    }

    /** Return operation tag of unary operator represented by token,
     *  No_TAG if token is not a binary operator.
     */
    static JCTree.Tag unoptag(TokenKind token) {
        switch (token) {
        case PLUS:
            return POS;
        case SUB:
            return NEG;
        case BANG:
            return NOT;
        case TILDE:
            return COMPL;
        case PLUSPLUS:
            return PREINC;
        case SUBSUB:
            return PREDEC;
        default:
            return NO_TAG;
        }
    }

    /** Return type tag of basic type represented by token,
     *  NONE if token is not a basic type identifier.
     */
    static TypeTag typetag(TokenKind token) {
        switch (token) {
        case BYTE:
            return TypeTag.BYTE;
        case CHAR:
            return TypeTag.CHAR;
        case SHORT:
            return TypeTag.SHORT;
        case INT:
            return TypeTag.INT;
        case LONG:
            return TypeTag.LONG;
        case FLOAT:
            return TypeTag.FLOAT;
        case DOUBLE:
            return TypeTag.DOUBLE;
        case BOOLEAN:
            return TypeTag.BOOLEAN;
        default:
            return TypeTag.NONE;
        }
    }

    void checkSourceLevel(Feature feature) {
        checkSourceLevel(token.pos, feature);
    }

    protected void checkSourceLevel(int pos, Feature feature) {
        if (preview.isPreview(feature) && !preview.isEnabled()) {
            //preview feature without --preview flag, error
            log.error(DiagnosticFlag.SOURCE_LEVEL, pos, preview.disabledError(feature));
        } else if (!feature.allowedInSource(source)) {
            //incompatible source level, error
            log.error(DiagnosticFlag.SOURCE_LEVEL, pos, feature.error(source.name));
        } else if (preview.isPreview(feature)) {
            //use of preview feature, warn
            preview.warnPreview(pos, feature);
        }
    }

    /*
     * a functional source tree and end position mappings
     */
    protected static class SimpleEndPosTable extends AbstractEndPosTable {

        private final IntHashTable endPosMap;

        SimpleEndPosTable(JavacParser parser) {
            super(parser);
            endPosMap = new IntHashTable();
        }

        public void storeEnd(JCTree tree, int endpos) {
            endPosMap.put(tree, errorEndPos > endpos ? errorEndPos : endpos);
        }

        protected <T extends JCTree> T to(T t) {
            storeEnd(t, parser.token.endPos);
            return t;
        }

        protected <T extends JCTree> T toP(T t) {
            storeEnd(t, parser.S.prevToken().endPos);
            return t;
        }

        public int getEndPos(JCTree tree) {
            int value = endPosMap.get(tree);
            // As long as Position.NOPOS==-1, this just returns value.
            return (value == -1) ? Position.NOPOS : value;
        }

        public int replaceTree(JCTree oldTree, JCTree newTree) {
            int pos = endPosMap.remove(oldTree);
            if (pos != -1) {
                storeEnd(newTree, pos);
                return pos;
            }
            return Position.NOPOS;
        }
    }

    /*
     * a default skeletal implementation without any mapping overhead.
     */
    protected static class EmptyEndPosTable extends AbstractEndPosTable {

        EmptyEndPosTable(JavacParser parser) {
            super(parser);
        }

        public void storeEnd(JCTree tree, int endpos) { /* empty */ }

        protected <T extends JCTree> T to(T t) {
            return t;
        }

        protected <T extends JCTree> T toP(T t) {
            return t;
        }

        public int getEndPos(JCTree tree) {
            return Position.NOPOS;
        }

        public int replaceTree(JCTree oldTree, JCTree newTree) {
            return Position.NOPOS;
        }

    }

    protected abstract static class AbstractEndPosTable implements EndPosTable {
        /**
         * The current parser.
         */
        protected JavacParser parser;

        /**
         * Store the last error position.
         */
        public int errorEndPos = Position.NOPOS;

        public AbstractEndPosTable(JavacParser parser) {
            this.parser = parser;
        }

        /**
         * Store current token's ending position for a tree, the value of which
         * will be the greater of last error position and the ending position of
         * the current token.
         * @param t The tree.
         */
        protected abstract <T extends JCTree> T to(T t);

        /**
         * Store current token's ending position for a tree, the value of which
         * will be the greater of last error position and the ending position of
         * the previous token.
         * @param t The tree.
         */
        protected abstract <T extends JCTree> T toP(T t);

        /**
         * Set the error position during the parsing phases, the value of which
         * will be set only if it is greater than the last stored error position.
         * @param errPos The error position
         */
        public void setErrorEndPos(int errPos) {
            if (errPos > errorEndPos) {
                errorEndPos = errPos;
            }
        }

        public void setParser(JavacParser parser) {
            this.parser = parser;
        }
    }
}<|MERGE_RESOLUTION|>--- conflicted
+++ resolved
@@ -775,7 +775,6 @@
             pattern = toP(F.at(startPos).ParenthesizedPattern(p));
         } else {
             mods = mods != null ? mods : optFinal(0);
-<<<<<<< HEAD
             JCExpression e;
             if (parsedType == null) {
                 if (token.kind == IDENTIFIER && token.name() == names.var) {
@@ -800,11 +799,6 @@
                 JCVariableDecl var = toP(F.at(token.pos).VarDef(mods, ident(), e, null));
                 pattern = toP(F.at(pos).BindingPattern(var));
             }
-=======
-            JCExpression e = parsedType == null ? term(TYPE | NOLAMBDA) : parsedType;
-            JCVariableDecl var = toP(F.at(token.pos).VarDef(mods, ident(), e, null));
-            pattern = toP(F.at(pos).BindingPattern(var));
->>>>>>> 5e0f5587
         }
         return pattern;
     }
@@ -1000,7 +994,6 @@
                     if (token.kind == IDENTIFIER) {
                         checkSourceLevel(token.pos, Feature.PATTERN_MATCHING_IN_INSTANCEOF);
                         pattern = parsePattern(patternPos, mods, type);
-<<<<<<< HEAD
                     } else if (token.kind == LPAREN) {
                         checkSourceLevel(Feature.DECONSTRUCTION_PATTERNS);
                         ListBuffer<JCPattern> nested = new ListBuffer<>();
@@ -1011,8 +1004,6 @@
                         } while (token.kind == COMMA);
                         accept(RPAREN);
                         pattern = toP(F.at(type).DeconstructionPattern(type, nested.toList()));
-=======
->>>>>>> 5e0f5587
                     } else {
                         checkNoMods(typePos, mods.flags & ~Flags.DEPRECATED);
                         if (mods.annotations.nonEmpty()) {
