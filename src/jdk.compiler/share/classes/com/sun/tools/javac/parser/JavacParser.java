/*
 * Copyright (c) 1999, 2018, Oracle and/or its affiliates. All rights reserved.
 * DO NOT ALTER OR REMOVE COPYRIGHT NOTICES OR THIS FILE HEADER.
 *
 * This code is free software; you can redistribute it and/or modify it
 * under the terms of the GNU General Public License version 2 only, as
 * published by the Free Software Foundation.  Oracle designates this
 * particular file as subject to the "Classpath" exception as provided
 * by Oracle in the LICENSE file that accompanied this code.
 *
 * This code is distributed in the hope that it will be useful, but WITHOUT
 * ANY WARRANTY; without even the implied warranty of MERCHANTABILITY or
 * FITNESS FOR A PARTICULAR PURPOSE.  See the GNU General Public License
 * version 2 for more details (a copy is included in the LICENSE file that
 * accompanied this code).
 *
 * You should have received a copy of the GNU General Public License version
 * 2 along with this work; if not, write to the Free Software Foundation,
 * Inc., 51 Franklin St, Fifth Floor, Boston, MA 02110-1301 USA.
 *
 * Please contact Oracle, 500 Oracle Parkway, Redwood Shores, CA 94065 USA
 * or visit www.oracle.com if you need additional information or have any
 * questions.
 */

package com.sun.tools.javac.parser;

import java.util.*;
import java.util.function.Function;
import java.util.stream.Collectors;

import com.sun.source.tree.CaseTree.CaseKind;
import com.sun.source.tree.MemberReferenceTree.ReferenceMode;
import com.sun.source.tree.ModuleTree.ModuleKind;

import com.sun.tools.javac.code.*;
import com.sun.tools.javac.code.Source.Feature;
import com.sun.tools.javac.parser.Tokens.*;
import com.sun.tools.javac.parser.Tokens.Comment.CommentStyle;
import com.sun.tools.javac.resources.CompilerProperties.Errors;
import com.sun.tools.javac.resources.CompilerProperties.Fragments;
import com.sun.tools.javac.resources.CompilerProperties.Warnings;
import com.sun.tools.javac.tree.*;
import com.sun.tools.javac.tree.JCTree.*;
import com.sun.tools.javac.util.*;
import com.sun.tools.javac.util.JCDiagnostic.DiagnosticFlag;
import com.sun.tools.javac.util.JCDiagnostic.Error;
import com.sun.tools.javac.util.JCDiagnostic.Fragment;
import com.sun.tools.javac.util.List;

import static com.sun.tools.javac.parser.Tokens.TokenKind.*;
import static com.sun.tools.javac.parser.Tokens.TokenKind.ASSERT;
import static com.sun.tools.javac.parser.Tokens.TokenKind.CASE;
import static com.sun.tools.javac.parser.Tokens.TokenKind.CATCH;
import static com.sun.tools.javac.parser.Tokens.TokenKind.EQ;
import static com.sun.tools.javac.parser.Tokens.TokenKind.GT;
import static com.sun.tools.javac.parser.Tokens.TokenKind.IMPORT;
import static com.sun.tools.javac.parser.Tokens.TokenKind.LT;
import static com.sun.tools.javac.tree.JCTree.Tag.*;
import static com.sun.tools.javac.resources.CompilerProperties.Fragments.ImplicitAndExplicitNotAllowed;
import static com.sun.tools.javac.resources.CompilerProperties.Fragments.VarAndExplicitNotAllowed;
import static com.sun.tools.javac.resources.CompilerProperties.Fragments.VarAndImplicitNotAllowed;

/** The parser maps a token sequence into an abstract syntax
 *  tree. It operates by recursive descent, with code derived
 *  systematically from an LL(1) grammar. For efficiency reasons, an
 *  operator precedence scheme is used for parsing binary operation
 *  expressions.
 *
 *  <p><b>This is NOT part of any supported API.
 *  If you write code that depends on this, you do so at your own risk.
 *  This code and its internal interfaces are subject to change or
 *  deletion without notice.</b>
 */
public class JavacParser implements Parser {

    /** The number of precedence levels of infix operators.
     */
    private static final int infixPrecedenceLevels = 10;

    /** Is the parser instantiated to parse a module-info file ?
     */
    private final boolean parseModuleInfo;

    /** The scanner used for lexical analysis.
     */
    protected Lexer S;

    /** The factory to be used for abstract syntax tree construction.
     */
    protected TreeMaker F;

    /** The log to be used for error diagnostics.
     */
    private Log log;

    /** The Source language setting. */
    private Source source;

    /** The Preview language setting. */
    private Preview preview;

    /** The name table. */
    private Names names;

    /** End position mappings container */
    protected final AbstractEndPosTable endPosTable;

    // Because of javac's limited lookahead, some contexts are ambiguous in
    // the presence of type annotations even though they are not ambiguous
    // in the absence of type annotations.  Consider this code:
    //   void m(String [] m) { }
    //   void m(String ... m) { }
    // After parsing "String", javac calls bracketsOpt which immediately
    // returns if the next character is not '['.  Similarly, javac can see
    // if the next token is ... and in that case parse an ellipsis.  But in
    // the presence of type annotations:
    //   void m(String @A [] m) { }
    //   void m(String @A ... m) { }
    // no finite lookahead is enough to determine whether to read array
    // levels or an ellipsis.  Furthermore, if you call bracketsOpt, then
    // bracketsOpt first reads all the leading annotations and only then
    // discovers that it needs to fail.  bracketsOpt needs a way to push
    // back the extra annotations that it read.  (But, bracketsOpt should
    // not *always* be allowed to push back extra annotations that it finds
    // -- in most contexts, any such extra annotation is an error.
    //
    // The following two variables permit type annotations that have
    // already been read to be stored for later use.  Alternate
    // implementations are possible but would cause much larger changes to
    // the parser.

    /** Type annotations that have already been read but have not yet been used. **/
    private List<JCAnnotation> typeAnnotationsPushedBack = List.nil();

    /**
     * If the parser notices extra annotations, then it either immediately
     * issues an error (if this variable is false) or places the extra
     * annotations in variable typeAnnotationsPushedBack (if this variable
     * is true).
     */
    private boolean permitTypeAnnotationsPushBack = false;

    interface ErrorRecoveryAction {
        JCTree doRecover(JavacParser parser);
    }

    enum BasicErrorRecoveryAction implements ErrorRecoveryAction {
        BLOCK_STMT {public JCTree doRecover(JavacParser parser) { return parser.parseStatementAsBlock(); }},
        CATCH_CLAUSE {public JCTree doRecover(JavacParser parser) { return parser.catchClause(); }}
    }

    /** Construct a parser from a given scanner, tree factory and log.
     */
    protected JavacParser(ParserFactory fac,
                          Lexer S,
                          boolean keepDocComments,
                          boolean keepLineMap,
                          boolean keepEndPositions) {
        this(fac, S, keepDocComments, keepLineMap, keepEndPositions, false);

    }
    /** Construct a parser from a given scanner, tree factory and log.
     */
    protected JavacParser(ParserFactory fac,
                     Lexer S,
                     boolean keepDocComments,
                     boolean keepLineMap,
                     boolean keepEndPositions,
                     boolean parseModuleInfo) {
        this.S = S;
        nextToken(); // prime the pump
        this.F = fac.F;
        this.log = fac.log;
        this.names = fac.names;
        this.source = fac.source;
        this.preview = fac.preview;
        this.allowStringFolding = fac.options.getBoolean("allowStringFolding", true);
        this.keepDocComments = keepDocComments;
        this.parseModuleInfo = parseModuleInfo;
        docComments = newDocCommentTable(keepDocComments, fac);
        this.keepLineMap = keepLineMap;
        this.errorTree = F.Erroneous();
        endPosTable = newEndPosTable(keepEndPositions);
    }

    protected AbstractEndPosTable newEndPosTable(boolean keepEndPositions) {
        return  keepEndPositions
                ? new SimpleEndPosTable(this)
                : new EmptyEndPosTable(this);
    }

    protected DocCommentTable newDocCommentTable(boolean keepDocComments, ParserFactory fac) {
        return keepDocComments ? new LazyDocCommentTable(fac) : null;
    }

    /** Switch: should we fold strings?
     */
    boolean allowStringFolding;

    /** Switch: should we keep docComments?
     */
    boolean keepDocComments;

    /** Switch: should we keep line table?
     */
    boolean keepLineMap;

    /** Switch: is "this" allowed as an identifier?
     * This is needed to parse receiver types.
     */
    boolean allowThisIdent;

    /** The type of the method receiver, as specified by a first "this" parameter.
     */
    JCVariableDecl receiverParam;

    /** When terms are parsed, the mode determines which is expected:
     *     mode = EXPR        : an expression
     *     mode = TYPE        : a type
     *     mode = NOPARAMS    : no parameters allowed for type
     *     mode = TYPEARG     : type argument
     *     mode |= NOLAMBDA   : lambdas are not allowed
     */
    protected static final int EXPR = 0x1;
    protected static final int TYPE = 0x2;
    protected static final int NOPARAMS = 0x4;
    protected static final int TYPEARG = 0x8;
    protected static final int DIAMOND = 0x10;
    protected static final int NOLAMBDA = 0x20;

    protected void selectExprMode() {
        mode = (mode & NOLAMBDA) | EXPR;
    }

    protected void selectTypeMode() {
        mode = (mode & NOLAMBDA) | TYPE;
    }

    /** The current mode.
     */
    protected int mode = 0;

    /** The mode of the term that was parsed last.
     */
    protected int lastmode = 0;

    /* ---------- token management -------------- */

    protected Token token;

    public Token token() {
        return token;
    }

    public void nextToken() {
        S.nextToken();
        token = S.token();
    }

    protected boolean peekToken(Filter<TokenKind> tk) {
        return peekToken(0, tk);
    }

    protected boolean peekToken(int lookahead, Filter<TokenKind> tk) {
        return tk.accepts(S.token(lookahead + 1).kind);
    }

    protected boolean peekToken(Filter<TokenKind> tk1, Filter<TokenKind> tk2) {
        return peekToken(0, tk1, tk2);
    }

    protected boolean peekToken(int lookahead, Filter<TokenKind> tk1, Filter<TokenKind> tk2) {
        return tk1.accepts(S.token(lookahead + 1).kind) &&
                tk2.accepts(S.token(lookahead + 2).kind);
    }

    protected boolean peekToken(Filter<TokenKind> tk1, Filter<TokenKind> tk2, Filter<TokenKind> tk3) {
        return peekToken(0, tk1, tk2, tk3);
    }

    protected boolean peekToken(int lookahead, Filter<TokenKind> tk1, Filter<TokenKind> tk2, Filter<TokenKind> tk3) {
        return tk1.accepts(S.token(lookahead + 1).kind) &&
                tk2.accepts(S.token(lookahead + 2).kind) &&
                tk3.accepts(S.token(lookahead + 3).kind);
    }

    @SuppressWarnings("unchecked")
    protected boolean peekToken(Filter<TokenKind>... kinds) {
        return peekToken(0, kinds);
    }

    @SuppressWarnings("unchecked")
    protected boolean peekToken(int lookahead, Filter<TokenKind>... kinds) {
        for (; lookahead < kinds.length ; lookahead++) {
            if (!kinds[lookahead].accepts(S.token(lookahead + 1).kind)) {
                return false;
            }
        }
        return true;
    }

    /* ---------- error recovery -------------- */

    private JCErroneous errorTree;

    /** Skip forward until a suitable stop token is found.
     */
    protected void skip(boolean stopAtImport, boolean stopAtMemberDecl, boolean stopAtIdentifier, boolean stopAtStatement) {
         while (true) {
             switch (token.kind) {
                case SEMI:
                    nextToken();
                    return;
                case PUBLIC:
                case FINAL:
                case ABSTRACT:
                case MONKEYS_AT:
                case EOF:
                case CLASS:
                case INTERFACE:
                case ENUM:
                    return;
                case IMPORT:
                    if (stopAtImport)
                        return;
                    break;
                case LBRACE:
                case RBRACE:
                case PRIVATE:
                case PROTECTED:
                case STATIC:
                case TRANSIENT:
                case NATIVE:
                case VOLATILE:
                case SYNCHRONIZED:
                case STRICTFP:
                case LT:
                case BYTE:
                case SHORT:
                case CHAR:
                case INT:
                case LONG:
                case FLOAT:
                case DOUBLE:
                case BOOLEAN:
                case VOID:
                    if (stopAtMemberDecl)
                        return;
                    break;
                case UNDERSCORE:
                case IDENTIFIER:
                   if (stopAtIdentifier)
                        return;
                    break;
                case CASE:
                case DEFAULT:
                case IF:
                case FOR:
                case WHILE:
                case DO:
                case TRY:
                case SWITCH:
                case MATCH:
                case RETURN:
                case THROW:
                case BREAK:
                case CONTINUE:
                case ELSE:
                case FINALLY:
                case CATCH:
                case THIS:
                case SUPER:
                case NEW:
                    if (stopAtStatement)
                        return;
                    break;
                case ASSERT:
                    if (stopAtStatement)
                        return;
                    break;
            }
            nextToken();
        }
    }

    protected JCErroneous syntaxError(int pos, Error errorKey) {
        return syntaxError(pos, List.nil(), errorKey);
    }

    protected JCErroneous syntaxError(int pos, List<JCTree> errs, Error errorKey) {
        setErrorEndPos(pos);
        JCErroneous err = F.at(pos).Erroneous(errs);
        reportSyntaxError(err, errorKey);
        if (errs != null) {
            JCTree last = errs.last();
            if (last != null)
                storeEnd(last, pos);
        }
        return toP(err);
    }

    private static final int RECOVERY_THRESHOLD = 50;
    private int errorPos = Position.NOPOS;
    private int count = 0;

    /**
     * Report a syntax using the given the position parameter and arguments,
     * unless one was already reported at the same position.
     */
    protected void reportSyntaxError(int pos, Error errorKey) {
        JCDiagnostic.DiagnosticPosition diag = new JCDiagnostic.SimpleDiagnosticPosition(pos);
        reportSyntaxError(diag, errorKey);
    }

    /**
     * Report a syntax error using the given DiagnosticPosition object and
     * arguments, unless one was already reported at the same position.
     */
    protected void reportSyntaxError(JCDiagnostic.DiagnosticPosition diagPos, Error errorKey) {
        int pos = diagPos.getPreferredPosition();
        if (pos > S.errPos() || pos == Position.NOPOS) {
            if (token.kind == EOF) {
                log.error(DiagnosticFlag.SYNTAX, diagPos, Errors.PrematureEof);
            } else {
                log.error(DiagnosticFlag.SYNTAX, diagPos, errorKey);
            }
        }
        S.errPos(pos);
        if (token.pos == errorPos) {
            //check for a possible infinite loop in parsing:
            Assert.check(count++ < RECOVERY_THRESHOLD);
        } else {
            count = 0;
            errorPos = token.pos;
        }
    }

    /** If next input token matches given token, skip it, otherwise report
     *  an error.
     */
    public void accept(TokenKind tk) {
        accept(tk, Errors::Expected);
    }

    /** If next input token matches given token, skip it, otherwise report
     *  an error.
     */
    public void accept(TokenKind tk, Function<TokenKind, Error> errorProvider) {
        if (token.kind == tk) {
            nextToken();
        } else {
            setErrorEndPos(token.pos);
            reportSyntaxError(S.prevToken().endPos, errorProvider.apply(tk));
        }
    }

    /** Report an illegal start of expression/type error at given position.
     */
    JCExpression illegal(int pos) {
        setErrorEndPos(pos);
        if ((mode & EXPR) != 0)
            return syntaxError(pos, Errors.IllegalStartOfExpr);
        else
            return syntaxError(pos, Errors.IllegalStartOfType);

    }

    /** Report an illegal start of expression/type error at current position.
     */
    JCExpression illegal() {
        return illegal(token.pos);
    }

    /** Diagnose a modifier flag from the set, if any. */
    protected void checkNoMods(long mods) {
        if (mods != 0) {
            long lowestMod = mods & -mods;
            log.error(DiagnosticFlag.SYNTAX, token.pos, Errors.ModNotAllowedHere(Flags.asFlagSet(lowestMod)));
        }
    }

/* ---------- doc comments --------- */

    /** A table to store all documentation comments
     *  indexed by the tree nodes they refer to.
     *  defined only if option flag keepDocComment is set.
     */
    private final DocCommentTable docComments;

    /** Make an entry into docComments hashtable,
     *  provided flag keepDocComments is set and given doc comment is non-null.
     *  @param tree   The tree to be used as index in the hashtable
     *  @param dc     The doc comment to associate with the tree, or null.
     */
    protected void attach(JCTree tree, Comment dc) {
        if (keepDocComments && dc != null) {
//          System.out.println("doc comment = ");System.out.println(dc);//DEBUG
            docComments.putComment(tree, dc);
        }
    }

/* -------- source positions ------- */

    protected void setErrorEndPos(int errPos) {
        endPosTable.setErrorEndPos(errPos);
    }

    protected void storeEnd(JCTree tree, int endpos) {
        endPosTable.storeEnd(tree, endpos);
    }

    protected <T extends JCTree> T to(T t) {
        return endPosTable.to(t);
    }

    protected <T extends JCTree> T toP(T t) {
        return endPosTable.toP(t);
    }

    /** Get the start position for a tree node.  The start position is
     * defined to be the position of the first character of the first
     * token of the node's source text.
     * @param tree  The tree node
     */
    public int getStartPos(JCTree tree) {
        return TreeInfo.getStartPos(tree);
    }

    /**
     * Get the end position for a tree node.  The end position is
     * defined to be the position of the last character of the last
     * token of the node's source text.  Returns Position.NOPOS if end
     * positions are not generated or the position is otherwise not
     * found.
     * @param tree  The tree node
     */
    public int getEndPos(JCTree tree) {
        return endPosTable.getEndPos(tree);
    }



/* ---------- parsing -------------- */

    /**
     * Ident = IDENTIFIER
     */
    public Name ident() {
        return ident(false);
    }

    protected Name ident(boolean advanceOnErrors) {
        if (token.kind == IDENTIFIER) {
            Name name = token.name();
            nextToken();
            return name;
        } else if (token.kind == ASSERT) {
            log.error(DiagnosticFlag.SYNTAX, token.pos, Errors.AssertAsIdentifier);
            nextToken();
            return names.error;
        } else if (token.kind == ENUM) {
            log.error(DiagnosticFlag.SYNTAX, token.pos, Errors.EnumAsIdentifier);
            nextToken();
            return names.error;
        } else if (token.kind == THIS) {
            if (allowThisIdent) {
                // Make sure we're using a supported source version.
                checkSourceLevel(Feature.TYPE_ANNOTATIONS);
                Name name = token.name();
                nextToken();
                return name;
            } else {
                log.error(DiagnosticFlag.SYNTAX, token.pos, Errors.ThisAsIdentifier);
                nextToken();
                return names.error;
            }
        } else if (token.kind == UNDERSCORE) {
            if (Feature.UNDERSCORE_IDENTIFIER.allowedInSource(source)) {
                log.warning(token.pos, Warnings.UnderscoreAsIdentifier);
            } else {
                log.error(DiagnosticFlag.SYNTAX, token.pos, Errors.UnderscoreAsIdentifier);
            }
            Name name = token.name();
            nextToken();
            return name;
        } else if (token.kind == MATCHES || token.kind == TokenKind.MATCH || token.kind == VAR) {
            //'matches', 'match', 'var' are just identifiers when inside other expressions
            Name name = token.name();
            nextToken();
            return name;
        } else {
            accept(IDENTIFIER);
            if (advanceOnErrors) {
                nextToken();
            }
            return names.error;
        }
    }

    /**
     * Qualident = Ident { DOT [Annotations] Ident }
     */
    public JCExpression qualident(boolean allowAnnos) {
        JCExpression t = toP(F.at(token.pos).Ident(ident()));
        while (token.kind == DOT) {
            int pos = token.pos;
            nextToken();
            List<JCAnnotation> tyannos = null;
            if (allowAnnos) {
                tyannos = typeAnnotationsOpt();
            }
            t = toP(F.at(pos).Select(t, ident()));
            if (tyannos != null && tyannos.nonEmpty()) {
                t = toP(F.at(tyannos.head.pos).AnnotatedType(tyannos, t));
            }
        }
        return t;
    }

    JCExpression literal(Name prefix) {
        return literal(prefix, token.pos);
    }

    /**
     * Literal =
     *     INTLITERAL
     *   | LONGLITERAL
     *   | FLOATLITERAL
     *   | DOUBLELITERAL
     *   | CHARLITERAL
     *   | STRINGLITERAL
     *   | TRUE
     *   | FALSE
     *   | NULL
     */
    JCExpression literal(Name prefix, int pos) {
        JCExpression t = errorTree;
        switch (token.kind) {
        case INTLITERAL:
            try {
                t = F.at(pos).Literal(
                    TypeTag.INT,
                    Convert.string2int(strval(prefix), token.radix()));
            } catch (NumberFormatException ex) {
                log.error(DiagnosticFlag.SYNTAX, token.pos, Errors.IntNumberTooLarge(strval(prefix)));
            }
            break;
        case LONGLITERAL:
            try {
                t = F.at(pos).Literal(
                    TypeTag.LONG,
                    Long.valueOf(Convert.string2long(strval(prefix), token.radix())));
            } catch (NumberFormatException ex) {
                log.error(DiagnosticFlag.SYNTAX, token.pos, Errors.IntNumberTooLarge(strval(prefix)));
            }
            break;
        case FLOATLITERAL: {
            String proper = token.radix() == 16 ?
                    ("0x"+ token.stringVal()) :
                    token.stringVal();
            Float n;
            try {
                n = Float.valueOf(proper);
            } catch (NumberFormatException ex) {
                // error already reported in scanner
                n = Float.NaN;
            }
            if (n.floatValue() == 0.0f && !isZero(proper))
                log.error(DiagnosticFlag.SYNTAX, token.pos, Errors.FpNumberTooSmall);
            else if (n.floatValue() == Float.POSITIVE_INFINITY)
                log.error(DiagnosticFlag.SYNTAX, token.pos, Errors.FpNumberTooLarge);
            else
                t = F.at(pos).Literal(TypeTag.FLOAT, n);
            break;
        }
        case DOUBLELITERAL: {
            String proper = token.radix() == 16 ?
                    ("0x"+ token.stringVal()) :
                    token.stringVal();
            Double n;
            try {
                n = Double.valueOf(proper);
            } catch (NumberFormatException ex) {
                // error already reported in scanner
                n = Double.NaN;
            }
            if (n.doubleValue() == 0.0d && !isZero(proper))
                log.error(DiagnosticFlag.SYNTAX, token.pos, Errors.FpNumberTooSmall);
            else if (n.doubleValue() == Double.POSITIVE_INFINITY)
                log.error(DiagnosticFlag.SYNTAX, token.pos, Errors.FpNumberTooLarge);
            else
                t = F.at(pos).Literal(TypeTag.DOUBLE, n);
            break;
        }
        case CHARLITERAL:
            t = F.at(pos).Literal(
                TypeTag.CHAR,
                token.stringVal().charAt(0) + 0);
            break;
        case STRINGLITERAL:
            t = F.at(pos).Literal(
                TypeTag.CLASS,
                token.stringVal());
            break;
        case TRUE: case FALSE:
            t = F.at(pos).Literal(
                TypeTag.BOOLEAN,
                (token.kind == TRUE ? 1 : 0));
            break;
        case NULL:
            t = F.at(pos).Literal(
                TypeTag.BOT,
                null);
            break;
        default:
            Assert.error();
        }
        if (t == errorTree)
            t = F.at(pos).Erroneous();
        storeEnd(t, token.endPos);
        nextToken();
        return t;
    }
    //where
        boolean isZero(String s) {
            char[] cs = s.toCharArray();
            int base = ((cs.length > 1 && Character.toLowerCase(cs[1]) == 'x') ? 16 : 10);
            int i = ((base==16) ? 2 : 0);
            while (i < cs.length && (cs[i] == '0' || cs[i] == '.')) i++;
            return !(i < cs.length && (Character.digit(cs[i], base) > 0));
        }

        String strval(Name prefix) {
            String s = token.stringVal();
            return prefix.isEmpty() ? s : prefix + s;
        }

    /** terms can be either expressions or types.
     */
    public JCExpression parseExpression() {
        return term(EXPR);
    }


    /** parses patterns.
     */

    public JCPattern parsePattern() {
        int pos = token.pos;
        if (token.kind == VAR) {
            nextToken();
            return toP(F.at(pos).BindingPattern(ident(), null));
        } else {
            JCExpression e = term(EXPR | TYPE | NOLAMBDA);
            if (token.kind == IDENTIFIER) {
                return toP(F.at(pos).BindingPattern(ident(), e));
            } else {
                return toP(F.at(pos).LiteralPattern(e));
            }
        }
    }

    /**
     * parses (optional) type annotations followed by a type. If the
     * annotations are present before the type and are not consumed during array
     * parsing, this method returns a {@link JCAnnotatedType} consisting of
     * these annotations and the underlying type. Otherwise, it returns the
     * underlying type.
     *
     * <p>
     *
     * Note that this method sets {@code mode} to {@code TYPE} first, before
     * parsing annotations.
     */
    public JCExpression parseType() {
        return parseType(false);
    }

    public JCExpression parseType(boolean allowVar) {
        List<JCAnnotation> annotations = typeAnnotationsOpt();
        return parseType(allowVar, annotations);
    }

    public JCExpression parseType(boolean allowVar, List<JCAnnotation> annotations) {
        JCExpression result = unannotatedType(allowVar);

        if (annotations.nonEmpty()) {
            result = insertAnnotationsToMostInner(result, annotations, false);
        }

        return result;
    }

    public JCExpression unannotatedType(boolean allowVar) {
        JCExpression result = term(TYPE);

        if (!allowVar && isRestrictedLocalVarTypeName(result, true)) {
            syntaxError(result.pos, Errors.VarNotAllowedHere);
        }

        return result;
    }



    protected JCExpression term(int newmode) {
        int prevmode = mode;
        mode = newmode;
        JCExpression t = term();
        lastmode = mode;
        mode = prevmode;
        return t;
    }

    /**
     *  {@literal
     *  Expression = Expression1 [ExpressionRest]
     *  ExpressionRest = [AssignmentOperator Expression1]
     *  AssignmentOperator = "=" | "+=" | "-=" | "*=" | "/=" |
     *                       "&=" | "|=" | "^=" |
     *                       "%=" | "<<=" | ">>=" | ">>>="
     *  Type = Type1
     *  TypeNoParams = TypeNoParams1
     *  StatementExpression = Expression
     *  ConstantExpression = Expression
     *  }
     */
    JCExpression term() {
        JCExpression t = term1();
        if ((mode & EXPR) != 0 &&
            token.kind == EQ || PLUSEQ.compareTo(token.kind) <= 0 && token.kind.compareTo(GTGTGTEQ) <= 0)
            return termRest(t);
        else
            return t;
    }

    JCExpression termRest(JCExpression t) {
        switch (token.kind) {
        case EQ: {
            int pos = token.pos;
            nextToken();
            selectExprMode();
            JCExpression t1 = term();
            return toP(F.at(pos).Assign(t, t1));
        }
        case PLUSEQ:
        case SUBEQ:
        case STAREQ:
        case SLASHEQ:
        case PERCENTEQ:
        case AMPEQ:
        case BAREQ:
        case CARETEQ:
        case LTLTEQ:
        case GTGTEQ:
        case GTGTGTEQ:
            int pos = token.pos;
            TokenKind tk = token.kind;
            nextToken();
            selectExprMode();
            JCExpression t1 = term();
            return F.at(pos).Assignop(optag(tk), t, t1);
        default:
            return t;
        }
    }

    /** Expression1   = Expression2 [Expression1Rest]
     *  Type1         = Type2
     *  TypeNoParams1 = TypeNoParams2
     */
    JCExpression term1() {
        JCExpression t = term2();
        if ((mode & EXPR) != 0 && token.kind == QUES) {
            selectExprMode();
            return term1Rest(t);
        } else {
            return t;
        }
    }

    /** Expression1Rest = ["?" Expression ":" Expression1]
     */
    JCExpression term1Rest(JCExpression t) {
        if (token.kind == QUES) {
            int pos = token.pos;
            nextToken();
            JCExpression t1 = term();
            accept(COLON);
            JCExpression t2 = term1();
            return F.at(pos).Conditional(t, t1, t2);
        } else {
            return t;
        }
    }

    /** Expression2   = Expression3 [Expression2Rest]
     *  Type2         = Type3
     *  TypeNoParams2 = TypeNoParams3
     */
    JCExpression term2() {
        JCExpression t = term3();
        if ((mode & EXPR) != 0 && prec(token.kind) >= TreeInfo.orPrec) {
            selectExprMode();
            return term2Rest(t, TreeInfo.orPrec);
        } else {
            return t;
        }
    }

    /*  Expression2Rest = {infixop Expression3}
     *                  | Expression3 instanceof Type
<<<<<<< HEAD
     *                  | Expression3 matches Pattern
=======
     *                  | Expression3 instanceof Pattern
>>>>>>> a37177f2
     *  infixop         = "||"
     *                  | "&&"
     *                  | "|"
     *                  | "^"
     *                  | "&"
     *                  | "==" | "!="
     *                  | "<" | ">" | "<=" | ">="
     *                  | "<<" | ">>" | ">>>"
     *                  | "+" | "-"
     *                  | "*" | "/" | "%"
     */
    JCExpression term2Rest(JCExpression t, int minprec) {

        JCExpression[] odStack = newOdStack();
        Token[] opStack = newOpStack();

        // optimization, was odStack = new Tree[...]; opStack = new Tree[...];
        int top = 0;
        odStack[0] = t;
        int startPos = token.pos;
        Token topOp = Tokens.DUMMY;
        while (prec(token.kind) >= minprec) {
            opStack[top] = topOp;

            if (token.kind == INSTANCEOF) {
                int pos = token.pos;
                nextToken();
<<<<<<< HEAD
                JCExpression typ = parseType();
                odStack[top] = F.at(pos).TypeTest(odStack[top], typ);
            } else if (token.kind == MATCHES) {
                int pos = token.pos;
                nextToken();
                JCPattern pat = parsePattern();
                odStack[top] = F.at(pos).PatternTest(odStack[top], pat);
=======
                int patternPos = token.pos;
                JCTree pattern = parseType();
                if (token.kind == IDENTIFIER) {
                    pattern = toP(F.at(patternPos).BindingPattern(ident(), pattern));
                }
                odStack[top] = F.at(pos).TypeTest(odStack[top], pattern);
>>>>>>> a37177f2
            } else {
                topOp = token;
                nextToken();
                top++;
                odStack[top] = term3();
            }
            while (top > 0 && prec(topOp.kind) >= prec(token.kind)) {
                odStack[top - 1] = F.at(topOp.pos).Binary(optag(topOp.kind), odStack[top - 1], odStack[top]);
                top--;
                topOp = opStack[top];
            }
        }
        Assert.check(top == 0);
        t = odStack[0];

        if (t.hasTag(JCTree.Tag.PLUS)) {
            t = foldStrings(t);
        }

        odStackSupply.add(odStack);
        opStackSupply.add(opStack);
        return t;
    }
    //where
<<<<<<< HEAD
        Filter<TokenKind> matchFilter = tk -> {
            switch (tk) {
                case LPAREN:
                case DOT:
                case EQ:
                    return false;
                case MATCHES:
                    return true;
                default: return optag(tk) == Tag.NO_TAG;
            }
        };

=======
>>>>>>> a37177f2
        /** If tree is a concatenation of string literals, replace it
         *  by a single literal representing the concatenated string.
         */
        protected JCExpression foldStrings(JCExpression tree) {
            if (!allowStringFolding)
                return tree;
            ListBuffer<JCExpression> opStack = new ListBuffer<>();
            ListBuffer<JCLiteral> litBuf = new ListBuffer<>();
            boolean needsFolding = false;
            JCExpression curr = tree;
            while (true) {
                if (curr.hasTag(JCTree.Tag.PLUS)) {
                    JCBinary op = (JCBinary)curr;
                    needsFolding |= foldIfNeeded(op.rhs, litBuf, opStack, false);
                    curr = op.lhs;
                } else {
                    needsFolding |= foldIfNeeded(curr, litBuf, opStack, true);
                    break; //last one!
                }
            }
            if (needsFolding) {
                List<JCExpression> ops = opStack.toList();
                JCExpression res = ops.head;
                for (JCExpression op : ops.tail) {
                    res = F.at(op.getStartPosition()).Binary(optag(TokenKind.PLUS), res, op);
                    storeEnd(res, getEndPos(op));
                }
                return res;
            } else {
                return tree;
            }
        }

        private boolean foldIfNeeded(JCExpression tree, ListBuffer<JCLiteral> litBuf,
                                                ListBuffer<JCExpression> opStack, boolean last) {
            JCLiteral str = stringLiteral(tree);
            if (str != null) {
                litBuf.prepend(str);
                return last && merge(litBuf, opStack);
            } else {
                boolean res = merge(litBuf, opStack);
                litBuf.clear();
                opStack.prepend(tree);
                return res;
            }
        }

        boolean merge(ListBuffer<JCLiteral> litBuf, ListBuffer<JCExpression> opStack) {
            if (litBuf.isEmpty()) {
                return false;
            } else if (litBuf.size() == 1) {
                opStack.prepend(litBuf.first());
                return false;
            } else {
                JCExpression t = F.at(litBuf.first().getStartPosition()).Literal(TypeTag.CLASS,
                        litBuf.stream().map(lit -> (String)lit.getValue()).collect(Collectors.joining()));
                storeEnd(t, litBuf.last().getEndPosition(endPosTable));
                opStack.prepend(t);
                return true;
            }
        }

        private JCLiteral stringLiteral(JCTree tree) {
            if (tree.hasTag(LITERAL)) {
                JCLiteral lit = (JCLiteral)tree;
                if (lit.typetag == TypeTag.CLASS) {
                    return lit;
                }
            }
            return null;
        }


        /** optimization: To save allocating a new operand/operator stack
         *  for every binary operation, we use supplys.
         */
        ArrayList<JCExpression[]> odStackSupply = new ArrayList<>();
        ArrayList<Token[]> opStackSupply = new ArrayList<>();

        private JCExpression[] newOdStack() {
            if (odStackSupply.isEmpty())
                return new JCExpression[infixPrecedenceLevels + 1];
            return odStackSupply.remove(odStackSupply.size() - 1);
        }

        private Token[] newOpStack() {
            if (opStackSupply.isEmpty())
                return new Token[infixPrecedenceLevels + 1];
            return opStackSupply.remove(opStackSupply.size() - 1);
        }

    /**
     *  Expression3    = PrefixOp Expression3
     *                 | "(" Expr | TypeNoParams ")" Expression3
     *                 | Primary {Selector} {PostfixOp}
     *
     *  {@literal
     *  Primary        = "(" Expression ")"
     *                 | Literal
     *                 | [TypeArguments] THIS [Arguments]
     *                 | [TypeArguments] SUPER SuperSuffix
     *                 | NEW [TypeArguments] Creator
     *                 | "(" Arguments ")" "->" ( Expression | Block )
     *                 | Ident "->" ( Expression | Block )
     *                 | [Annotations] Ident { "." [Annotations] Ident }
     *                 | Expression3 MemberReferenceSuffix
     *                   [ [Annotations] "[" ( "]" BracketsOpt "." CLASS | Expression "]" )
     *                   | Arguments
     *                   | "." ( CLASS | THIS | [TypeArguments] SUPER Arguments | NEW [TypeArguments] InnerCreator )
     *                   ]
     *                 | BasicType BracketsOpt "." CLASS
     *  }
     *
     *  PrefixOp       = "++" | "--" | "!" | "~" | "+" | "-"
     *  PostfixOp      = "++" | "--"
     *  Type3          = Ident { "." Ident } [TypeArguments] {TypeSelector} BracketsOpt
     *                 | BasicType
     *  TypeNoParams3  = Ident { "." Ident } BracketsOpt
     *  Selector       = "." [TypeArguments] Ident [Arguments]
     *                 | "." THIS
     *                 | "." [TypeArguments] SUPER SuperSuffix
     *                 | "." NEW [TypeArguments] InnerCreator
     *                 | "[" Expression "]"
     *  TypeSelector   = "." Ident [TypeArguments]
     *  SuperSuffix    = Arguments | "." Ident [Arguments]
     */
    protected JCExpression term3() {
        int pos = token.pos;
        JCExpression t;
        List<JCExpression> typeArgs = typeArgumentsOpt(EXPR);
        switch (token.kind) {
        case QUES:
            if ((mode & TYPE) != 0 && (mode & (TYPEARG|NOPARAMS)) == TYPEARG) {
                selectTypeMode();
                return typeArgument();
            } else
                return illegal();
        case PLUSPLUS: case SUBSUB: case BANG: case TILDE: case PLUS: case SUB:
            if (typeArgs == null && (mode & EXPR) != 0) {
                TokenKind tk = token.kind;
                nextToken();
                selectExprMode();
                if (tk == SUB &&
                    (token.kind == INTLITERAL || token.kind == LONGLITERAL) &&
                    token.radix() == 10) {
                    selectExprMode();
                    t = literal(names.hyphen, pos);
                } else {
                    t = term3();
                    return F.at(pos).Unary(unoptag(tk), t);
                }
            } else return illegal();
            break;
        case LPAREN:
            if (typeArgs == null && (mode & EXPR) != 0) {
                ParensResult pres = analyzeParens();
                switch (pres) {
                    case CAST:
                       accept(LPAREN);
                       selectTypeMode();
                       int pos1 = pos;
                       List<JCExpression> targets = List.of(t = parseType());
                       while (token.kind == AMP) {
                           checkSourceLevel(Feature.INTERSECTION_TYPES_IN_CAST);
                           accept(AMP);
                           targets = targets.prepend(parseType());
                       }
                       if (targets.length() > 1) {
                           t = toP(F.at(pos1).TypeIntersection(targets.reverse()));
                       }
                       accept(RPAREN);
                       selectExprMode();
                       JCExpression t1 = term3();
                       return F.at(pos).TypeCast(t, t1);
                    case IMPLICIT_LAMBDA:
                    case EXPLICIT_LAMBDA:
                        t = lambdaExpressionOrStatement(true, pres == ParensResult.EXPLICIT_LAMBDA, pos);
                        break;
                    default: //PARENS
                        accept(LPAREN);
                        selectExprMode();
                        t = termRest(term1Rest(term2Rest(term3(), TreeInfo.orPrec)));
                        accept(RPAREN);
                        t = toP(F.at(pos).Parens(t));
                        break;
                }
            } else {
                return illegal();
            }
            break;
        case THIS:
            if ((mode & EXPR) != 0) {
                selectExprMode();
                t = to(F.at(pos).Ident(names._this));
                nextToken();
                if (typeArgs == null)
                    t = argumentsOpt(null, t);
                else
                    t = arguments(typeArgs, t);
                typeArgs = null;
            } else return illegal();
            break;
        case SUPER:
            if ((mode & EXPR) != 0) {
                selectExprMode();
                t = to(F.at(pos).Ident(names._super));
                t = superSuffix(typeArgs, t);
                typeArgs = null;
            } else return illegal();
            break;
        case INTLITERAL: case LONGLITERAL: case FLOATLITERAL: case DOUBLELITERAL:
        case CHARLITERAL: case STRINGLITERAL:
        case TRUE: case FALSE: case NULL:
            if (typeArgs == null && (mode & EXPR) != 0) {
                selectExprMode();
                t = literal(names.empty);
            } else return illegal();
            break;
        case NEW:
            if (typeArgs != null) return illegal();
            if ((mode & EXPR) != 0) {
                selectExprMode();
                nextToken();
                if (token.kind == LT) typeArgs = typeArguments(false);
                t = creator(pos, typeArgs);
                typeArgs = null;
            } else return illegal();
            break;
        case MONKEYS_AT:
            // Only annotated cast types and method references are valid
            List<JCAnnotation> typeAnnos = typeAnnotationsOpt();
            if (typeAnnos.isEmpty()) {
                // else there would be no '@'
                throw new AssertionError("Expected type annotations, but found none!");
            }

            JCExpression expr = term3();

            if ((mode & TYPE) == 0) {
                // Type annotations on class literals no longer legal
                switch (expr.getTag()) {
                case REFERENCE: {
                    JCMemberReference mref = (JCMemberReference) expr;
                    mref.expr = toP(F.at(pos).AnnotatedType(typeAnnos, mref.expr));
                    t = mref;
                    break;
                }
                case SELECT: {
                    JCFieldAccess sel = (JCFieldAccess) expr;

                    if (sel.name != names._class) {
                        return illegal();
                    } else {
                        log.error(token.pos, Errors.NoAnnotationsOnDotClass);
                        return expr;
                    }
                }
                default:
                    return illegal(typeAnnos.head.pos);
                }

            } else {
                // Type annotations targeting a cast
                t = insertAnnotationsToMostInner(expr, typeAnnos, false);
            }
            break;
        case UNDERSCORE: case IDENTIFIER: case ASSERT: case ENUM: case MATCH: case MATCHES: case VAR:
            if (typeArgs != null) return illegal();
            if ((mode & EXPR) != 0 && (mode & NOLAMBDA) == 0 && peekToken(ARROW)) {
                t = lambdaExpressionOrStatement(false, false, pos);
            } else {
                t = toP(F.at(token.pos).Ident(ident()));
                loop: while (true) {
                    pos = token.pos;
                    final List<JCAnnotation> annos = typeAnnotationsOpt();

                    // need to report an error later if LBRACKET is for array
                    // index access rather than array creation level
                    if (!annos.isEmpty() && token.kind != LBRACKET && token.kind != ELLIPSIS)
                        return illegal(annos.head.pos);

                    switch (token.kind) {
                    case LBRACKET:
                        nextToken();
                        if (token.kind == RBRACKET) {
                            nextToken();
                            t = bracketsOpt(t);
                            t = toP(F.at(pos).TypeArray(t));
                            if (annos.nonEmpty()) {
                                t = toP(F.at(pos).AnnotatedType(annos, t));
                            }
                            t = bracketsSuffix(t);
                        } else {
                            if ((mode & EXPR) != 0) {
                                selectExprMode();
                                JCExpression t1 = term();
                                if (!annos.isEmpty()) t = illegal(annos.head.pos);
                                t = to(F.at(pos).Indexed(t, t1));
                            }
                            accept(RBRACKET);
                        }
                        break loop;
                    case LPAREN:
                        if ((mode & EXPR) != 0) {
                            selectExprMode();
                            t = arguments(typeArgs, t);
                            if (!annos.isEmpty()) t = illegal(annos.head.pos);
                            typeArgs = null;
                        }
                        break loop;
                    case DOT:
                        nextToken();
                        if (token.kind == TokenKind.IDENTIFIER && typeArgs != null) {
                            return illegal();
                        }
                        int oldmode = mode;
                        mode &= ~NOPARAMS;
                        typeArgs = typeArgumentsOpt(EXPR);
                        mode = oldmode;
                        if ((mode & EXPR) != 0) {
                            switch (token.kind) {
                            case CLASS:
                                if (typeArgs != null) return illegal();
                                selectExprMode();
                                t = to(F.at(pos).Select(t, names._class));
                                nextToken();
                                break loop;
                            case THIS:
                                if (typeArgs != null) return illegal();
                                selectExprMode();
                                t = to(F.at(pos).Select(t, names._this));
                                nextToken();
                                break loop;
                            case SUPER:
                                selectExprMode();
                                t = to(F.at(pos).Select(t, names._super));
                                t = superSuffix(typeArgs, t);
                                typeArgs = null;
                                break loop;
                            case NEW:
                                if (typeArgs != null) return illegal();
                                selectExprMode();
                                int pos1 = token.pos;
                                nextToken();
                                if (token.kind == LT) typeArgs = typeArguments(false);
                                t = innerCreator(pos1, typeArgs, t);
                                typeArgs = null;
                                break loop;
                            }
                        }

                        List<JCAnnotation> tyannos = null;
                        if ((mode & TYPE) != 0 && token.kind == MONKEYS_AT) {
                            tyannos = typeAnnotationsOpt();
                        }
                        // typeArgs saved for next loop iteration.
                        t = toP(F.at(pos).Select(t, ident()));
                        if (tyannos != null && tyannos.nonEmpty()) {
                            t = toP(F.at(tyannos.head.pos).AnnotatedType(tyannos, t));
                        }
                        break;
                    case ELLIPSIS:
                        if (this.permitTypeAnnotationsPushBack) {
                            this.typeAnnotationsPushedBack = annos;
                        } else if (annos.nonEmpty()) {
                            // Don't return here -- error recovery attempt
                            illegal(annos.head.pos);
                        }
                        break loop;
                    case LT:
                        if ((mode & TYPE) == 0 && isUnboundMemberRef()) {
                            //this is an unbound method reference whose qualifier
                            //is a generic type i.e. A<S>::m
                            int pos1 = token.pos;
                            accept(LT);
                            ListBuffer<JCExpression> args = new ListBuffer<>();
                            args.append(typeArgument());
                            while (token.kind == COMMA) {
                                nextToken();
                                args.append(typeArgument());
                            }
                            accept(GT);
                            t = toP(F.at(pos1).TypeApply(t, args.toList()));
                            while (token.kind == DOT) {
                                nextToken();
                                selectTypeMode();
                                t = toP(F.at(token.pos).Select(t, ident()));
                                t = typeArgumentsOpt(t);
                            }
                            t = bracketsOpt(t);
                            if (token.kind != COLCOL) {
                                //method reference expected here
                                t = illegal();
                            }
                            selectExprMode();
                            return term3Rest(t, typeArgs);
                        }
                        break loop;
                    default:
                        break loop;
                    }
                }
            }
            if (typeArgs != null) illegal();
            t = typeArgumentsOpt(t);
            break;
        case BYTE: case SHORT: case CHAR: case INT: case LONG: case FLOAT:
        case DOUBLE: case BOOLEAN:
            if (typeArgs != null) illegal();
            t = bracketsSuffix(bracketsOpt(basicType()));
            break;
        case VOID:
            if (typeArgs != null) illegal();
            if ((mode & EXPR) != 0) {
                nextToken();
                if (token.kind == DOT) {
                    JCPrimitiveTypeTree ti = toP(F.at(pos).TypeIdent(TypeTag.VOID));
                    t = bracketsSuffix(ti);
                } else {
                    return illegal(pos);
                }
            } else {
                // Support the corner case of myMethodHandle.<void>invoke() by passing
                // a void type (like other primitive types) to the next phase.
                // The error will be reported in Attr.attribTypes or Attr.visitApply.
                JCPrimitiveTypeTree ti = to(F.at(pos).TypeIdent(TypeTag.VOID));
                nextToken();
                return ti;
                //return illegal();
            }
            break;
        case SWITCH:
            checkSourceLevel(Feature.SWITCH_EXPRESSION);
            int switchPos = token.pos;
            nextToken();
            JCExpression selector = parExpression();
            accept(LBRACE);
            ListBuffer<JCCase> cases = new ListBuffer<>();
            while (true) {
                pos = token.pos;
                switch (token.kind) {
                case CASE:
                case DEFAULT:
                    cases.appendList(switchExpressionStatementGroup());
                    break;
                case RBRACE: case EOF:
                    JCSwitchExpression e = to(F.at(switchPos).SwitchExpression(selector,
                                                                               cases.toList()));
                    accept(RBRACE);
                    return e;
                default:
                    nextToken(); // to ensure progress
                    syntaxError(pos, Errors.Expected3(CASE, DEFAULT, RBRACE));
                }
            }
        default:
            return illegal();
        }
        return term3Rest(t, typeArgs);
    }

    private List<JCCase> switchExpressionStatementGroup() {
        ListBuffer<JCCase> caseExprs = new ListBuffer<>();
        int casePos = token.pos;
        ListBuffer<JCPattern> pats = new ListBuffer<>();

        if (token.kind == DEFAULT) {
            nextToken();
        } else {
            accept(CASE);
            while (true) {
                pats.append(parsePattern());
                if (token.kind != COMMA) break;
                checkSourceLevel(Feature.SWITCH_MULTIPLE_CASE_LABELS);
                nextToken();
            };
        }
        List<JCStatement> stats = null;
        JCTree body = null;
        @SuppressWarnings("removal")
        CaseKind kind;
        switch (token.kind) {
            case ARROW:
                checkSourceLevel(Feature.SWITCH_RULE);
                nextToken();
                if (token.kind == TokenKind.THROW || token.kind == TokenKind.LBRACE) {
                    stats = List.of(parseStatement());
                    body = stats.head;
                    kind = JCCase.RULE;
                } else {
                    JCExpression value = parseExpression();
                    stats = List.of(to(F.at(value).Break(value)));
                    body = value;
                    kind = JCCase.RULE;
                    accept(SEMI);
                }
                break;
            default:
                accept(COLON, tk -> Errors.Expected2(COLON, ARROW));
                stats = blockStatements();
                kind = JCCase.STATEMENT;
                break;
        }
        caseExprs.append(toP(F.at(casePos).Case(kind, pats.toList(), stats, body)));
        return caseExprs.toList();
    }

    JCExpression term3Rest(JCExpression t, List<JCExpression> typeArgs) {
        if (typeArgs != null) illegal();
        while (true) {
            int pos1 = token.pos;
            final List<JCAnnotation> annos = typeAnnotationsOpt();

            if (token.kind == LBRACKET) {
                nextToken();
                if ((mode & TYPE) != 0) {
                    int oldmode = mode;
                    selectTypeMode();
                    if (token.kind == RBRACKET) {
                        nextToken();
                        t = bracketsOpt(t);
                        t = toP(F.at(pos1).TypeArray(t));
                        if (token.kind == COLCOL) {
                            selectExprMode();
                            continue;
                        }
                        if (annos.nonEmpty()) {
                            t = toP(F.at(pos1).AnnotatedType(annos, t));
                        }
                        return t;
                    }
                    mode = oldmode;
                }
                if ((mode & EXPR) != 0) {
                    selectExprMode();
                    JCExpression t1 = term();
                    t = to(F.at(pos1).Indexed(t, t1));
                }
                accept(RBRACKET);
            } else if (token.kind == DOT) {
                nextToken();
                typeArgs = typeArgumentsOpt(EXPR);
                if (token.kind == SUPER && (mode & EXPR) != 0) {
                    selectExprMode();
                    t = to(F.at(pos1).Select(t, names._super));
                    nextToken();
                    t = arguments(typeArgs, t);
                    typeArgs = null;
                } else if (token.kind == NEW && (mode & EXPR) != 0) {
                    if (typeArgs != null) return illegal();
                    selectExprMode();
                    int pos2 = token.pos;
                    nextToken();
                    if (token.kind == LT) typeArgs = typeArguments(false);
                    t = innerCreator(pos2, typeArgs, t);
                    typeArgs = null;
                } else {
                    List<JCAnnotation> tyannos = null;
                    if ((mode & TYPE) != 0 && token.kind == MONKEYS_AT) {
                        // is the mode check needed?
                        tyannos = typeAnnotationsOpt();
                    }
                    t = toP(F.at(pos1).Select(t, ident(true)));
                    if (tyannos != null && tyannos.nonEmpty()) {
                        t = toP(F.at(tyannos.head.pos).AnnotatedType(tyannos, t));
                    }
                    t = argumentsOpt(typeArgs, typeArgumentsOpt(t));
                    typeArgs = null;
                }
            } else if ((mode & EXPR) != 0 && token.kind == COLCOL) {
                selectExprMode();
                if (typeArgs != null) return illegal();
                accept(COLCOL);
                t = memberReferenceSuffix(pos1, t);
            } else {
                if (!annos.isEmpty()) {
                    if (permitTypeAnnotationsPushBack)
                        typeAnnotationsPushedBack = annos;
                    else
                        return illegal(annos.head.pos);
                }
                break;
            }
        }
        while ((token.kind == PLUSPLUS || token.kind == SUBSUB) && (mode & EXPR) != 0) {
            selectExprMode();
            t = to(F.at(token.pos).Unary(
                  token.kind == PLUSPLUS ? POSTINC : POSTDEC, t));
            nextToken();
        }
        return toP(t);
    }

    /**
     * If we see an identifier followed by a '&lt;' it could be an unbound
     * method reference or a binary expression. To disambiguate, look for a
     * matching '&gt;' and see if the subsequent terminal is either '.' or '::'.
     */
    @SuppressWarnings("fallthrough")
    boolean isUnboundMemberRef() {
        int pos = 0, depth = 0;
        outer: for (Token t = S.token(pos) ; ; t = S.token(++pos)) {
            switch (t.kind) {
                case IDENTIFIER: case UNDERSCORE: case QUES: case EXTENDS: case SUPER:
                case DOT: case RBRACKET: case LBRACKET: case COMMA:
                case BYTE: case SHORT: case INT: case LONG: case FLOAT:
                case DOUBLE: case BOOLEAN: case CHAR:
                case MONKEYS_AT:
                    break;

                case LPAREN:
                    // skip annotation values
                    int nesting = 0;
                    for (; ; pos++) {
                        TokenKind tk2 = S.token(pos).kind;
                        switch (tk2) {
                            case EOF:
                                return false;
                            case LPAREN:
                                nesting++;
                                break;
                            case RPAREN:
                                nesting--;
                                if (nesting == 0) {
                                    continue outer;
                                }
                                break;
                        }
                    }

                case LT:
                    depth++; break;
                case GTGTGT:
                    depth--;
                case GTGT:
                    depth--;
                case GT:
                    depth--;
                    if (depth == 0) {
                        TokenKind nextKind = S.token(pos + 1).kind;
                        return
                            nextKind == TokenKind.DOT ||
                            nextKind == TokenKind.LBRACKET ||
                            nextKind == TokenKind.COLCOL;
                    }
                    break;
                default:
                    return false;
            }
        }
    }

    /**
     * If we see an identifier followed by a '&lt;' it could be an unbound
     * method reference or a binary expression. To disambiguate, look for a
     * matching '&gt;' and see if the subsequent terminal is either '.' or '::'.
     */
    @SuppressWarnings("fallthrough")
    ParensResult analyzeParens() {
        int depth = 0;
        boolean type = false;
        ParensResult defaultResult = ParensResult.PARENS;
        outer: for (int lookahead = 0 ; ; lookahead++) {
            TokenKind tk = S.token(lookahead).kind;
            switch (tk) {
                case COMMA:
                    type = true;
                case EXTENDS: case SUPER: case DOT: case AMP:
                    //skip
                    break;
                case QUES:
                    if (peekToken(lookahead, EXTENDS) ||
                            peekToken(lookahead, SUPER)) {
                        //wildcards
                        type = true;
                    }
                    break;
                case BYTE: case SHORT: case INT: case LONG: case FLOAT:
                case DOUBLE: case BOOLEAN: case CHAR: case VOID:
                    if (peekToken(lookahead, RPAREN)) {
                        //Type, ')' -> cast
                        return ParensResult.CAST;
                    } else if (peekToken(lookahead, LAX_IDENTIFIER)) {
                        //Type, Identifier/'_'/'assert'/'enum' -> explicit lambda
                        return ParensResult.EXPLICIT_LAMBDA;
                    }
                    break;
                case LPAREN:
                    if (lookahead != 0) {
                        // '(' in a non-starting position -> parens
                        return ParensResult.PARENS;
                    } else if (peekToken(lookahead, RPAREN)) {
                        // '(', ')' -> explicit lambda
                        return ParensResult.EXPLICIT_LAMBDA;
                    }
                    break;
                case RPAREN:
                    // if we have seen something that looks like a type,
                    // then it's a cast expression
                    if (type) return ParensResult.CAST;
                    // otherwise, disambiguate cast vs. parenthesized expression
                    // based on subsequent token.
                    switch (S.token(lookahead + 1).kind) {
                        /*case PLUSPLUS: case SUBSUB: */
                        case BANG: case TILDE:
                        case LPAREN: case THIS: case SUPER:
                        case INTLITERAL: case LONGLITERAL: case FLOATLITERAL:
                        case DOUBLELITERAL: case CHARLITERAL: case STRINGLITERAL:
                        case TRUE: case FALSE: case NULL:
                        case NEW: case IDENTIFIER: case ASSERT: case ENUM: case UNDERSCORE:
                        case VAR: case MATCH: case MATCHES:
                        case BYTE: case SHORT: case CHAR: case INT:
                        case LONG: case FLOAT: case DOUBLE: case BOOLEAN: case VOID:
                            return ParensResult.CAST;
                        default:
                            return defaultResult;
                    }
                case UNDERSCORE:
                case ASSERT:
                case ENUM:
                case IDENTIFIER:
                case VAR:
                case MATCH: // ??
                case MATCHES: // ??
                    if (tk == IDENTIFIER && S.token(lookahead + 1).kind == MATCHES) {
                        // Identifier, "matches" -> ! explicit lambda
                        return ParensResult.PARENS;
                    }
                    if (peekToken(lookahead, MATCHES)) {
                        Token next = S.token(lookahead + 1);
                        if (next.kind == COMMA || next.kind == RPAREN) {
                            // Identifier matches ','|')' -> explicit lambda
                            return ParensResult.EXPLICIT_LAMBDA;
                        }
                        return ParensResult.PARENS;
                    }
                    if (peekToken(lookahead, LAX_IDENTIFIER)) {
                        // Identifier, Identifier/'_'/'assert'/'enum' -> explicit lambda
                        return ParensResult.EXPLICIT_LAMBDA;
                    } else if (peekToken(lookahead, RPAREN, ARROW)) {
                        // Identifier, ')' '->' -> implicit lambda
                        return (mode & NOLAMBDA) == 0 ? ParensResult.IMPLICIT_LAMBDA
                                                      : ParensResult.PARENS;
                    } else if (depth == 0 && peekToken(lookahead, COMMA)) {
                        defaultResult = ParensResult.IMPLICIT_LAMBDA;
                    }
                    type = false;
                    break;
                case FINAL:
                case ELLIPSIS:
                    //those can only appear in explicit lambdas
                    return ParensResult.EXPLICIT_LAMBDA;
                case MONKEYS_AT:
                    type = true;
                    lookahead += 1; //skip '@'
                    while (peekToken(lookahead, DOT)) {
                        lookahead += 2;
                    }
                    if (peekToken(lookahead, LPAREN)) {
                        lookahead++;
                        //skip annotation values
                        int nesting = 0;
                        for (; ; lookahead++) {
                            TokenKind tk2 = S.token(lookahead).kind;
                            switch (tk2) {
                                case EOF:
                                    return ParensResult.PARENS;
                                case LPAREN:
                                    nesting++;
                                    break;
                                case RPAREN:
                                    nesting--;
                                    if (nesting == 0) {
                                        continue outer;
                                    }
                                break;
                            }
                        }
                    }
                    break;
                case LBRACKET:
                    if (peekToken(lookahead, RBRACKET, LAX_IDENTIFIER)) {
                        // '[', ']', Identifier/'_'/'assert'/'enum' -> explicit lambda
                        return ParensResult.EXPLICIT_LAMBDA;
                    } else if (peekToken(lookahead, RBRACKET, RPAREN) ||
                            peekToken(lookahead, RBRACKET, AMP)) {
                        // '[', ']', ')' -> cast
                        // '[', ']', '&' -> cast (intersection type)
                        return ParensResult.CAST;
                    } else if (peekToken(lookahead, RBRACKET)) {
                        //consume the ']' and skip
                        type = true;
                        lookahead++;
                        break;
                    } else {
                        return ParensResult.PARENS;
                    }
                case LT:
                    depth++; break;
                case GTGTGT:
                    depth--;
                case GTGT:
                    depth--;
                case GT:
                    depth--;
                    if (depth == 0) {
                        if (peekToken(lookahead, RPAREN) ||
                                peekToken(lookahead, AMP)) {
                            // '>', ')' -> cast
                            // '>', '&' -> cast
                            return ParensResult.CAST;
                        } else if (peekToken(lookahead, LAX_IDENTIFIER, COMMA) ||
                                peekToken(lookahead, LAX_IDENTIFIER, RPAREN, ARROW) ||
                                peekToken(lookahead, ELLIPSIS)) {
                            // '>', Identifier/'_'/'assert'/'enum', ',' -> explicit lambda
                            // '>', Identifier/'_'/'assert'/'enum', ')', '->' -> explicit lambda
                            // '>', '...' -> explicit lambda
                            return ParensResult.EXPLICIT_LAMBDA;
                        }
                        //it looks a type, but could still be (i) a cast to generic type,
                        //(ii) an unbound method reference or (iii) an explicit lambda
                        type = true;
                        break;
                    } else if (depth < 0) {
                        //unbalanced '<', '>' - not a generic type
                        return ParensResult.PARENS;
                    }
                    break;
                default:
                    //this includes EOF
                    return defaultResult;
            }
        }
    }

    /** Accepts all identifier-like tokens */
    protected Filter<TokenKind> LAX_IDENTIFIER = t -> t == IDENTIFIER || t == UNDERSCORE || t == ASSERT || t == ENUM ||
            t == MATCHES || t == TokenKind.MATCH || t == VAR;

    enum ParensResult {
        CAST,
        EXPLICIT_LAMBDA,
        IMPLICIT_LAMBDA,
        PARENS
    }

    JCExpression lambdaExpressionOrStatement(boolean hasParens, boolean explicitParams, int pos) {
        List<JCVariableDecl> params = explicitParams ?
                formalParameters(true) :
                implicitParameters(hasParens);
        if (explicitParams) {
            LambdaClassifier lambdaClassifier = new LambdaClassifier();
            for (JCVariableDecl param: params) {
                if (param.vartype != null &&
                        isRestrictedLocalVarTypeName(param.vartype, false) &&
                        param.vartype.hasTag(TYPEARRAY)) {
                    log.error(DiagnosticFlag.SYNTAX, param.pos,
                        Feature.VAR_SYNTAX_IMPLICIT_LAMBDAS.allowedInSource(source)
                            ? Errors.VarNotAllowedArray : Errors.VarNotAllowedHere);
                }
                lambdaClassifier.addParameter(param);
                if (lambdaClassifier.result() == LambdaParameterKind.ERROR) {
                    break;
                }
            }
            if (lambdaClassifier.diagFragment != null) {
                log.error(DiagnosticFlag.SYNTAX, pos, Errors.InvalidLambdaParameterDeclaration(lambdaClassifier.diagFragment));
            }
            for (JCVariableDecl param: params) {
                if (param.vartype != null
                        && isRestrictedLocalVarTypeName(param.vartype, true)) {
                    checkSourceLevel(param.pos, Feature.VAR_SYNTAX_IMPLICIT_LAMBDAS);
                    param.startPos = TreeInfo.getStartPos(param.vartype);
                    param.vartype = null;
                }
            }
        }
        return lambdaExpressionOrStatementRest(params, pos);
    }

    enum LambdaParameterKind {
        VAR(0),
        EXPLICIT(1),
        IMPLICIT(2),
        ERROR(-1);

        private final int index;

        LambdaParameterKind(int index) {
            this.index = index;
        }
    }

    private final static Fragment[][] decisionTable = new Fragment[][] {
        /*              VAR                              EXPLICIT                         IMPLICIT  */
        /* VAR      */ {null,                            VarAndExplicitNotAllowed,        VarAndImplicitNotAllowed},
        /* EXPLICIT */ {VarAndExplicitNotAllowed,        null,                            ImplicitAndExplicitNotAllowed},
        /* IMPLICIT */ {VarAndImplicitNotAllowed,        ImplicitAndExplicitNotAllowed,   null},
    };

    class LambdaClassifier {

        LambdaParameterKind kind;
        Fragment diagFragment;
        List<JCVariableDecl> params;

        void addParameter(JCVariableDecl param) {
            if (param.vartype != null && param.name != names.empty) {
                if (isRestrictedLocalVarTypeName(param.vartype, false)) {
                    reduce(LambdaParameterKind.VAR);
                } else {
                    reduce(LambdaParameterKind.EXPLICIT);
                }
            }
            if (param.vartype == null && param.name != names.empty ||
                param.vartype != null && param.name == names.empty) {
                reduce(LambdaParameterKind.IMPLICIT);
            }
        }

        private void reduce(LambdaParameterKind newKind) {
            if (kind == null) {
                kind = newKind;
            } else if (kind != newKind && kind != LambdaParameterKind.ERROR) {
                LambdaParameterKind currentKind = kind;
                kind = LambdaParameterKind.ERROR;
                boolean varIndex = currentKind.index == LambdaParameterKind.VAR.index ||
                        newKind.index == LambdaParameterKind.VAR.index;
                diagFragment = Feature.VAR_SYNTAX_IMPLICIT_LAMBDAS.allowedInSource(source) || !varIndex ?
                        decisionTable[currentKind.index][newKind.index] : null;
            }
        }

        LambdaParameterKind result() {
            return kind;
        }
    }

    JCExpression lambdaExpressionOrStatementRest(List<JCVariableDecl> args, int pos) {
        checkSourceLevel(Feature.LAMBDA);
        accept(ARROW);

        return token.kind == LBRACE ?
            lambdaStatement(args, pos, token.pos) :
            lambdaExpression(args, pos);
    }

    JCExpression lambdaStatement(List<JCVariableDecl> args, int pos, int pos2) {
        JCBlock block = block(pos2, 0);
        return toP(F.at(pos).Lambda(args, block));
    }

    JCExpression lambdaExpression(List<JCVariableDecl> args, int pos) {
        JCTree expr = parseExpression();
        return toP(F.at(pos).Lambda(args, expr));
    }

    /** SuperSuffix = Arguments | "." [TypeArguments] Ident [Arguments]
     */
    JCExpression superSuffix(List<JCExpression> typeArgs, JCExpression t) {
        nextToken();
        if (token.kind == LPAREN || typeArgs != null) {
            t = arguments(typeArgs, t);
        } else if (token.kind == COLCOL) {
            if (typeArgs != null) return illegal();
            t = memberReferenceSuffix(t);
        } else {
            int pos = token.pos;
            accept(DOT);
            typeArgs = (token.kind == LT) ? typeArguments(false) : null;
            t = toP(F.at(pos).Select(t, ident()));
            t = argumentsOpt(typeArgs, t);
        }
        return t;
    }

    /** BasicType = BYTE | SHORT | CHAR | INT | LONG | FLOAT | DOUBLE | BOOLEAN
     */
    JCPrimitiveTypeTree basicType() {
        JCPrimitiveTypeTree t = to(F.at(token.pos).TypeIdent(typetag(token.kind)));
        nextToken();
        return t;
    }

    /** ArgumentsOpt = [ Arguments ]
     */
    JCExpression argumentsOpt(List<JCExpression> typeArgs, JCExpression t) {
        if ((mode & EXPR) != 0 && token.kind == LPAREN || typeArgs != null) {
            selectExprMode();
            return arguments(typeArgs, t);
        } else {
            return t;
        }
    }

    /** Arguments = "(" [Expression { COMMA Expression }] ")"
     */
    List<JCExpression> arguments() {
        ListBuffer<JCExpression> args = new ListBuffer<>();
        if (token.kind == LPAREN) {
            nextToken();
            if (token.kind != RPAREN) {
                args.append(parseExpression());
                while (token.kind == COMMA) {
                    nextToken();
                    args.append(parseExpression());
                }
            }
            accept(RPAREN);
        } else {
            syntaxError(token.pos, Errors.Expected(LPAREN));
        }
        return args.toList();
    }

    JCMethodInvocation arguments(List<JCExpression> typeArgs, JCExpression t) {
        int pos = token.pos;
        List<JCExpression> args = arguments();
        return toP(F.at(pos).Apply(typeArgs, t, args));
    }

    /**  TypeArgumentsOpt = [ TypeArguments ]
     */
    JCExpression typeArgumentsOpt(JCExpression t) {
        if (token.kind == LT &&
            (mode & TYPE) != 0 &&
            (mode & NOPARAMS) == 0) {
            selectTypeMode();
            return typeArguments(t, false);
        } else {
            return t;
        }
    }
    List<JCExpression> typeArgumentsOpt() {
        return typeArgumentsOpt(TYPE);
    }

    List<JCExpression> typeArgumentsOpt(int useMode) {
        if (token.kind == LT) {
            if ((mode & useMode) == 0 ||
                (mode & NOPARAMS) != 0) {
                illegal();
            }
            mode = useMode;
            return typeArguments(false);
        }
        return null;
    }

    /**
     *  {@literal
     *  TypeArguments  = "<" TypeArgument {"," TypeArgument} ">"
     *  }
     */
    List<JCExpression> typeArguments(boolean diamondAllowed) {
        if (token.kind == LT) {
            nextToken();
            if (token.kind == GT && diamondAllowed) {
                checkSourceLevel(Feature.DIAMOND);
                mode |= DIAMOND;
                nextToken();
                return List.nil();
            } else {
                ListBuffer<JCExpression> args = new ListBuffer<>();
                args.append(((mode & EXPR) == 0) ? typeArgument() : parseType());
                while (token.kind == COMMA) {
                    nextToken();
                    args.append(((mode & EXPR) == 0) ? typeArgument() : parseType());
                }
                switch (token.kind) {

                case GTGTGTEQ: case GTGTEQ: case GTEQ:
                case GTGTGT: case GTGT:
                    token = S.split();
                    break;
                case GT:
                    nextToken();
                    break;
                default:
                    args.append(syntaxError(token.pos, Errors.Expected(GT)));
                    break;
                }
                return args.toList();
            }
        } else {
            return List.of(syntaxError(token.pos, Errors.Expected(LT)));
        }
    }

    /**
     *  {@literal
     *  TypeArgument = Type
     *               | [Annotations] "?"
     *               | [Annotations] "?" EXTENDS Type {"&" Type}
     *               | [Annotations] "?" SUPER Type
     *  }
     */
    JCExpression typeArgument() {
        List<JCAnnotation> annotations = typeAnnotationsOpt();
        if (token.kind != QUES) return parseType(false, annotations);
        int pos = token.pos;
        nextToken();
        JCExpression result;
        if (token.kind == EXTENDS) {
            TypeBoundKind t = to(F.at(pos).TypeBoundKind(BoundKind.EXTENDS));
            nextToken();
            JCExpression bound = parseType();
            result = F.at(pos).Wildcard(t, bound);
        } else if (token.kind == SUPER) {
            TypeBoundKind t = to(F.at(pos).TypeBoundKind(BoundKind.SUPER));
            nextToken();
            JCExpression bound = parseType();
            result = F.at(pos).Wildcard(t, bound);
        } else if (LAX_IDENTIFIER.accepts(token.kind)) {
            //error recovery
            TypeBoundKind t = F.at(Position.NOPOS).TypeBoundKind(BoundKind.UNBOUND);
            JCExpression wc = toP(F.at(pos).Wildcard(t, null));
            JCIdent id = toP(F.at(token.pos).Ident(ident()));
            JCErroneous err = F.at(pos).Erroneous(List.<JCTree>of(wc, id));
            reportSyntaxError(err, Errors.Expected3(GT, EXTENDS, SUPER));
            result = err;
        } else {
            TypeBoundKind t = toP(F.at(pos).TypeBoundKind(BoundKind.UNBOUND));
            result = toP(F.at(pos).Wildcard(t, null));
        }
        if (!annotations.isEmpty()) {
            result = toP(F.at(annotations.head.pos).AnnotatedType(annotations,result));
        }
        return result;
    }

    JCTypeApply typeArguments(JCExpression t, boolean diamondAllowed) {
        int pos = token.pos;
        List<JCExpression> args = typeArguments(diamondAllowed);
        return toP(F.at(pos).TypeApply(t, args));
    }

    /**
     * BracketsOpt = { [Annotations] "[" "]" }*
     *
     * <p>
     *
     * <code>annotations</code> is the list of annotations targeting
     * the expression <code>t</code>.
     */
    private JCExpression bracketsOpt(JCExpression t,
            List<JCAnnotation> annotations) {
        List<JCAnnotation> nextLevelAnnotations = typeAnnotationsOpt();

        if (token.kind == LBRACKET) {
            int pos = token.pos;
            nextToken();
            t = bracketsOptCont(t, pos, nextLevelAnnotations);
        } else if (!nextLevelAnnotations.isEmpty()) {
            if (permitTypeAnnotationsPushBack) {
                this.typeAnnotationsPushedBack = nextLevelAnnotations;
            } else {
                return illegal(nextLevelAnnotations.head.pos);
            }
        }

        if (!annotations.isEmpty()) {
            t = toP(F.at(token.pos).AnnotatedType(annotations, t));
        }
        return t;
    }

    /** BracketsOpt = [ "[" "]" { [Annotations] "[" "]"} ]
     */
    private JCExpression bracketsOpt(JCExpression t) {
        return bracketsOpt(t, List.nil());
    }

    private JCExpression bracketsOptCont(JCExpression t, int pos,
            List<JCAnnotation> annotations) {
        accept(RBRACKET);
        t = bracketsOpt(t);
        t = toP(F.at(pos).TypeArray(t));
        if (annotations.nonEmpty()) {
            t = toP(F.at(pos).AnnotatedType(annotations, t));
        }
        return t;
    }

    /** BracketsSuffixExpr = "." CLASS
     *  BracketsSuffixType =
     */
    JCExpression bracketsSuffix(JCExpression t) {
        if ((mode & EXPR) != 0 && token.kind == DOT) {
            selectExprMode();
            int pos = token.pos;
            nextToken();
            accept(CLASS);
            if (token.pos == endPosTable.errorEndPos) {
                // error recovery
                Name name;
                if (LAX_IDENTIFIER.accepts(token.kind)) {
                    name = token.name();
                    nextToken();
                } else {
                    name = names.error;
                }
                t = F.at(pos).Erroneous(List.<JCTree>of(toP(F.at(pos).Select(t, name))));
            } else {
                Tag tag = t.getTag();
                // Type annotations are illegal on class literals. Annotated non array class literals
                // are complained about directly in term3(), Here check for type annotations on dimensions
                // taking care to handle some interior dimension(s) being annotated.
                if ((tag == TYPEARRAY && TreeInfo.containsTypeAnnotation(t)) || tag == ANNOTATED_TYPE)
                    syntaxError(token.pos, Errors.NoAnnotationsOnDotClass);
                t = toP(F.at(pos).Select(t, names._class));
            }
        } else if ((mode & TYPE) != 0) {
            if (token.kind != COLCOL) {
                selectTypeMode();
            }
        } else if (token.kind != COLCOL) {
            syntaxError(token.pos, Errors.DotClassExpected);
        }
        return t;
    }

    /**
     * MemberReferenceSuffix = "::" [TypeArguments] Ident
     *                       | "::" [TypeArguments] "new"
     */
    JCExpression memberReferenceSuffix(JCExpression t) {
        int pos1 = token.pos;
        accept(COLCOL);
        return memberReferenceSuffix(pos1, t);
    }

    JCExpression memberReferenceSuffix(int pos1, JCExpression t) {
        checkSourceLevel(Feature.METHOD_REFERENCES);
        selectExprMode();
        List<JCExpression> typeArgs = null;
        if (token.kind == LT) {
            typeArgs = typeArguments(false);
        }
        Name refName;
        ReferenceMode refMode;
        if (token.kind == NEW) {
            refMode = ReferenceMode.NEW;
            refName = names.init;
            nextToken();
        } else {
            refMode = ReferenceMode.INVOKE;
            refName = ident();
        }
        return toP(F.at(t.getStartPosition()).Reference(refMode, refName, t, typeArgs));
    }

    /** Creator = [Annotations] Qualident [TypeArguments] ( ArrayCreatorRest | ClassCreatorRest )
     */
    JCExpression creator(int newpos, List<JCExpression> typeArgs) {
        List<JCAnnotation> newAnnotations = typeAnnotationsOpt();

        switch (token.kind) {
        case BYTE: case SHORT: case CHAR: case INT: case LONG: case FLOAT:
        case DOUBLE: case BOOLEAN:
            if (typeArgs == null) {
                if (newAnnotations.isEmpty()) {
                    return arrayCreatorRest(newpos, basicType());
                } else {
                    return arrayCreatorRest(newpos, toP(F.at(newAnnotations.head.pos).AnnotatedType(newAnnotations, basicType())));
                }
            }
            break;
        default:
        }
        JCExpression t = qualident(true);

        int oldmode = mode;
        selectTypeMode();
        boolean diamondFound = false;
        int lastTypeargsPos = -1;
        if (token.kind == LT) {
            lastTypeargsPos = token.pos;
            t = typeArguments(t, true);
            diamondFound = (mode & DIAMOND) != 0;
        }
        while (token.kind == DOT) {
            if (diamondFound) {
                //cannot select after a diamond
                illegal();
            }
            int pos = token.pos;
            nextToken();
            List<JCAnnotation> tyannos = typeAnnotationsOpt();
            t = toP(F.at(pos).Select(t, ident()));

            if (tyannos != null && tyannos.nonEmpty()) {
                t = toP(F.at(tyannos.head.pos).AnnotatedType(tyannos, t));
            }

            if (token.kind == LT) {
                lastTypeargsPos = token.pos;
                t = typeArguments(t, true);
                diamondFound = (mode & DIAMOND) != 0;
            }
        }
        mode = oldmode;
        if (token.kind == LBRACKET || token.kind == MONKEYS_AT) {
            // handle type annotations for non primitive arrays
            if (newAnnotations.nonEmpty()) {
                t = insertAnnotationsToMostInner(t, newAnnotations, false);
            }

            JCExpression e = arrayCreatorRest(newpos, t);
            if (diamondFound) {
                reportSyntaxError(lastTypeargsPos, Errors.CannotCreateArrayWithDiamond);
                return toP(F.at(newpos).Erroneous(List.of(e)));
            }
            else if (typeArgs != null) {
                int pos = newpos;
                if (!typeArgs.isEmpty() && typeArgs.head.pos != Position.NOPOS) {
                    // note: this should always happen but we should
                    // not rely on this as the parser is continuously
                    // modified to improve error recovery.
                    pos = typeArgs.head.pos;
                }
                setErrorEndPos(S.prevToken().endPos);
                JCErroneous err = F.at(pos).Erroneous(typeArgs.prepend(e));
                reportSyntaxError(err, Errors.CannotCreateArrayWithTypeArguments);
                return toP(err);
            }
            return e;
        } else if (token.kind == LPAREN) {
            JCNewClass newClass = classCreatorRest(newpos, null, typeArgs, t);
            if (newClass.def != null) {
                assert newClass.def.mods.annotations.isEmpty();
                if (newAnnotations.nonEmpty()) {
                    // Add type and declaration annotations to the new class;
                    // com.sun.tools.javac.code.TypeAnnotations.TypeAnnotationPositions.visitNewClass(JCNewClass)
                    // will later remove all type annotations and only leave the
                    // declaration annotations.
                    newClass.def.mods.pos = earlier(newClass.def.mods.pos, newAnnotations.head.pos);
                    newClass.def.mods.annotations = newAnnotations;
                }
            } else {
                // handle type annotations for instantiations
                if (newAnnotations.nonEmpty()) {
                    t = insertAnnotationsToMostInner(t, newAnnotations, false);
                    newClass.clazz = t;
                }
            }
            return newClass;
        } else {
            setErrorEndPos(token.pos);
            reportSyntaxError(token.pos, Errors.Expected2(LPAREN, LBRACKET));
            t = toP(F.at(newpos).NewClass(null, typeArgs, t, List.nil(), null));
            return toP(F.at(newpos).Erroneous(List.<JCTree>of(t)));
        }
    }

    /** InnerCreator = [Annotations] Ident [TypeArguments] ClassCreatorRest
     */
    JCExpression innerCreator(int newpos, List<JCExpression> typeArgs, JCExpression encl) {
        List<JCAnnotation> newAnnotations = typeAnnotationsOpt();

        JCExpression t = toP(F.at(token.pos).Ident(ident()));

        if (newAnnotations.nonEmpty()) {
            t = toP(F.at(newAnnotations.head.pos).AnnotatedType(newAnnotations, t));
        }

        if (token.kind == LT) {
            int oldmode = mode;
            t = typeArguments(t, true);
            mode = oldmode;
        }
        return classCreatorRest(newpos, encl, typeArgs, t);
    }

    /** ArrayCreatorRest = [Annotations] "[" ( "]" BracketsOpt ArrayInitializer
     *                         | Expression "]" {[Annotations]  "[" Expression "]"} BracketsOpt )
     */
    JCExpression arrayCreatorRest(int newpos, JCExpression elemtype) {
        List<JCAnnotation> annos = typeAnnotationsOpt();

        accept(LBRACKET);
        if (token.kind == RBRACKET) {
            accept(RBRACKET);
            elemtype = bracketsOpt(elemtype, annos);
            if (token.kind == LBRACE) {
                JCNewArray na = (JCNewArray)arrayInitializer(newpos, elemtype);
                if (annos.nonEmpty()) {
                    // when an array initializer is present then
                    // the parsed annotations should target the
                    // new array tree
                    // bracketsOpt inserts the annotation in
                    // elemtype, and it needs to be corrected
                    //
                    JCAnnotatedType annotated = (JCAnnotatedType)elemtype;
                    assert annotated.annotations == annos;
                    na.annotations = annotated.annotations;
                    na.elemtype = annotated.underlyingType;
                }
                return na;
            } else {
                JCExpression t = toP(F.at(newpos).NewArray(elemtype, List.nil(), null));
                return syntaxError(token.pos, List.of(t), Errors.ArrayDimensionMissing);
            }
        } else {
            ListBuffer<JCExpression> dims = new ListBuffer<>();

            // maintain array dimension type annotations
            ListBuffer<List<JCAnnotation>> dimAnnotations = new ListBuffer<>();
            dimAnnotations.append(annos);

            dims.append(parseExpression());
            accept(RBRACKET);
            while (token.kind == LBRACKET
                    || token.kind == MONKEYS_AT) {
                List<JCAnnotation> maybeDimAnnos = typeAnnotationsOpt();
                int pos = token.pos;
                nextToken();
                if (token.kind == RBRACKET) {
                    elemtype = bracketsOptCont(elemtype, pos, maybeDimAnnos);
                } else {
                    if (token.kind == RBRACKET) { // no dimension
                        elemtype = bracketsOptCont(elemtype, pos, maybeDimAnnos);
                    } else {
                        dimAnnotations.append(maybeDimAnnos);
                        dims.append(parseExpression());
                        accept(RBRACKET);
                    }
                }
            }

            List<JCExpression> elems = null;
            int errpos = token.pos;

            if (token.kind == LBRACE) {
                elems = arrayInitializerElements(newpos, elemtype);
            }

            JCNewArray na = toP(F.at(newpos).NewArray(elemtype, dims.toList(), elems));
            na.dimAnnotations = dimAnnotations.toList();

            if (elems != null) {
                return syntaxError(errpos, List.of(na), Errors.IllegalArrayCreationBothDimensionAndInitialization);
            }

            return na;
        }
    }

    /** ClassCreatorRest = Arguments [ClassBody]
     */
    JCNewClass classCreatorRest(int newpos,
                                  JCExpression encl,
                                  List<JCExpression> typeArgs,
                                  JCExpression t)
    {
        List<JCExpression> args = arguments();
        JCClassDecl body = null;
        if (token.kind == LBRACE) {
            int pos = token.pos;
            List<JCTree> defs = classOrInterfaceBody(names.empty, false);
            JCModifiers mods = F.at(Position.NOPOS).Modifiers(0);
            body = toP(F.at(pos).AnonymousClassDef(mods, defs));
        }
        return toP(F.at(newpos).NewClass(encl, typeArgs, t, args, body));
    }

    /** ArrayInitializer = "{" [VariableInitializer {"," VariableInitializer}] [","] "}"
     */
    JCExpression arrayInitializer(int newpos, JCExpression t) {
        List<JCExpression> elems = arrayInitializerElements(newpos, t);
        return toP(F.at(newpos).NewArray(t, List.nil(), elems));
    }

    List<JCExpression> arrayInitializerElements(int newpos, JCExpression t) {
        accept(LBRACE);
        ListBuffer<JCExpression> elems = new ListBuffer<>();
        if (token.kind == COMMA) {
            nextToken();
        } else if (token.kind != RBRACE) {
            elems.append(variableInitializer());
            while (token.kind == COMMA) {
                nextToken();
                if (token.kind == RBRACE) break;
                elems.append(variableInitializer());
            }
        }
        accept(RBRACE);
        return elems.toList();
    }

    /** VariableInitializer = ArrayInitializer | Expression
     */
    public JCExpression variableInitializer() {
        return token.kind == LBRACE ? arrayInitializer(token.pos, null) : parseExpression();
    }

    /** ParExpression = "(" Expression ")"
     */
    JCExpression parExpression() {
        int pos = token.pos;
        accept(LPAREN);
        JCExpression t = parseExpression();
        accept(RPAREN);
        return toP(F.at(pos).Parens(t));
    }

    /** Block = "{" BlockStatements "}"
     */
    JCBlock block(int pos, long flags) {
        accept(LBRACE);
        List<JCStatement> stats = blockStatements();
        JCBlock t = F.at(pos).Block(flags, stats);
        while (token.kind == CASE || token.kind == DEFAULT) {
            syntaxError(token.pos, Errors.Orphaned(token.kind));
            switchBlockStatementGroups();
        }
        // the Block node has a field "endpos" for first char of last token, which is
        // usually but not necessarily the last char of the last token.
        t.endpos = token.pos;
        accept(RBRACE);
        return toP(t);
    }

    public JCBlock block() {
        return block(token.pos, 0);
    }

    /** BlockStatements = { BlockStatement }
     *  BlockStatement  = LocalVariableDeclarationStatement
     *                  | ClassOrInterfaceOrEnumDeclaration
     *                  | [Ident ":"] Statement
     *  LocalVariableDeclarationStatement
     *                  = { FINAL | '@' Annotation } Type VariableDeclarators ";"
     */
    @SuppressWarnings("fallthrough")
    List<JCStatement> blockStatements() {
        //todo: skip to anchor on error(?)
        int lastErrPos = -1;
        ListBuffer<JCStatement> stats = new ListBuffer<>();
        while (true) {
            List<JCStatement> stat = blockStatement();
            if (stat.isEmpty()) {
                return stats.toList();
            } else {
                // error recovery
                if (token.pos == lastErrPos)
                    return stats.toList();
                if (token.pos <= endPosTable.errorEndPos) {
                    skip(false, true, true, true);
                    lastErrPos = token.pos;
                }
                stats.addAll(stat);
            }
        }
    }

    /*
     * Parse a Statement (JLS 14.5). As an enhancement to improve error recovery,
     * this method will also recognize variable and class declarations (which are
     * not legal for a Statement) by delegating the parsing to BlockStatement (JLS 14.2).
     * If any illegal declarations are found, they will be wrapped in an erroneous tree,
     * and an error will be produced by this method.
     */
    JCStatement parseStatementAsBlock() {
        int pos = token.pos;
        List<JCStatement> stats = blockStatement();
        if (stats.isEmpty()) {
            JCErroneous e = syntaxError(pos, Errors.IllegalStartOfStmt);
            return toP(F.at(pos).Exec(e));
        } else {
            JCStatement first = stats.head;
            Error error = null;
            switch (first.getTag()) {
            case CLASSDEF:
                error = Errors.ClassNotAllowed;
                break;
            case VARDEF:
                error = Errors.VariableNotAllowed;
                break;
            }
            if (error != null) {
                log.error(DiagnosticFlag.SYNTAX, first, error);
                List<JCBlock> blist = List.of(F.at(first.pos).Block(0, stats));
                return toP(F.at(pos).Exec(F.at(first.pos).Erroneous(blist)));
            }
            return first;
        }
    }

    /**This method parses a statement appearing inside a block.
     */
    List<JCStatement> blockStatement() {
        //todo: skip to anchor on error(?)
        Comment dc;
        int pos = token.pos;
        switch (token.kind) {
        case RBRACE: case CASE: case DEFAULT: case EOF:
            return List.nil();
        case LBRACE: case IF: case FOR: case WHILE: case DO: case TRY:
        case SWITCH: case SYNCHRONIZED: case RETURN: case THROW: case BREAK:
        case CONTINUE: case SEMI: case ELSE: case FINALLY: case CATCH:
        case ASSERT:
            return List.of(parseSimpleStatement());
        case MATCH:
            //is it a match statement?
            if (isMatchStatement()) {
                return List.of(parseSimpleStatement());
            } else {
                break;
            }
        case MONKEYS_AT:
        case FINAL: {
            dc = token.comment(CommentStyle.JAVADOC);
            JCModifiers mods = modifiersOpt();
            if (token.kind == INTERFACE ||
                token.kind == CLASS ||
                token.kind == ENUM) {
                return List.of(classOrInterfaceOrEnumDeclaration(mods, dc));
            } else {
                JCExpression t = parseType(true);
                return localVariableDeclarations(mods, t);
            }
        }
        case ABSTRACT: case STRICTFP: {
            dc = token.comment(CommentStyle.JAVADOC);
            JCModifiers mods = modifiersOpt();
            return List.of(classOrInterfaceOrEnumDeclaration(mods, dc));
        }
        case INTERFACE:
        case CLASS:
            dc = token.comment(CommentStyle.JAVADOC);
            return List.of(classOrInterfaceOrEnumDeclaration(modifiersOpt(), dc));
        case ENUM:
            log.error(DiagnosticFlag.SYNTAX, token.pos, Errors.LocalEnum);
            dc = token.comment(CommentStyle.JAVADOC);
            return List.of(classOrInterfaceOrEnumDeclaration(modifiersOpt(), dc));
        }
        //otherwise
        Token prevToken = token;
        JCExpression t = term(EXPR | TYPE);
        if (token.kind == COLON && t.hasTag(IDENT)) {
            nextToken();
            JCStatement stat = parseStatementAsBlock();
            return List.of(F.at(pos).Labelled(prevToken.name(), stat));
        } else if ((lastmode & TYPE) != 0 && LAX_IDENTIFIER.accepts(token.kind)) {
            pos = token.pos;
            JCModifiers mods = F.at(Position.NOPOS).Modifiers(0);
            F.at(pos);
            return localVariableDeclarations(mods, t);
        } else {
            // This Exec is an "ExpressionStatement"; it subsumes the terminating semicolon
            t = checkExprStat(t);
            accept(SEMI);
            JCExpressionStatement expr = toP(F.at(pos).Exec(t));
            return List.of(expr);
        }
    }

    //where
        boolean isMatchStatement() {
            //we need a LPAREN
            if (!peekToken(LPAREN)) {
                return false;
            }
            //then we scan through the contents of the '(...)', looking for a matching closing parens,
            //followed by an '{'.
            int depth = 1;
            for (int lookahead = 2 ; ; lookahead++) {
                TokenKind tk = S.token(lookahead).kind;
                switch (tk) {
                    case LPAREN:
                        depth++;
                        break;
                    case RPAREN:
                        depth--;
                        if (depth == 0) {
                            return S.token(lookahead + 1).kind == LBRACE;
                        }
                        break;
                    case EOF:
                        return false;
                }
            }
        }
        private List<JCStatement> localVariableDeclarations(JCModifiers mods, JCExpression type) {
            ListBuffer<JCStatement> stats =
                    variableDeclarators(mods, type, new ListBuffer<>(), true);
            // A "LocalVariableDeclarationStatement" subsumes the terminating semicolon
            accept(SEMI);
            storeEnd(stats.last(), S.prevToken().endPos);
            return stats.toList();
        }

    /** Statement =
     *       Block
     *     | IF ParExpression Statement [ELSE Statement]
     *     | FOR "(" ForInitOpt ";" [Expression] ";" ForUpdateOpt ")" Statement
     *     | FOR "(" FormalParameter : Expression ")" Statement
     *     | WHILE ParExpression Statement
     *     | DO Statement WHILE ParExpression ";"
     *     | TRY Block ( Catches | [Catches] FinallyPart )
     *     | TRY "(" ResourceSpecification ";"opt ")" Block [Catches] [FinallyPart]
     *     | SWITCH ParExpression "{" SwitchBlockStatementGroups "}"
     *     | SYNCHRONIZED ParExpression Block
     *     | RETURN [Expression] ";"
     *     | THROW Expression ";"
     *     | BREAK [Ident] ";"
     *     | CONTINUE [Ident] ";"
     *     | ASSERT Expression [ ":" Expression ] ";"
     *     | ";"
     */
    public JCStatement parseSimpleStatement() {
        int pos = token.pos;
        switch (token.kind) {
        case LBRACE:
            return block();
        case IF: {
            nextToken();
            JCExpression cond = parExpression();
            JCStatement thenpart = parseStatementAsBlock();
            JCStatement elsepart = null;
            if (token.kind == ELSE) {
                nextToken();
                elsepart = parseStatementAsBlock();
            }
            return F.at(pos).If(cond, thenpart, elsepart);
        }
        case FOR: {
            nextToken();
            accept(LPAREN);
            List<JCStatement> inits = token.kind == SEMI ? List.nil() : forInit();
            if (inits.length() == 1 &&
                inits.head.hasTag(VARDEF) &&
                ((JCVariableDecl) inits.head).init == null &&
                token.kind == COLON) {
                JCVariableDecl var = (JCVariableDecl)inits.head;
                accept(COLON);
                JCExpression expr = parseExpression();
                accept(RPAREN);
                JCStatement body = parseStatementAsBlock();
                return F.at(pos).ForeachLoop(var, expr, body);
            } else {
                accept(SEMI);
                JCExpression cond = token.kind == SEMI ? null : parseExpression();
                accept(SEMI);
                List<JCExpressionStatement> steps = token.kind == RPAREN ? List.nil() : forUpdate();
                accept(RPAREN);
                JCStatement body = parseStatementAsBlock();
                return F.at(pos).ForLoop(inits, cond, steps, body);
            }
        }
        case WHILE: {
            nextToken();
            JCExpression cond = parExpression();
            JCStatement body = parseStatementAsBlock();
            return F.at(pos).WhileLoop(cond, body);
        }
        case DO: {
            nextToken();
            JCStatement body = parseStatementAsBlock();
            accept(WHILE);
            JCExpression cond = parExpression();
            accept(SEMI);
            JCDoWhileLoop t = toP(F.at(pos).DoLoop(body, cond));
            return t;
        }
        case TRY: {
            nextToken();
            List<JCTree> resources = List.nil();
            if (token.kind == LPAREN) {
                nextToken();
                resources = resources();
                accept(RPAREN);
            }
            JCBlock body = block();
            ListBuffer<JCCatch> catchers = new ListBuffer<>();
            JCBlock finalizer = null;
            if (token.kind == CATCH || token.kind == FINALLY) {
                while (token.kind == CATCH) catchers.append(catchClause());
                if (token.kind == FINALLY) {
                    nextToken();
                    finalizer = block();
                }
            } else {
                if (resources.isEmpty()) {
                    log.error(DiagnosticFlag.SYNTAX, pos, Errors.TryWithoutCatchFinallyOrResourceDecls);
                }
            }
            return F.at(pos).Try(resources, body, catchers.toList(), finalizer);
        }
        case MATCH:
        case SWITCH: {
            nextToken();
            JCExpression selector = parExpression();
            accept(LBRACE);
            List<JCCase> cases = switchBlockStatementGroups();
            JCSwitch t = to(F.at(pos).Switch(selector, cases));
            accept(RBRACE);
            return t;
        }
        case SYNCHRONIZED: {
            nextToken();
            JCExpression lock = parExpression();
            JCBlock body = block();
            return F.at(pos).Synchronized(lock, body);
        }
        case RETURN: {
            nextToken();
            JCExpression result = token.kind == SEMI ? null : parseExpression();
            accept(SEMI);
            JCReturn t = toP(F.at(pos).Return(result));
            return t;
        }
        case THROW: {
            nextToken();
            JCExpression exc = parseExpression();
            accept(SEMI);
            JCThrow t = toP(F.at(pos).Throw(exc));
            return t;
        }
        case BREAK: {
            nextToken();
            JCExpression value = token.kind == SEMI ? null : parseExpression();
            accept(SEMI);
            JCBreak t = toP(F.at(pos).Break(value));
            return t;
        }
        case CONTINUE: {
            nextToken();
            Name label = LAX_IDENTIFIER.accepts(token.kind) ? ident() : null;
            accept(SEMI);
            JCContinue t =  toP(F.at(pos).Continue(label));
            return t;
        }
        case SEMI:
            nextToken();
            return toP(F.at(pos).Skip());
        case ELSE:
            int elsePos = token.pos;
            nextToken();
            return doRecover(elsePos, BasicErrorRecoveryAction.BLOCK_STMT, Errors.ElseWithoutIf);
        case FINALLY:
            int finallyPos = token.pos;
            nextToken();
            return doRecover(finallyPos, BasicErrorRecoveryAction.BLOCK_STMT, Errors.FinallyWithoutTry);
        case CATCH:
            return doRecover(token.pos, BasicErrorRecoveryAction.CATCH_CLAUSE, Errors.CatchWithoutTry);
        case ASSERT: {
            nextToken();
            JCExpression assertion = parseExpression();
            JCExpression message = null;
            if (token.kind == COLON) {
                nextToken();
                message = parseExpression();
            }
            accept(SEMI);
            JCAssert t = toP(F.at(pos).Assert(assertion, message));
            return t;
        }
        default:
            Assert.error();
            return null;
        }
    }

    @Override
    public JCStatement parseStatement() {
        return parseStatementAsBlock();
    }

    private JCStatement doRecover(int startPos, ErrorRecoveryAction action, Error errorKey) {
        int errPos = S.errPos();
        JCTree stm = action.doRecover(this);
        S.errPos(errPos);
        return toP(F.Exec(syntaxError(startPos, List.of(stm), errorKey)));
    }

    /** CatchClause     = CATCH "(" FormalParameter ")" Block
     * TODO: the "FormalParameter" is not correct, it uses the special "catchTypes" rule below.
     */
    protected JCCatch catchClause() {
        int pos = token.pos;
        accept(CATCH);
        accept(LPAREN);
        JCModifiers mods = optFinal(Flags.PARAMETER);
        List<JCExpression> catchTypes = catchTypes();
        JCExpression paramType = catchTypes.size() > 1 ?
                toP(F.at(catchTypes.head.getStartPosition()).TypeUnion(catchTypes)) :
                catchTypes.head;
        JCVariableDecl formal = variableDeclaratorId(mods, paramType);
        accept(RPAREN);
        JCBlock body = block();
        return F.at(pos).Catch(formal, body);
    }

    List<JCExpression> catchTypes() {
        ListBuffer<JCExpression> catchTypes = new ListBuffer<>();
        catchTypes.add(parseType());
        while (token.kind == BAR) {
            nextToken();
            // Instead of qualident this is now parseType.
            // But would that allow too much, e.g. arrays or generics?
            catchTypes.add(parseType());
        }
        return catchTypes.toList();
    }

    /** SwitchBlockStatementGroups = { SwitchBlockStatementGroup }
     *  SwitchBlockStatementGroup = SwitchLabel BlockStatements
     *  SwitchLabel = CASE Pattern ":" | DEFAULT ":"
     */
    List<JCCase> switchBlockStatementGroups() {
        ListBuffer<JCCase> cases = new ListBuffer<>();
        while (true) {
            int pos = token.pos;
            switch (token.kind) {
            case CASE:
            case DEFAULT:
                cases.appendList(switchBlockStatementGroup());
                break;
            case RBRACE: case EOF:
                return cases.toList();
            default:
                nextToken(); // to ensure progress
                syntaxError(pos, Errors.Expected3(CASE, DEFAULT, RBRACE));
            }
        }
    }

    protected List<JCCase> switchBlockStatementGroup() {
        int pos = token.pos;
        List<JCStatement> stats;
        JCCase c;
        ListBuffer<JCCase> cases = new ListBuffer<JCCase>();
        switch (token.kind) {
        case CASE: {
            nextToken();
            ListBuffer<JCPattern> pats = new ListBuffer<>();
            while (true) {
                pats.append(parsePattern());
                if (token.kind != COMMA) break;
                nextToken();
                checkSourceLevel(Feature.SWITCH_MULTIPLE_CASE_LABELS);
            };
            @SuppressWarnings("removal")
            CaseKind caseKind;
            JCTree body = null;
            if (token.kind == ARROW) {
                checkSourceLevel(Feature.SWITCH_RULE);
                accept(ARROW);
                caseKind = JCCase.RULE;
                JCStatement statement = parseStatementAsBlock();
                if (!statement.hasTag(EXEC) && !statement.hasTag(BLOCK) && !statement.hasTag(Tag.THROW)) {
                    log.error(statement.pos(), Errors.SwitchCaseUnexpectedStatement);
                }
                stats = List.of(statement);
                body = stats.head;
            } else {
                accept(COLON, tk -> Errors.Expected2(COLON, ARROW));
                caseKind = JCCase.STATEMENT;
                stats = blockStatements();
            }
            c = F.at(pos).Case(caseKind, pats.toList(), stats, body);
            if (stats.isEmpty())
                storeEnd(c, S.prevToken().endPos);
            return cases.append(c).toList();
        }
        case DEFAULT: {
            nextToken();
            @SuppressWarnings("removal")
            CaseKind caseKind;
            JCTree body = null;
            if (token.kind == ARROW) {
                checkSourceLevel(Feature.SWITCH_RULE);
                accept(ARROW);
                caseKind = JCCase.RULE;
                JCStatement statement = parseStatementAsBlock();
                if (!statement.hasTag(EXEC) && !statement.hasTag(BLOCK) && !statement.hasTag(Tag.THROW)) {
                    log.error(statement.pos(), Errors.SwitchCaseUnexpectedStatement);
                }
                stats = List.of(statement);
                body = stats.head;
            } else {
                accept(COLON, tk -> Errors.Expected2(COLON, ARROW));
                caseKind = JCCase.STATEMENT;
                stats = blockStatements();
            }
            c = F.at(pos).Case(caseKind, List.nil(), stats, body);
            if (stats.isEmpty())
                storeEnd(c, S.prevToken().endPos);
            return cases.append(c).toList();
        }
        }
        throw new AssertionError("should not reach here");
    }

    /** MoreStatementExpressions = { COMMA StatementExpression }
     */
    <T extends ListBuffer<? super JCExpressionStatement>> T moreStatementExpressions(int pos,
                                                                    JCExpression first,
                                                                    T stats) {
        // This Exec is a "StatementExpression"; it subsumes no terminating token
        stats.append(toP(F.at(pos).Exec(checkExprStat(first))));
        while (token.kind == COMMA) {
            nextToken();
            pos = token.pos;
            JCExpression t = parseExpression();
            // This Exec is a "StatementExpression"; it subsumes no terminating token
            stats.append(toP(F.at(pos).Exec(checkExprStat(t))));
        }
        return stats;
    }

    /** ForInit = StatementExpression MoreStatementExpressions
     *           |  { FINAL | '@' Annotation } Type VariableDeclarators
     */
    List<JCStatement> forInit() {
        ListBuffer<JCStatement> stats = new ListBuffer<>();
        int pos = token.pos;
        if (token.kind == FINAL || token.kind == MONKEYS_AT) {
            return variableDeclarators(optFinal(0), parseType(true), stats, true).toList();
        } else {
            JCExpression t = term(EXPR | TYPE);
            if ((lastmode & TYPE) != 0 && LAX_IDENTIFIER.accepts(token.kind)) {
                return variableDeclarators(modifiersOpt(), t, stats, true).toList();
            } else if ((lastmode & TYPE) != 0 && token.kind == COLON) {
                log.error(DiagnosticFlag.SYNTAX, pos, Errors.BadInitializer("for-loop"));
                return List.of((JCStatement)F.at(pos).VarDef(modifiersOpt(), names.error, t, null));
            } else {
                return moreStatementExpressions(pos, t, stats).toList();
            }
        }
    }

    /** ForUpdate = StatementExpression MoreStatementExpressions
     */
    List<JCExpressionStatement> forUpdate() {
        return moreStatementExpressions(token.pos,
                                        parseExpression(),
                                        new ListBuffer<JCExpressionStatement>()).toList();
    }

    /** AnnotationsOpt = { '@' Annotation }
     *
     * @param kind Whether to parse an ANNOTATION or TYPE_ANNOTATION
     */
    protected List<JCAnnotation> annotationsOpt(Tag kind) {
        if (token.kind != MONKEYS_AT) return List.nil(); // optimization
        ListBuffer<JCAnnotation> buf = new ListBuffer<>();
        int prevmode = mode;
        while (token.kind == MONKEYS_AT) {
            int pos = token.pos;
            nextToken();
            buf.append(annotation(pos, kind));
        }
        lastmode = mode;
        mode = prevmode;
        List<JCAnnotation> annotations = buf.toList();

        return annotations;
    }

    List<JCAnnotation> typeAnnotationsOpt() {
        List<JCAnnotation> annotations = annotationsOpt(Tag.TYPE_ANNOTATION);
        return annotations;
    }

    /** ModifiersOpt = { Modifier }
     *  Modifier = PUBLIC | PROTECTED | PRIVATE | STATIC | ABSTRACT | FINAL
     *           | NATIVE | SYNCHRONIZED | TRANSIENT | VOLATILE | "@"
     *           | "@" Annotation
     */
    protected JCModifiers modifiersOpt() {
        return modifiersOpt(null);
    }
    protected JCModifiers modifiersOpt(JCModifiers partial) {
        long flags;
        ListBuffer<JCAnnotation> annotations = new ListBuffer<>();
        int pos;
        if (partial == null) {
            flags = 0;
            pos = token.pos;
        } else {
            flags = partial.flags;
            annotations.appendList(partial.annotations);
            pos = partial.pos;
        }
        if (token.deprecatedFlag()) {
            flags |= Flags.DEPRECATED;
        }
        int lastPos;
    loop:
        while (true) {
            long flag;
            switch (token.kind) {
            case PRIVATE     : flag = Flags.PRIVATE; break;
            case PROTECTED   : flag = Flags.PROTECTED; break;
            case PUBLIC      : flag = Flags.PUBLIC; break;
            case STATIC      : flag = Flags.STATIC; break;
            case TRANSIENT   : flag = Flags.TRANSIENT; break;
            case FINAL       : flag = Flags.FINAL; break;
            case ABSTRACT    : flag = Flags.ABSTRACT; break;
            case NATIVE      : flag = Flags.NATIVE; break;
            case VOLATILE    : flag = Flags.VOLATILE; break;
            case SYNCHRONIZED: flag = Flags.SYNCHRONIZED; break;
            case STRICTFP    : flag = Flags.STRICTFP; break;
            case MONKEYS_AT  : flag = Flags.ANNOTATION; break;
            case DEFAULT     : checkSourceLevel(Feature.DEFAULT_METHODS); flag = Flags.DEFAULT; break;
            case ERROR       : flag = 0; nextToken(); break;
            default: break loop;
            }
            if ((flags & flag) != 0) log.error(DiagnosticFlag.SYNTAX, token.pos, Errors.RepeatedModifier);
            lastPos = token.pos;
            nextToken();
            if (flag == Flags.ANNOTATION) {
                if (token.kind != INTERFACE) {
                    JCAnnotation ann = annotation(lastPos, Tag.ANNOTATION);
                    // if first modifier is an annotation, set pos to annotation's.
                    if (flags == 0 && annotations.isEmpty())
                        pos = ann.pos;
                    annotations.append(ann);
                    flag = 0;
                }
            }
            flags |= flag;
        }
        switch (token.kind) {
        case ENUM: flags |= Flags.ENUM; break;
        case INTERFACE: flags |= Flags.INTERFACE; break;
        default: break;
        }

        /* A modifiers tree with no modifier tokens or annotations
         * has no text position. */
        if ((flags & (Flags.ModifierFlags | Flags.ANNOTATION)) == 0 && annotations.isEmpty())
            pos = Position.NOPOS;

        JCModifiers mods = F.at(pos).Modifiers(flags, annotations.toList());
        if (pos != Position.NOPOS)
            storeEnd(mods, S.prevToken().endPos);
        return mods;
    }

    /** Annotation              = "@" Qualident [ "(" AnnotationFieldValues ")" ]
     *
     * @param pos position of "@" token
     * @param kind Whether to parse an ANNOTATION or TYPE_ANNOTATION
     */
    JCAnnotation annotation(int pos, Tag kind) {
        // accept(AT); // AT consumed by caller
        if (kind == Tag.TYPE_ANNOTATION) {
            checkSourceLevel(Feature.TYPE_ANNOTATIONS);
        }
        JCTree ident = qualident(false);
        List<JCExpression> fieldValues = annotationFieldValuesOpt();
        JCAnnotation ann;
        if (kind == Tag.ANNOTATION) {
            ann = F.at(pos).Annotation(ident, fieldValues);
        } else if (kind == Tag.TYPE_ANNOTATION) {
            ann = F.at(pos).TypeAnnotation(ident, fieldValues);
        } else {
            throw new AssertionError("Unhandled annotation kind: " + kind);
        }

        storeEnd(ann, S.prevToken().endPos);
        return ann;
    }

    List<JCExpression> annotationFieldValuesOpt() {
        return (token.kind == LPAREN) ? annotationFieldValues() : List.nil();
    }

    /** AnnotationFieldValues   = "(" [ AnnotationFieldValue { "," AnnotationFieldValue } ] ")" */
    List<JCExpression> annotationFieldValues() {
        accept(LPAREN);
        ListBuffer<JCExpression> buf = new ListBuffer<>();
        if (token.kind != RPAREN) {
            buf.append(annotationFieldValue());
            while (token.kind == COMMA) {
                nextToken();
                buf.append(annotationFieldValue());
            }
        }
        accept(RPAREN);
        return buf.toList();
    }

    /** AnnotationFieldValue    = AnnotationValue
     *                          | Identifier "=" AnnotationValue
     */
    JCExpression annotationFieldValue() {
        if (LAX_IDENTIFIER.accepts(token.kind)) {
            selectExprMode();
            JCExpression t1 = term1();
            if (t1.hasTag(IDENT) && token.kind == EQ) {
                int pos = token.pos;
                accept(EQ);
                JCExpression v = annotationValue();
                return toP(F.at(pos).Assign(t1, v));
            } else {
                return t1;
            }
        }
        return annotationValue();
    }

    /* AnnotationValue          = ConditionalExpression
     *                          | Annotation
     *                          | "{" [ AnnotationValue { "," AnnotationValue } ] [","] "}"
     */
    JCExpression annotationValue() {
        int pos;
        switch (token.kind) {
        case MONKEYS_AT:
            pos = token.pos;
            nextToken();
            return annotation(pos, Tag.ANNOTATION);
        case LBRACE:
            pos = token.pos;
            accept(LBRACE);
            ListBuffer<JCExpression> buf = new ListBuffer<>();
            if (token.kind == COMMA) {
                nextToken();
            } else if (token.kind != RBRACE) {
                buf.append(annotationValue());
                while (token.kind == COMMA) {
                    nextToken();
                    if (token.kind == RBRACE) break;
                    buf.append(annotationValue());
                }
            }
            accept(RBRACE);
            return toP(F.at(pos).NewArray(null, List.nil(), buf.toList()));
        default:
            selectExprMode();
            return term1();
        }
    }

    /** VariableDeclarators = VariableDeclarator { "," VariableDeclarator }
     */
    public <T extends ListBuffer<? super JCVariableDecl>> T variableDeclarators(JCModifiers mods,
                                                                         JCExpression type,
                                                                         T vdefs,
                                                                         boolean localDecl)
    {
        return variableDeclaratorsRest(token.pos, mods, type, ident(), false, null, vdefs, localDecl);
    }

    /** VariableDeclaratorsRest = VariableDeclaratorRest { "," VariableDeclarator }
     *  ConstantDeclaratorsRest = ConstantDeclaratorRest { "," ConstantDeclarator }
     *
     *  @param reqInit  Is an initializer always required?
     *  @param dc       The documentation comment for the variable declarations, or null.
     */
    protected <T extends ListBuffer<? super JCVariableDecl>> T variableDeclaratorsRest(int pos,
                                                                     JCModifiers mods,
                                                                     JCExpression type,
                                                                     Name name,
                                                                     boolean reqInit,
                                                                     Comment dc,
                                                                     T vdefs,
                                                                     boolean localDecl)
    {
        JCVariableDecl head = variableDeclaratorRest(pos, mods, type, name, reqInit, dc, localDecl, false);
        vdefs.append(head);
        while (token.kind == COMMA) {
            // All but last of multiple declarators subsume a comma
            storeEnd((JCTree)vdefs.last(), token.endPos);
            nextToken();
            vdefs.append(variableDeclarator(mods, type, reqInit, dc, localDecl));
        }
        return vdefs;
    }

    /** VariableDeclarator = Ident VariableDeclaratorRest
     *  ConstantDeclarator = Ident ConstantDeclaratorRest
     */
    JCVariableDecl variableDeclarator(JCModifiers mods, JCExpression type, boolean reqInit, Comment dc, boolean localDecl) {
        return variableDeclaratorRest(token.pos, mods, type, ident(), reqInit, dc, localDecl, true);
    }

    /** VariableDeclaratorRest = BracketsOpt ["=" VariableInitializer]
     *  ConstantDeclaratorRest = BracketsOpt "=" VariableInitializer
     *
     *  @param reqInit  Is an initializer always required?
     *  @param dc       The documentation comment for the variable declarations, or null.
     */
    JCVariableDecl variableDeclaratorRest(int pos, JCModifiers mods, JCExpression type, Name name,
                                  boolean reqInit, Comment dc, boolean localDecl, boolean compound) {
        type = bracketsOpt(type);
        JCExpression init = null;
        if (token.kind == EQ) {
            nextToken();
            init = variableInitializer();
        }
        else if (reqInit) syntaxError(token.pos, Errors.Expected(EQ));
        JCTree elemType = TreeInfo.innermostType(type, true);
        int startPos = Position.NOPOS;
        if (elemType.hasTag(IDENT)) {
            Name typeName = ((JCIdent)elemType).name;
            if (isRestrictedLocalVarTypeName(typeName, pos, !compound && localDecl)) {
                if (compound) {
                    //error - 'var' in compound local var decl
                   reportSyntaxError(pos, Errors.VarNotAllowedCompound);
                } else if (type.hasTag(TYPEARRAY)) {
                    //error - 'var' and arrays
                    reportSyntaxError(pos, Errors.VarNotAllowedArray);
                } else {
                    startPos = TreeInfo.getStartPos(mods);
                    if (startPos == Position.NOPOS)
                        startPos = TreeInfo.getStartPos(type);
                    //implicit type
                    type = null;
                }
            }
        }
        JCVariableDecl result =
            toP(F.at(pos).VarDef(mods, name, type, init));
        attach(result, dc);
        result.startPos = startPos;
        return result;
    }

    boolean isRestrictedLocalVarTypeName(JCExpression e, boolean shouldWarn) {
        switch (e.getTag()) {
            case IDENT:
                return isRestrictedLocalVarTypeName(((JCIdent)e).name, e.pos, shouldWarn);
            case TYPEARRAY:
                return isRestrictedLocalVarTypeName(((JCArrayTypeTree)e).elemtype, shouldWarn);
            default:
                return false;
        }
    }

    boolean isRestrictedLocalVarTypeName(Name name, int pos, boolean shouldWarn) {
        if (name == names.var) {
            if (Feature.LOCAL_VARIABLE_TYPE_INFERENCE.allowedInSource(source)) {
                return true;
            } else if (shouldWarn) {
                log.warning(pos, Warnings.VarNotAllowed);
            }
        }
        return false;
    }

    /** VariableDeclaratorId = Ident BracketsOpt
     */
    JCVariableDecl variableDeclaratorId(JCModifiers mods, JCExpression type) {
        return variableDeclaratorId(mods, type, false);
    }
    //where
    JCVariableDecl variableDeclaratorId(JCModifiers mods, JCExpression type, boolean lambdaParameter) {
        int pos = token.pos;
        Name name;
        if (lambdaParameter && token.kind == UNDERSCORE) {
            log.error(pos, Errors.UnderscoreAsIdentifierInLambda);
            name = token.name();
            nextToken();
        } else {
            if (allowThisIdent ||
                !lambdaParameter ||
                LAX_IDENTIFIER.accepts(token.kind) ||
                mods.flags != Flags.PARAMETER ||
                mods.annotations.nonEmpty()) {
                JCExpression pn = qualident(false);
                if (pn.hasTag(Tag.IDENT) && ((JCIdent)pn).name != names._this) {
                    name = ((JCIdent)pn).name;
                } else {
                    if (allowThisIdent) {
                        if ((mods.flags & Flags.VARARGS) != 0) {
                            log.error(token.pos, Errors.VarargsAndReceiver);
                        }
                        if (token.kind == LBRACKET) {
                            log.error(token.pos, Errors.ArrayAndReceiver);
                        }
                        if (pn.hasTag(Tag.SELECT) && ((JCFieldAccess)pn).name != names._this) {
                            log.error(token.pos, Errors.WrongReceiver);
                        }
                    }
                    return toP(F.at(pos).ReceiverVarDef(mods, pn, type));
                }
            } else {
                /** if it is a lambda parameter and the token kind is not an identifier,
                 *  and there are no modifiers or annotations, then this means that the compiler
                 *  supposed the lambda to be explicit but it can contain a mix of implicit,
                 *  var or explicit parameters. So we assign the error name to the parameter name
                 *  instead of issuing an error and analyze the lambda parameters as a whole at
                 *  a higher level.
                 */
                name = names.empty;
            }
        }
        if ((mods.flags & Flags.VARARGS) != 0 &&
                token.kind == LBRACKET) {
            log.error(token.pos, Errors.VarargsAndOldArraySyntax);
        }
        type = bracketsOpt(type);
        return toP(F.at(pos).VarDef(mods, name, type, null));
    }

    /** Resources = Resource { ";" Resources }
     */
    List<JCTree> resources() {
        ListBuffer<JCTree> defs = new ListBuffer<>();
        defs.append(resource());
        while (token.kind == SEMI) {
            // All but last of multiple declarators must subsume a semicolon
            storeEnd(defs.last(), token.endPos);
            int semiColonPos = token.pos;
            nextToken();
            if (token.kind == RPAREN) { // Optional trailing semicolon
                                       // after last resource
                break;
            }
            defs.append(resource());
        }
        return defs.toList();
    }

    /** Resource = VariableModifiersOpt Type VariableDeclaratorId "=" Expression
     *           | Expression
     */
    protected JCTree resource() {
        int startPos = token.pos;
        if (token.kind == FINAL || token.kind == MONKEYS_AT) {
            JCModifiers mods = optFinal(Flags.FINAL);
            JCExpression t = parseType(true);
            return variableDeclaratorRest(token.pos, mods, t, ident(), true, null, true, false);
        }
        JCExpression t = term(EXPR | TYPE);
        if ((lastmode & TYPE) != 0 && LAX_IDENTIFIER.accepts(token.kind)) {
            JCModifiers mods = toP(F.at(startPos).Modifiers(Flags.FINAL));
            return variableDeclaratorRest(token.pos, mods, t, ident(), true, null, true, false);
        } else {
            checkSourceLevel(Feature.EFFECTIVELY_FINAL_VARIABLES_IN_TRY_WITH_RESOURCES);
            if (!t.hasTag(IDENT) && !t.hasTag(SELECT)) {
                log.error(t.pos(), Errors.TryWithResourcesExprNeedsVar);
            }

            return t;
        }
    }

    /** CompilationUnit = [ { "@" Annotation } PACKAGE Qualident ";"] {ImportDeclaration} {TypeDeclaration}
     */
    public JCTree.JCCompilationUnit parseCompilationUnit() {
        Token firstToken = token;
        JCModifiers mods = null;
        boolean consumedToplevelDoc = false;
        boolean seenImport = false;
        boolean seenPackage = false;
        ListBuffer<JCTree> defs = new ListBuffer<>();
        if (token.kind == MONKEYS_AT)
            mods = modifiersOpt();

        if (token.kind == PACKAGE) {
            int packagePos = token.pos;
            List<JCAnnotation> annotations = List.nil();
            seenPackage = true;
            if (mods != null) {
                checkNoMods(mods.flags);
                annotations = mods.annotations;
                mods = null;
            }
            nextToken();
            JCExpression pid = qualident(false);
            accept(SEMI);
            JCPackageDecl pd = toP(F.at(packagePos).PackageDecl(annotations, pid));
            attach(pd, firstToken.comment(CommentStyle.JAVADOC));
            consumedToplevelDoc = true;
            defs.append(pd);
        }

        boolean checkForImports = true;
        boolean firstTypeDecl = true;
        while (token.kind != EOF) {
            if (token.pos <= endPosTable.errorEndPos) {
                // error recovery
                skip(checkForImports, false, false, false);
                if (token.kind == EOF)
                    break;
            }
            if (checkForImports && mods == null && token.kind == IMPORT) {
                seenImport = true;
                defs.append(importDeclaration());
            } else {
                Comment docComment = token.comment(CommentStyle.JAVADOC);
                if (firstTypeDecl && !seenImport && !seenPackage) {
                    docComment = firstToken.comment(CommentStyle.JAVADOC);
                    consumedToplevelDoc = true;
                }
                if (mods != null || token.kind != SEMI)
                    mods = modifiersOpt(mods);
                if (firstTypeDecl && token.kind == IDENTIFIER) {
                    ModuleKind kind = ModuleKind.STRONG;
                    if (token.name() == names.open) {
                        kind = ModuleKind.OPEN;
                        nextToken();
                    }
                    if (token.kind == IDENTIFIER && token.name() == names.module) {
                        if (mods != null) {
                            checkNoMods(mods.flags & ~Flags.DEPRECATED);
                        }
                        defs.append(moduleDecl(mods, kind, docComment));
                        consumedToplevelDoc = true;
                        break;
                    } else if (kind != ModuleKind.STRONG) {
                        reportSyntaxError(token.pos, Errors.ExpectedModule);
                    }
                }
                JCTree def = typeDeclaration(mods, docComment);
                if (def instanceof JCExpressionStatement)
                    def = ((JCExpressionStatement)def).expr;
                defs.append(def);
                if (def instanceof JCClassDecl)
                    checkForImports = false;
                mods = null;
                firstTypeDecl = false;
            }
        }
        JCTree.JCCompilationUnit toplevel = F.at(firstToken.pos).TopLevel(defs.toList());
        if (!consumedToplevelDoc)
            attach(toplevel, firstToken.comment(CommentStyle.JAVADOC));
        if (defs.isEmpty())
            storeEnd(toplevel, S.prevToken().endPos);
        if (keepDocComments)
            toplevel.docComments = docComments;
        if (keepLineMap)
            toplevel.lineMap = S.getLineMap();
        this.endPosTable.setParser(null); // remove reference to parser
        toplevel.endPositions = this.endPosTable;
        return toplevel;
    }

    JCModuleDecl moduleDecl(JCModifiers mods, ModuleKind kind, Comment dc) {
        int pos = token.pos;
        checkSourceLevel(Feature.MODULES);

        nextToken();
        JCExpression name = qualident(false);
        List<JCDirective> directives = null;

        accept(LBRACE);
        directives = moduleDirectiveList();
        accept(RBRACE);
        accept(EOF);

        JCModuleDecl result = toP(F.at(pos).ModuleDef(mods, kind, name, directives));
        attach(result, dc);
        return result;
    }

    List<JCDirective> moduleDirectiveList() {
        ListBuffer<JCDirective> defs = new ListBuffer<>();
        while (token.kind == IDENTIFIER) {
            int pos = token.pos;
            if (token.name() == names.requires) {
                nextToken();
                boolean isTransitive = false;
                boolean isStaticPhase = false;
            loop:
                while (true) {
                    switch (token.kind) {
                        case IDENTIFIER:
                            if (token.name() == names.transitive && !isTransitive) {
                                Token t1 = S.token(1);
                                if (t1.kind == SEMI || t1.kind == DOT) {
                                    break loop;
                                }
                                isTransitive = true;
                                break;
                            } else {
                                break loop;
                            }
                        case STATIC:
                            if (isStaticPhase) {
                                log.error(DiagnosticFlag.SYNTAX, token.pos, Errors.RepeatedModifier);
                            }
                            isStaticPhase = true;
                            break;
                        default:
                            break loop;
                    }
                    nextToken();
                }
                JCExpression moduleName = qualident(false);
                accept(SEMI);
                defs.append(toP(F.at(pos).Requires(isTransitive, isStaticPhase, moduleName)));
            } else if (token.name() == names.exports || token.name() == names.opens) {
                boolean exports = token.name() == names.exports;
                nextToken();
                JCExpression pkgName = qualident(false);
                List<JCExpression> moduleNames = null;
                if (token.kind == IDENTIFIER && token.name() == names.to) {
                    nextToken();
                    moduleNames = qualidentList(false);
                }
                accept(SEMI);
                JCDirective d;
                if (exports) {
                    d = F.at(pos).Exports(pkgName, moduleNames);
                } else {
                    d = F.at(pos).Opens(pkgName, moduleNames);
                }
                defs.append(toP(d));
            } else if (token.name() == names.provides) {
                nextToken();
                JCExpression serviceName = qualident(false);
                if (token.kind == IDENTIFIER && token.name() == names.with) {
                    nextToken();
                    List<JCExpression> implNames = qualidentList(false);
                    accept(SEMI);
                    defs.append(toP(F.at(pos).Provides(serviceName, implNames)));
                } else {
                    log.error(DiagnosticFlag.SYNTAX, token.pos, Errors.ExpectedStr("'" + names.with + "'"));
                    skip(false, false, false, false);
                }
            } else if (token.name() == names.uses) {
                nextToken();
                JCExpression service = qualident(false);
                accept(SEMI);
                defs.append(toP(F.at(pos).Uses(service)));
            } else {
                setErrorEndPos(pos);
                reportSyntaxError(pos, Errors.InvalidModuleDirective);
                break;
            }
        }
        return defs.toList();
    }

    /** ImportDeclaration = IMPORT [ STATIC ] Ident { "." Ident } [ "." "*" ] ";"
     */
    protected JCTree importDeclaration() {
        int pos = token.pos;
        nextToken();
        boolean importStatic = false;
        if (token.kind == STATIC) {
            importStatic = true;
            nextToken();
        }
        JCExpression pid = toP(F.at(token.pos).Ident(ident()));
        do {
            int pos1 = token.pos;
            accept(DOT);
            if (token.kind == STAR) {
                pid = to(F.at(pos1).Select(pid, names.asterisk));
                nextToken();
                break;
            } else {
                pid = toP(F.at(pos1).Select(pid, ident()));
            }
        } while (token.kind == DOT);
        accept(SEMI);
        return toP(F.at(pos).Import(pid, importStatic));
    }

    /** TypeDeclaration = ClassOrInterfaceOrEnumDeclaration
     *                  | ";"
     */
    JCTree typeDeclaration(JCModifiers mods, Comment docComment) {
        int pos = token.pos;
        if (mods == null && token.kind == SEMI) {
            nextToken();
            return toP(F.at(pos).Skip());
        } else {
            return classOrInterfaceOrEnumDeclaration(modifiersOpt(mods), docComment);
        }
    }

    /** ClassOrInterfaceOrEnumDeclaration = ModifiersOpt
     *           (ClassDeclaration | InterfaceDeclaration | EnumDeclaration)
     *  @param mods     Any modifiers starting the class or interface declaration
     *  @param dc       The documentation comment for the class, or null.
     */
    protected JCStatement classOrInterfaceOrEnumDeclaration(JCModifiers mods, Comment dc) {
        if (token.kind == CLASS) {
            return classDeclaration(mods, dc);
        } else if (token.kind == INTERFACE) {
            return interfaceDeclaration(mods, dc);
        } else if (token.kind == ENUM) {
            return enumDeclaration(mods, dc);
        } else {
            int pos = token.pos;
            List<JCTree> errs;
            if (LAX_IDENTIFIER.accepts(token.kind)) {
                errs = List.of(mods, toP(F.at(pos).Ident(ident())));
                setErrorEndPos(token.pos);
            } else {
                errs = List.of(mods);
            }
            final JCErroneous erroneousTree;
            if (parseModuleInfo) {
                erroneousTree = syntaxError(pos, errs, Errors.ExpectedModuleOrOpen);
            } else {
                erroneousTree = syntaxError(pos, errs, Errors.Expected3(CLASS, INTERFACE, ENUM));
            }
            return toP(F.Exec(erroneousTree));
        }
    }

    /** ClassDeclaration = CLASS Ident TypeParametersOpt [EXTENDS Type]
     *                     [IMPLEMENTS TypeList] ClassBody
     *  @param mods    The modifiers starting the class declaration
     *  @param dc       The documentation comment for the class, or null.
     */
    protected JCClassDecl classDeclaration(JCModifiers mods, Comment dc) {
        int pos = token.pos;
        accept(CLASS);
        Name name = typeName();

        List<JCTypeParameter> typarams = typeParametersOpt();

        JCExpression extending = null;
        if (token.kind == EXTENDS) {
            nextToken();
            extending = parseType();
        }
        List<JCExpression> implementing = List.nil();
        if (token.kind == IMPLEMENTS) {
            nextToken();
            implementing = typeList();
        }
        List<JCTree> defs = classOrInterfaceBody(name, false);
        JCClassDecl result = toP(F.at(pos).ClassDef(
            mods, name, typarams, extending, implementing, defs));
        attach(result, dc);
        return result;
    }

    Name typeName() {
        int pos = token.pos;
        Name name = ident();
        if (isRestrictedLocalVarTypeName(name, pos, true)) {
            reportSyntaxError(pos, Errors.VarNotAllowed);
        }
        return name;
    }

    /** InterfaceDeclaration = INTERFACE Ident TypeParametersOpt
     *                         [EXTENDS TypeList] InterfaceBody
     *  @param mods    The modifiers starting the interface declaration
     *  @param dc       The documentation comment for the interface, or null.
     */
    protected JCClassDecl interfaceDeclaration(JCModifiers mods, Comment dc) {
        int pos = token.pos;
        accept(INTERFACE);

        Name name = typeName();

        List<JCTypeParameter> typarams = typeParametersOpt();

        List<JCExpression> extending = List.nil();
        if (token.kind == EXTENDS) {
            nextToken();
            extending = typeList();
        }
        List<JCTree> defs = classOrInterfaceBody(name, true);
        JCClassDecl result = toP(F.at(pos).ClassDef(
            mods, name, typarams, null, extending, defs));
        attach(result, dc);
        return result;
    }

    /** EnumDeclaration = ENUM Ident [IMPLEMENTS TypeList] EnumBody
     *  @param mods    The modifiers starting the enum declaration
     *  @param dc       The documentation comment for the enum, or null.
     */
    protected JCClassDecl enumDeclaration(JCModifiers mods, Comment dc) {
        int pos = token.pos;
        accept(ENUM);

        Name name = typeName();

        List<JCExpression> implementing = List.nil();
        if (token.kind == IMPLEMENTS) {
            nextToken();
            implementing = typeList();
        }

        List<JCTree> defs = enumBody(name);
        mods.flags |= Flags.ENUM;
        JCClassDecl result = toP(F.at(pos).
            ClassDef(mods, name, List.nil(),
                     null, implementing, defs));
        attach(result, dc);
        return result;
    }

    /** EnumBody = "{" { EnumeratorDeclarationList } [","]
     *                  [ ";" {ClassBodyDeclaration} ] "}"
     */
    List<JCTree> enumBody(Name enumName) {
        accept(LBRACE);
        ListBuffer<JCTree> defs = new ListBuffer<>();
        if (token.kind == COMMA) {
            nextToken();
        } else if (token.kind != RBRACE && token.kind != SEMI) {
            defs.append(enumeratorDeclaration(enumName));
            while (token.kind == COMMA) {
                nextToken();
                if (token.kind == RBRACE || token.kind == SEMI) break;
                defs.append(enumeratorDeclaration(enumName));
            }
            if (token.kind != SEMI && token.kind != RBRACE) {
                defs.append(syntaxError(token.pos, Errors.Expected3(COMMA, RBRACE, SEMI)));
                nextToken();
            }
        }
        if (token.kind == SEMI) {
            nextToken();
            while (token.kind != RBRACE && token.kind != EOF) {
                defs.appendList(classOrInterfaceBodyDeclaration(enumName,
                                                                false));
                if (token.pos <= endPosTable.errorEndPos) {
                    // error recovery
                   skip(false, true, true, false);
                }
            }
        }
        accept(RBRACE);
        return defs.toList();
    }

    /** EnumeratorDeclaration = AnnotationsOpt [TypeArguments] IDENTIFIER [ Arguments ] [ "{" ClassBody "}" ]
     */
    JCTree enumeratorDeclaration(Name enumName) {
        Comment dc = token.comment(CommentStyle.JAVADOC);
        int flags = Flags.PUBLIC|Flags.STATIC|Flags.FINAL|Flags.ENUM;
        if (token.deprecatedFlag()) {
            flags |= Flags.DEPRECATED;
        }
        int pos = token.pos;
        List<JCAnnotation> annotations = annotationsOpt(Tag.ANNOTATION);
        JCModifiers mods = F.at(annotations.isEmpty() ? Position.NOPOS : pos).Modifiers(flags, annotations);
        List<JCExpression> typeArgs = typeArgumentsOpt();
        int identPos = token.pos;
        Name name = ident();
        int createPos = token.pos;
        List<JCExpression> args = (token.kind == LPAREN)
            ? arguments() : List.nil();
        JCClassDecl body = null;
        if (token.kind == LBRACE) {
            JCModifiers mods1 = F.at(Position.NOPOS).Modifiers(Flags.ENUM);
            List<JCTree> defs = classOrInterfaceBody(names.empty, false);
            body = toP(F.at(identPos).AnonymousClassDef(mods1, defs));
        }
        if (args.isEmpty() && body == null)
            createPos = identPos;
        JCIdent ident = F.at(identPos).Ident(enumName);
        JCNewClass create = F.at(createPos).NewClass(null, typeArgs, ident, args, body);
        if (createPos != identPos)
            storeEnd(create, S.prevToken().endPos);
        ident = F.at(identPos).Ident(enumName);
        JCTree result = toP(F.at(pos).VarDef(mods, name, ident, create));
        attach(result, dc);
        return result;
    }

    /** TypeList = Type {"," Type}
     */
    List<JCExpression> typeList() {
        ListBuffer<JCExpression> ts = new ListBuffer<>();
        ts.append(parseType());
        while (token.kind == COMMA) {
            nextToken();
            ts.append(parseType());
        }
        return ts.toList();
    }

    /** ClassBody     = "{" {ClassBodyDeclaration} "}"
     *  InterfaceBody = "{" {InterfaceBodyDeclaration} "}"
     */
    List<JCTree> classOrInterfaceBody(Name className, boolean isInterface) {
        accept(LBRACE);
        if (token.pos <= endPosTable.errorEndPos) {
            // error recovery
            skip(false, true, false, false);
            if (token.kind == LBRACE)
                nextToken();
        }
        ListBuffer<JCTree> defs = new ListBuffer<>();
        while (token.kind != RBRACE && token.kind != EOF) {
            defs.appendList(classOrInterfaceBodyDeclaration(className, isInterface));
            if (token.pos <= endPosTable.errorEndPos) {
               // error recovery
               skip(false, true, true, false);
           }
        }
        accept(RBRACE);
        return defs.toList();
    }

    /** ClassBodyDeclaration =
     *      ";"
     *    | [STATIC] Block
     *    | ModifiersOpt
     *      ( Type Ident
     *        ( VariableDeclaratorsRest ";" | MethodDeclaratorRest )
     *      | VOID Ident VoidMethodDeclaratorRest
     *      | TypeParameters [Annotations]
     *        ( Type Ident MethodDeclaratorRest
     *        | VOID Ident VoidMethodDeclaratorRest
     *        )
     *      | Ident ConstructorDeclaratorRest
     *      | TypeParameters Ident ConstructorDeclaratorRest
     *      | ClassOrInterfaceOrEnumDeclaration
     *      )
     *  InterfaceBodyDeclaration =
     *      ";"
     *    | ModifiersOpt
     *      ( Type Ident
     *        ( ConstantDeclaratorsRest ";" | MethodDeclaratorRest )
     *      | VOID Ident MethodDeclaratorRest
     *      | TypeParameters [Annotations]
     *        ( Type Ident MethodDeclaratorRest
     *        | VOID Ident VoidMethodDeclaratorRest
     *        )
     *      | ClassOrInterfaceOrEnumDeclaration
     *      )
     *
     */
    protected List<JCTree> classOrInterfaceBodyDeclaration(Name className, boolean isInterface) {
        if (token.kind == SEMI) {
            nextToken();
            return List.nil();
        } else {
            Comment dc = token.comment(CommentStyle.JAVADOC);
            int pos = token.pos;
            JCModifiers mods = modifiersOpt();
            if (token.kind == CLASS ||
                token.kind == INTERFACE ||
                token.kind == ENUM) {
                return List.of(classOrInterfaceOrEnumDeclaration(mods, dc));
            } else if (token.kind == LBRACE &&
                       (mods.flags & Flags.StandardFlags & ~Flags.STATIC) == 0 &&
                       mods.annotations.isEmpty()) {
                if (isInterface) {
                    log.error(DiagnosticFlag.SYNTAX, token.pos, Errors.InitializerNotAllowed);
                }
                return List.of(block(pos, mods.flags));
            } else {
                pos = token.pos;
                List<JCTypeParameter> typarams = typeParametersOpt();
                // if there are type parameters but no modifiers, save the start
                // position of the method in the modifiers.
                if (typarams.nonEmpty() && mods.pos == Position.NOPOS) {
                    mods.pos = pos;
                    storeEnd(mods, pos);
                }
                List<JCAnnotation> annosAfterParams = annotationsOpt(Tag.ANNOTATION);

                if (annosAfterParams.nonEmpty()) {
                    checkSourceLevel(annosAfterParams.head.pos, Feature.ANNOTATIONS_AFTER_TYPE_PARAMS);
                    mods.annotations = mods.annotations.appendList(annosAfterParams);
                    if (mods.pos == Position.NOPOS)
                        mods.pos = mods.annotations.head.pos;
                }

                Token tk = token;
                pos = token.pos;
                JCExpression type;
                boolean isVoid = token.kind == VOID;
                if (isVoid) {
                    type = to(F.at(pos).TypeIdent(TypeTag.VOID));
                    nextToken();
                } else {
                    // method returns types are un-annotated types
                    type = unannotatedType(false);
                }
                if (token.kind == LPAREN && !isInterface && type.hasTag(IDENT)) {
                    if (isInterface || tk.name() != className)
                        log.error(DiagnosticFlag.SYNTAX, pos, Errors.InvalidMethDeclRetTypeReq);
                    else if (annosAfterParams.nonEmpty())
                        illegal(annosAfterParams.head.pos);
                    return List.of(methodDeclaratorRest(
                        pos, mods, null, names.init, typarams,
                        isInterface, true, dc));
                } else {
                    pos = token.pos;
                    Name name = ident();
                    if (token.kind == LPAREN) {
                        return List.of(methodDeclaratorRest(
                            pos, mods, type, name, typarams,
                            isInterface, isVoid, dc));
                    } else if (!isVoid && typarams.isEmpty()) {
                        List<JCTree> defs =
                            variableDeclaratorsRest(pos, mods, type, name, isInterface, dc,
                                                    new ListBuffer<JCTree>(), false).toList();
                        accept(SEMI);
                        storeEnd(defs.last(), S.prevToken().endPos);
                        return defs;
                    } else {
                        pos = token.pos;
                        List<JCTree> err;
                        if (isVoid || typarams.nonEmpty()) {
                            JCMethodDecl m =
                                    toP(F.at(pos).MethodDef(mods, name, type, typarams,
                                                            List.nil(), List.nil(), null, null));
                            attach(m, dc);
                            err = List.of(m);
                        } else {
                            err = List.nil();
                        }
                        return List.of(syntaxError(token.pos, err, Errors.Expected(LPAREN)));
                    }
                }
            }
        }
    }

    /** MethodDeclaratorRest =
     *      FormalParameters BracketsOpt [THROWS TypeList] ( MethodBody | [DEFAULT AnnotationValue] ";")
     *  VoidMethodDeclaratorRest =
     *      FormalParameters [THROWS TypeList] ( MethodBody | ";")
     *  ConstructorDeclaratorRest =
     *      "(" FormalParameterListOpt ")" [THROWS TypeList] MethodBody
     */
    protected JCTree methodDeclaratorRest(int pos,
                              JCModifiers mods,
                              JCExpression type,
                              Name name,
                              List<JCTypeParameter> typarams,
                              boolean isInterface, boolean isVoid,
                              Comment dc) {
        if (isInterface) {
            if ((mods.flags & Flags.STATIC) != 0) {
                checkSourceLevel(Feature.STATIC_INTERFACE_METHODS);
            }
            if ((mods.flags & Flags.PRIVATE) != 0) {
                checkSourceLevel(Feature.PRIVATE_INTERFACE_METHODS);
            }
        }
        JCVariableDecl prevReceiverParam = this.receiverParam;
        try {
            this.receiverParam = null;
            // Parsing formalParameters sets the receiverParam, if present
            List<JCVariableDecl> params = formalParameters();
            if (!isVoid) type = bracketsOpt(type);
            List<JCExpression> thrown = List.nil();
            if (token.kind == THROWS) {
                nextToken();
                thrown = qualidentList(true);
            }
            JCBlock body = null;
            JCExpression defaultValue;
            if (token.kind == LBRACE) {
                body = block();
                defaultValue = null;
            } else {
                if (token.kind == DEFAULT) {
                    accept(DEFAULT);
                    defaultValue = annotationValue();
                } else {
                    defaultValue = null;
                }
                accept(SEMI);
                if (token.pos <= endPosTable.errorEndPos) {
                    // error recovery
                    skip(false, true, false, false);
                    if (token.kind == LBRACE) {
                        body = block();
                    }
                }
            }

            JCMethodDecl result =
                    toP(F.at(pos).MethodDef(mods, name, type, typarams,
                                            receiverParam, params, thrown,
                                            body, defaultValue));
            attach(result, dc);
            return result;
        } finally {
            this.receiverParam = prevReceiverParam;
        }
    }

    /** QualidentList = [Annotations] Qualident {"," [Annotations] Qualident}
     */
    List<JCExpression> qualidentList(boolean allowAnnos) {
        ListBuffer<JCExpression> ts = new ListBuffer<>();

        List<JCAnnotation> typeAnnos = allowAnnos ? typeAnnotationsOpt() : List.nil();
        JCExpression qi = qualident(allowAnnos);
        if (!typeAnnos.isEmpty()) {
            JCExpression at = insertAnnotationsToMostInner(qi, typeAnnos, false);
            ts.append(at);
        } else {
            ts.append(qi);
        }
        while (token.kind == COMMA) {
            nextToken();

            typeAnnos = allowAnnos ? typeAnnotationsOpt() : List.nil();
            qi = qualident(allowAnnos);
            if (!typeAnnos.isEmpty()) {
                JCExpression at = insertAnnotationsToMostInner(qi, typeAnnos, false);
                ts.append(at);
            } else {
                ts.append(qi);
            }
        }
        return ts.toList();
    }

    /**
     *  {@literal
     *  TypeParametersOpt = ["<" TypeParameter {"," TypeParameter} ">"]
     *  }
     */
    protected List<JCTypeParameter> typeParametersOpt() {
        if (token.kind == LT) {
            ListBuffer<JCTypeParameter> typarams = new ListBuffer<>();
            nextToken();
            typarams.append(typeParameter());
            while (token.kind == COMMA) {
                nextToken();
                typarams.append(typeParameter());
            }
            accept(GT);
            return typarams.toList();
        } else {
            return List.nil();
        }
    }

    /**
     *  {@literal
     *  TypeParameter = [Annotations] TypeVariable [TypeParameterBound]
     *  TypeParameterBound = EXTENDS Type {"&" Type}
     *  TypeVariable = Ident
     *  }
     */
    JCTypeParameter typeParameter() {
        int pos = token.pos;
        List<JCAnnotation> annos = typeAnnotationsOpt();
        Name name = typeName();
        ListBuffer<JCExpression> bounds = new ListBuffer<>();
        if (token.kind == EXTENDS) {
            nextToken();
            bounds.append(parseType());
            while (token.kind == AMP) {
                nextToken();
                bounds.append(parseType());
            }
        }
        return toP(F.at(pos).TypeParameter(name, bounds.toList(), annos));
    }

    /** FormalParameters = "(" [ FormalParameterList ] ")"
     *  FormalParameterList = [ FormalParameterListNovarargs , ] LastFormalParameter
     *  FormalParameterListNovarargs = [ FormalParameterListNovarargs , ] FormalParameter
     */
    List<JCVariableDecl> formalParameters() {
        return formalParameters(false);
    }
    List<JCVariableDecl> formalParameters(boolean lambdaParameters) {
        ListBuffer<JCVariableDecl> params = new ListBuffer<>();
        JCVariableDecl lastParam;
        accept(LPAREN);
        if (token.kind != RPAREN) {
            this.allowThisIdent = !lambdaParameters;
            lastParam = formalParameter(lambdaParameters);
            if (lastParam.nameexpr != null) {
                this.receiverParam = lastParam;
            } else {
                params.append(lastParam);
            }
            this.allowThisIdent = false;
            while (token.kind == COMMA) {
                if ((lastParam.mods.flags & Flags.VARARGS) != 0) {
                    log.error(DiagnosticFlag.SYNTAX, lastParam, Errors.VarargsMustBeLast);
                }
                nextToken();
                params.append(lastParam = formalParameter(lambdaParameters));
            }
        }
        if (token.kind == RPAREN) {
            nextToken();
        } else {
            setErrorEndPos(token.pos);
            reportSyntaxError(S.prevToken().endPos, Errors.Expected3(COMMA, RPAREN, LBRACKET));
        }
        return params.toList();
    }

    List<JCVariableDecl> implicitParameters(boolean hasParens) {
        if (hasParens) {
            accept(LPAREN);
        }
        ListBuffer<JCVariableDecl> params = new ListBuffer<>();
        if (token.kind != RPAREN && token.kind != ARROW) {
            params.append(implicitParameter());
            while (token.kind == COMMA) {
                nextToken();
                params.append(implicitParameter());
            }
        }
        if (hasParens) {
            accept(RPAREN);
        }
        return params.toList();
    }

    JCModifiers optFinal(long flags) {
        JCModifiers mods = modifiersOpt();
        checkNoMods(mods.flags & ~(Flags.FINAL | Flags.DEPRECATED));
        mods.flags |= flags;
        return mods;
    }

    /**
     * Inserts the annotations (and possibly a new array level)
     * to the left-most type in an array or nested type.
     *
     * When parsing a type like {@code @B Outer.Inner @A []}, the
     * {@code @A} annotation should target the array itself, while
     * {@code @B} targets the nested type {@code Outer}.
     *
     * Currently the parser parses the annotation first, then
     * the array, and then inserts the annotation to the left-most
     * nested type.
     *
     * When {@code createNewLevel} is true, then a new array
     * level is inserted as the most inner type, and have the
     * annotations target it.  This is useful in the case of
     * varargs, e.g. {@code String @A [] @B ...}, as the parser
     * first parses the type {@code String @A []} then inserts
     * a new array level with {@code @B} annotation.
     */
    private JCExpression insertAnnotationsToMostInner(
            JCExpression type, List<JCAnnotation> annos,
            boolean createNewLevel) {
        int origEndPos = getEndPos(type);
        JCExpression mostInnerType = type;
        JCArrayTypeTree mostInnerArrayType = null;
        while (TreeInfo.typeIn(mostInnerType).hasTag(TYPEARRAY)) {
            mostInnerArrayType = (JCArrayTypeTree) TreeInfo.typeIn(mostInnerType);
            mostInnerType = mostInnerArrayType.elemtype;
        }

        if (createNewLevel) {
            mostInnerType = to(F.at(token.pos).TypeArray(mostInnerType));
        }

        JCExpression mostInnerTypeToReturn = mostInnerType;
        if (annos.nonEmpty()) {
            JCExpression lastToModify = mostInnerType;

            while (TreeInfo.typeIn(mostInnerType).hasTag(SELECT) ||
                    TreeInfo.typeIn(mostInnerType).hasTag(TYPEAPPLY)) {
                while (TreeInfo.typeIn(mostInnerType).hasTag(SELECT)) {
                    lastToModify = mostInnerType;
                    mostInnerType = ((JCFieldAccess) TreeInfo.typeIn(mostInnerType)).getExpression();
                }
                while (TreeInfo.typeIn(mostInnerType).hasTag(TYPEAPPLY)) {
                    lastToModify = mostInnerType;
                    mostInnerType = ((JCTypeApply) TreeInfo.typeIn(mostInnerType)).clazz;
                }
            }

            mostInnerType = F.at(annos.head.pos).AnnotatedType(annos, mostInnerType);

            if (TreeInfo.typeIn(lastToModify).hasTag(TYPEAPPLY)) {
                ((JCTypeApply) TreeInfo.typeIn(lastToModify)).clazz = mostInnerType;
            } else if (TreeInfo.typeIn(lastToModify).hasTag(SELECT)) {
                ((JCFieldAccess) TreeInfo.typeIn(lastToModify)).selected = mostInnerType;
            } else {
                // We never saw a SELECT or TYPEAPPLY, return the annotated type.
                mostInnerTypeToReturn = mostInnerType;
            }
        }

        if (mostInnerArrayType == null) {
            return mostInnerTypeToReturn;
        } else {
            mostInnerArrayType.elemtype = mostInnerTypeToReturn;
            storeEnd(type, origEndPos);
            return type;
        }
    }

    /** FormalParameter = { FINAL | '@' Annotation } Type VariableDeclaratorId
     *  LastFormalParameter = { FINAL | '@' Annotation } Type '...' Ident | FormalParameter
     */
    protected JCVariableDecl formalParameter() {
        return formalParameter(false);
    }
    protected JCVariableDecl formalParameter(boolean lambdaParameter) {
        JCModifiers mods = optFinal(Flags.PARAMETER);
        // need to distinguish between vararg annos and array annos
        // look at typeAnnotationsPushedBack comment
        this.permitTypeAnnotationsPushBack = true;
        JCExpression type = parseType(lambdaParameter);
        this.permitTypeAnnotationsPushBack = false;

        if (token.kind == ELLIPSIS) {
            List<JCAnnotation> varargsAnnos = typeAnnotationsPushedBack;
            typeAnnotationsPushedBack = List.nil();
            mods.flags |= Flags.VARARGS;
            // insert var arg type annotations
            type = insertAnnotationsToMostInner(type, varargsAnnos, true);
            nextToken();
        } else {
            // if not a var arg, then typeAnnotationsPushedBack should be null
            if (typeAnnotationsPushedBack.nonEmpty()) {
                reportSyntaxError(typeAnnotationsPushedBack.head.pos, Errors.IllegalStartOfType);
            }
            typeAnnotationsPushedBack = List.nil();
        }
        return variableDeclaratorId(mods, type, lambdaParameter);
    }

    protected JCVariableDecl implicitParameter() {
        JCModifiers mods = F.at(token.pos).Modifiers(Flags.PARAMETER);
        return variableDeclaratorId(mods, null, true);
    }

/* ---------- auxiliary methods -------------- */
    /** Check that given tree is a legal expression statement.
     */
    protected JCExpression checkExprStat(JCExpression t) {
        if (!TreeInfo.isExpressionStatement(t)) {
            JCExpression ret = F.at(t.pos).Erroneous(List.<JCTree>of(t));
            log.error(DiagnosticFlag.SYNTAX, ret, Errors.NotStmt);
            return ret;
        } else {
            return t;
        }
    }

    /** Return precedence of operator represented by token,
     *  -1 if token is not a binary operator. @see TreeInfo.opPrec
     */
    int prec(TokenKind token) {
        JCTree.Tag oc = optag(token);
        return (oc != NO_TAG) ? TreeInfo.opPrec(oc) : -1;
    }

    /**
     * Return the lesser of two positions, making allowance for either one
     * being unset.
     */
    static int earlier(int pos1, int pos2) {
        if (pos1 == Position.NOPOS)
            return pos2;
        if (pos2 == Position.NOPOS)
            return pos1;
        return (pos1 < pos2 ? pos1 : pos2);
    }

    /** Return operation tag of binary operator represented by token,
     *  No_TAG if token is not a binary operator.
     */
    JCTree.Tag optag(TokenKind token) {
        switch (token) {
        case BARBAR:
            return OR;
        case AMPAMP:
            return AND;
        case BAR:
            return BITOR;
        case BAREQ:
            return BITOR_ASG;
        case CARET:
            return BITXOR;
        case CARETEQ:
            return BITXOR_ASG;
        case AMP:
            return BITAND;
        case AMPEQ:
            return BITAND_ASG;
        case EQEQ:
            return JCTree.Tag.EQ;
        case BANGEQ:
            return NE;
        case LT:
            return JCTree.Tag.LT;
        case GT:
            return JCTree.Tag.GT;
        case LTEQ:
            return LE;
        case GTEQ:
            return GE;
        case LTLT:
            return SL;
        case LTLTEQ:
            return SL_ASG;
        case GTGT:
            return SR;
        case GTGTEQ:
            return SR_ASG;
        case GTGTGT:
            return USR;
        case GTGTGTEQ:
            return USR_ASG;
        case PLUS:
            return JCTree.Tag.PLUS;
        case PLUSEQ:
            return PLUS_ASG;
        case SUB:
            return MINUS;
        case SUBEQ:
            return MINUS_ASG;
        case STAR:
            return MUL;
        case STAREQ:
            return MUL_ASG;
        case SLASH:
            return DIV;
        case SLASHEQ:
            return DIV_ASG;
        case PERCENT:
            return MOD;
        case PERCENTEQ:
            return MOD_ASG;
        case INSTANCEOF:
            return TYPETEST;
        case MATCHES:
             return peekToken(matchFilter) ? PATTERNTEST : NO_TAG;
        default:
            return NO_TAG;
        }
    }

    /** Return operation tag of unary operator represented by token,
     *  No_TAG if token is not a binary operator.
     */
    static JCTree.Tag unoptag(TokenKind token) {
        switch (token) {
        case PLUS:
            return POS;
        case SUB:
            return NEG;
        case BANG:
            return NOT;
        case TILDE:
            return COMPL;
        case PLUSPLUS:
            return PREINC;
        case SUBSUB:
            return PREDEC;
        default:
            return NO_TAG;
        }
    }

    /** Return type tag of basic type represented by token,
     *  NONE if token is not a basic type identifier.
     */
    static TypeTag typetag(TokenKind token) {
        switch (token) {
        case BYTE:
            return TypeTag.BYTE;
        case CHAR:
            return TypeTag.CHAR;
        case SHORT:
            return TypeTag.SHORT;
        case INT:
            return TypeTag.INT;
        case LONG:
            return TypeTag.LONG;
        case FLOAT:
            return TypeTag.FLOAT;
        case DOUBLE:
            return TypeTag.DOUBLE;
        case BOOLEAN:
            return TypeTag.BOOLEAN;
        default:
            return TypeTag.NONE;
        }
    }

    void checkSourceLevel(Feature feature) {
        checkSourceLevel(token.pos, feature);
    }

    protected void checkSourceLevel(int pos, Feature feature) {
        if (preview.isPreview(feature) && !preview.isEnabled()) {
            //preview feature without --preview flag, error
            log.error(DiagnosticFlag.SOURCE_LEVEL, pos, preview.disabledError(feature));
        } else if (!feature.allowedInSource(source)) {
            //incompatible source level, error
            log.error(DiagnosticFlag.SOURCE_LEVEL, pos, feature.error(source.name));
        } else if (preview.isPreview(feature)) {
            //use of preview feature, warn
            preview.warnPreview(pos, feature);
        }
    }

    /*
     * a functional source tree and end position mappings
     */
    protected static class SimpleEndPosTable extends AbstractEndPosTable {

        private final IntHashTable endPosMap;

        SimpleEndPosTable(JavacParser parser) {
            super(parser);
            endPosMap = new IntHashTable();
        }

        public void storeEnd(JCTree tree, int endpos) {
            endPosMap.putAtIndex(tree, errorEndPos > endpos ? errorEndPos : endpos,
                                 endPosMap.lookup(tree));
        }

        protected <T extends JCTree> T to(T t) {
            storeEnd(t, parser.token.endPos);
            return t;
        }

        protected <T extends JCTree> T toP(T t) {
            storeEnd(t, parser.S.prevToken().endPos);
            return t;
        }

        public int getEndPos(JCTree tree) {
            int value = endPosMap.getFromIndex(endPosMap.lookup(tree));
            // As long as Position.NOPOS==-1, this just returns value.
            return (value == -1) ? Position.NOPOS : value;
        }

        public int replaceTree(JCTree oldTree, JCTree newTree) {
            int pos = endPosMap.remove(oldTree);
            if (pos != -1) {
                storeEnd(newTree, pos);
                return pos;
            }
            return Position.NOPOS;
        }
    }

    /*
     * a default skeletal implementation without any mapping overhead.
     */
    protected static class EmptyEndPosTable extends AbstractEndPosTable {

        EmptyEndPosTable(JavacParser parser) {
            super(parser);
        }

        public void storeEnd(JCTree tree, int endpos) { /* empty */ }

        protected <T extends JCTree> T to(T t) {
            return t;
        }

        protected <T extends JCTree> T toP(T t) {
            return t;
        }

        public int getEndPos(JCTree tree) {
            return Position.NOPOS;
        }

        public int replaceTree(JCTree oldTree, JCTree newTree) {
            return Position.NOPOS;
        }

    }

    protected static abstract class AbstractEndPosTable implements EndPosTable {
        /**
         * The current parser.
         */
        protected JavacParser parser;

        /**
         * Store the last error position.
         */
        public int errorEndPos = Position.NOPOS;

        public AbstractEndPosTable(JavacParser parser) {
            this.parser = parser;
        }

        /**
         * Store current token's ending position for a tree, the value of which
         * will be the greater of last error position and the ending position of
         * the current token.
         * @param t The tree.
         */
        protected abstract <T extends JCTree> T to(T t);

        /**
         * Store current token's ending position for a tree, the value of which
         * will be the greater of last error position and the ending position of
         * the previous token.
         * @param t The tree.
         */
        protected abstract <T extends JCTree> T toP(T t);

        /**
         * Set the error position during the parsing phases, the value of which
         * will be set only if it is greater than the last stored error position.
         * @param errPos The error position
         */
        public void setErrorEndPos(int errPos) {
            if (errPos > errorEndPos) {
                errorEndPos = errPos;
            }
        }

        public void setParser(JavacParser parser) {
            this.parser = parser;
        }
    }
}<|MERGE_RESOLUTION|>--- conflicted
+++ resolved
@@ -361,7 +361,6 @@
                 case DO:
                 case TRY:
                 case SWITCH:
-                case MATCH:
                 case RETURN:
                 case THROW:
                 case BREAK:
@@ -581,11 +580,6 @@
             } else {
                 log.error(DiagnosticFlag.SYNTAX, token.pos, Errors.UnderscoreAsIdentifier);
             }
-            Name name = token.name();
-            nextToken();
-            return name;
-        } else if (token.kind == MATCHES || token.kind == TokenKind.MATCH || token.kind == VAR) {
-            //'matches', 'match', 'var' are just identifiers when inside other expressions
             Name name = token.name();
             nextToken();
             return name;
@@ -748,7 +742,7 @@
 
     public JCPattern parsePattern() {
         int pos = token.pos;
-        if (token.kind == VAR) {
+        if (token.kind == IDENTIFIER && token.name() == names.var) {
             nextToken();
             return toP(F.at(pos).BindingPattern(ident(), null));
         } else {
@@ -911,11 +905,7 @@
 
     /*  Expression2Rest = {infixop Expression3}
      *                  | Expression3 instanceof Type
-<<<<<<< HEAD
-     *                  | Expression3 matches Pattern
-=======
      *                  | Expression3 instanceof Pattern
->>>>>>> a37177f2
      *  infixop         = "||"
      *                  | "&&"
      *                  | "|"
@@ -928,7 +918,6 @@
      *                  | "*" | "/" | "%"
      */
     JCExpression term2Rest(JCExpression t, int minprec) {
-
         JCExpression[] odStack = newOdStack();
         Token[] opStack = newOpStack();
 
@@ -943,22 +932,16 @@
             if (token.kind == INSTANCEOF) {
                 int pos = token.pos;
                 nextToken();
-<<<<<<< HEAD
-                JCExpression typ = parseType();
-                odStack[top] = F.at(pos).TypeTest(odStack[top], typ);
-            } else if (token.kind == MATCHES) {
-                int pos = token.pos;
-                nextToken();
-                JCPattern pat = parsePattern();
-                odStack[top] = F.at(pos).PatternTest(odStack[top], pat);
-=======
                 int patternPos = token.pos;
-                JCTree pattern = parseType();
+                JCTree pattern = parseType(true);
                 if (token.kind == IDENTIFIER) {
+                    if (pattern.hasTag(IDENT) && isRestrictedLocalVarTypeName((JCIdent) pattern, keepLineMap)) {
+                        reportSyntaxError(pos, Errors.VarNotAllowed);
+                        pattern = null;
+                    }
                     pattern = toP(F.at(patternPos).BindingPattern(ident(), pattern));
                 }
                 odStack[top] = F.at(pos).TypeTest(odStack[top], pattern);
->>>>>>> a37177f2
             } else {
                 topOp = token;
                 nextToken();
@@ -983,21 +966,6 @@
         return t;
     }
     //where
-<<<<<<< HEAD
-        Filter<TokenKind> matchFilter = tk -> {
-            switch (tk) {
-                case LPAREN:
-                case DOT:
-                case EQ:
-                    return false;
-                case MATCHES:
-                    return true;
-                default: return optag(tk) == Tag.NO_TAG;
-            }
-        };
-
-=======
->>>>>>> a37177f2
         /** If tree is a concatenation of string literals, replace it
          *  by a single literal representing the concatenated string.
          */
@@ -1264,7 +1232,7 @@
                 t = insertAnnotationsToMostInner(expr, typeAnnos, false);
             }
             break;
-        case UNDERSCORE: case IDENTIFIER: case ASSERT: case ENUM: case MATCH: case MATCHES: case VAR:
+        case UNDERSCORE: case IDENTIFIER: case ASSERT: case ENUM:
             if (typeArgs != null) return illegal();
             if ((mode & EXPR) != 0 && (mode & NOLAMBDA) == 0 && peekToken(ARROW)) {
                 t = lambdaExpressionOrStatement(false, false, pos);
@@ -1708,7 +1676,6 @@
                         case DOUBLELITERAL: case CHARLITERAL: case STRINGLITERAL:
                         case TRUE: case FALSE: case NULL:
                         case NEW: case IDENTIFIER: case ASSERT: case ENUM: case UNDERSCORE:
-                        case VAR: case MATCH: case MATCHES:
                         case BYTE: case SHORT: case CHAR: case INT:
                         case LONG: case FLOAT: case DOUBLE: case BOOLEAN: case VOID:
                             return ParensResult.CAST;
@@ -1719,21 +1686,6 @@
                 case ASSERT:
                 case ENUM:
                 case IDENTIFIER:
-                case VAR:
-                case MATCH: // ??
-                case MATCHES: // ??
-                    if (tk == IDENTIFIER && S.token(lookahead + 1).kind == MATCHES) {
-                        // Identifier, "matches" -> ! explicit lambda
-                        return ParensResult.PARENS;
-                    }
-                    if (peekToken(lookahead, MATCHES)) {
-                        Token next = S.token(lookahead + 1);
-                        if (next.kind == COMMA || next.kind == RPAREN) {
-                            // Identifier matches ','|')' -> explicit lambda
-                            return ParensResult.EXPLICIT_LAMBDA;
-                        }
-                        return ParensResult.PARENS;
-                    }
                     if (peekToken(lookahead, LAX_IDENTIFIER)) {
                         // Identifier, Identifier/'_'/'assert'/'enum' -> explicit lambda
                         return ParensResult.EXPLICIT_LAMBDA;
@@ -1834,8 +1786,7 @@
     }
 
     /** Accepts all identifier-like tokens */
-    protected Filter<TokenKind> LAX_IDENTIFIER = t -> t == IDENTIFIER || t == UNDERSCORE || t == ASSERT || t == ENUM ||
-            t == MATCHES || t == TokenKind.MATCH || t == VAR;
+    protected Filter<TokenKind> LAX_IDENTIFIER = t -> t == IDENTIFIER || t == UNDERSCORE || t == ASSERT || t == ENUM;
 
     enum ParensResult {
         CAST,
@@ -2591,7 +2542,6 @@
      */
     List<JCStatement> blockStatement() {
         //todo: skip to anchor on error(?)
-        Comment dc;
         int pos = token.pos;
         switch (token.kind) {
         case RBRACE: case CASE: case DEFAULT: case EOF:
@@ -2601,16 +2551,9 @@
         case CONTINUE: case SEMI: case ELSE: case FINALLY: case CATCH:
         case ASSERT:
             return List.of(parseSimpleStatement());
-        case MATCH:
-            //is it a match statement?
-            if (isMatchStatement()) {
-                return List.of(parseSimpleStatement());
-            } else {
-                break;
-            }
         case MONKEYS_AT:
         case FINAL: {
-            dc = token.comment(CommentStyle.JAVADOC);
+            Comment dc = token.comment(CommentStyle.JAVADOC);
             JCModifiers mods = modifiersOpt();
             if (token.kind == INTERFACE ||
                 token.kind == CLASS ||
@@ -2622,13 +2565,13 @@
             }
         }
         case ABSTRACT: case STRICTFP: {
-            dc = token.comment(CommentStyle.JAVADOC);
+            Comment dc = token.comment(CommentStyle.JAVADOC);
             JCModifiers mods = modifiersOpt();
             return List.of(classOrInterfaceOrEnumDeclaration(mods, dc));
         }
         case INTERFACE:
         case CLASS:
-            dc = token.comment(CommentStyle.JAVADOC);
+            Comment dc = token.comment(CommentStyle.JAVADOC);
             return List.of(classOrInterfaceOrEnumDeclaration(modifiersOpt(), dc));
         case ENUM:
             log.error(DiagnosticFlag.SYNTAX, token.pos, Errors.LocalEnum);
@@ -2655,33 +2598,7 @@
             return List.of(expr);
         }
     }
-
     //where
-        boolean isMatchStatement() {
-            //we need a LPAREN
-            if (!peekToken(LPAREN)) {
-                return false;
-            }
-            //then we scan through the contents of the '(...)', looking for a matching closing parens,
-            //followed by an '{'.
-            int depth = 1;
-            for (int lookahead = 2 ; ; lookahead++) {
-                TokenKind tk = S.token(lookahead).kind;
-                switch (tk) {
-                    case LPAREN:
-                        depth++;
-                        break;
-                    case RPAREN:
-                        depth--;
-                        if (depth == 0) {
-                            return S.token(lookahead + 1).kind == LBRACE;
-                        }
-                        break;
-                    case EOF:
-                        return false;
-                }
-            }
-        }
         private List<JCStatement> localVariableDeclarations(JCModifiers mods, JCExpression type) {
             ListBuffer<JCStatement> stats =
                     variableDeclarators(mods, type, new ListBuffer<>(), true);
@@ -2788,7 +2705,6 @@
             }
             return F.at(pos).Try(resources, body, catchers.toList(), finalizer);
         }
-        case MATCH:
         case SWITCH: {
             nextToken();
             JCExpression selector = parExpression();
@@ -4334,7 +4250,7 @@
     /** Return precedence of operator represented by token,
      *  -1 if token is not a binary operator. @see TreeInfo.opPrec
      */
-    int prec(TokenKind token) {
+    static int prec(TokenKind token) {
         JCTree.Tag oc = optag(token);
         return (oc != NO_TAG) ? TreeInfo.opPrec(oc) : -1;
     }
@@ -4354,7 +4270,7 @@
     /** Return operation tag of binary operator represented by token,
      *  No_TAG if token is not a binary operator.
      */
-    JCTree.Tag optag(TokenKind token) {
+    static JCTree.Tag optag(TokenKind token) {
         switch (token) {
         case BARBAR:
             return OR;
@@ -4418,8 +4334,6 @@
             return MOD_ASG;
         case INSTANCEOF:
             return TYPETEST;
-        case MATCHES:
-             return peekToken(matchFilter) ? PATTERNTEST : NO_TAG;
         default:
             return NO_TAG;
         }
