/*
 * Copyright (c) 2011, 2019, Oracle and/or its affiliates. All rights reserved.
 * DO NOT ALTER OR REMOVE COPYRIGHT NOTICES OR THIS FILE HEADER.
 *
 * This code is free software; you can redistribute it and/or modify it
 * under the terms of the GNU General Public License version 2 only, as
 * published by the Free Software Foundation.  Oracle designates this
 * particular file as subject to the "Classpath" exception as provided
 * by Oracle in the LICENSE file that accompanied this code.
 *
 * This code is distributed in the hope that it will be useful, but WITHOUT
 * ANY WARRANTY; without even the implied warranty of MERCHANTABILITY or
 * FITNESS FOR A PARTICULAR PURPOSE.  See the GNU General Public License
 * version 2 for more details (a copy is included in the LICENSE file that
 * accompanied this code).
 *
 * You should have received a copy of the GNU General Public License version
 * 2 along with this work; if not, write to the Free Software Foundation,
 * Inc., 51 Franklin St, Fifth Floor, Boston, MA 02110-1301 USA.
 *
 * Please contact Oracle, 500 Oracle Parkway, Redwood Shores, CA 94065 USA
 * or visit www.oracle.com if you need additional information or have any
 * questions.
 */

package com.sun.tools.sjavac.comp;

import static javax.lang.model.element.Modifier.PRIVATE;

import java.util.List;
import java.util.stream.Collectors;

import javax.lang.model.element.*;
import javax.lang.model.type.TypeMirror;
import javax.lang.model.util.ElementScanner14;

import com.sun.tools.javac.code.Symbol.ClassSymbol;
import com.sun.tools.javac.util.DefinedBy;
import com.sun.tools.javac.util.DefinedBy.Api;
import com.sun.tools.sjavac.pubapi.PubApi;
import com.sun.tools.sjavac.pubapi.PubApiTypeParam;
import com.sun.tools.sjavac.pubapi.PubMethod;
import com.sun.tools.sjavac.pubapi.PubType;
import com.sun.tools.sjavac.pubapi.PubVar;
import com.sun.tools.sjavac.pubapi.TypeDesc;

/** Utility class that constructs a textual representation
 * of the public api of a class.
 *
 *  <p><b>This is NOT part of any supported API.
 *  If you write code that depends on this, you do so at your own risk.
 *  This code and its internal interfaces are subject to change or
 *  deletion without notice.</b>
 */
<<<<<<< HEAD
=======
@SuppressWarnings("preview")
>>>>>>> ecc066e1
public class PubapiVisitor extends ElementScanner14<Void, Void> {

    private PubApi collectedApi = new PubApi();

    private boolean isNonPrivate(Element e) {
        return !e.getModifiers().contains(PRIVATE);
    }

    @Override @DefinedBy(Api.LANGUAGE_MODEL)
    public Void visitType(TypeElement e, Void p) {
        if (isNonPrivate(e)) {
            PubApi prevApi = collectedApi;
            collectedApi = new PubApi();
            super.visitType(e, p);
            if (!isAnonymous(e)) {
                String name = ((ClassSymbol) e).flatname.toString();
                PubType t = new PubType(e.getModifiers(),
                                        name,
                                        //e.getQualifiedName().toString(),
                                        collectedApi);
                prevApi.types.put(t.fqName, t);
            }
            collectedApi = prevApi;
        }
        return null;
    }

    private boolean isAnonymous(TypeElement e) {
        return e.getQualifiedName().length() == 0;
    }

    private static String encodeChar(int c) {
        return String.format("\\u%04x", c);
    }

    @Override @DefinedBy(Api.LANGUAGE_MODEL)
    public Void visitVariable(VariableElement e, Void p) {
        if (isNonPrivate(e)) {
            Object constVal = e.getConstantValue();
            String constValStr = null;
            // TODO: This doesn't seem to be entirely accurate. What if I change
            // from, say, 0 to 0L? (And the field is public final static so that
            // it could get inlined.)
            if (constVal != null) {
                if (e.asType().toString().equals("char")) {
                    // What type is 'value'? Is it already a char?
                    char c = constVal.toString().charAt(0);
                    constValStr = "'" + encodeChar(c) + "'";
                } else {
                    constValStr = constVal.toString()
                                          .chars()
                                          .mapToObj(PubapiVisitor::encodeChar)
                                          .collect(Collectors.joining("", "\"", "\""));
                }
            }

            PubVar v = new PubVar(e.getModifiers(),
                                  TypeDesc.fromType(e.asType()),
                                  e.toString(),
                                  constValStr);
            collectedApi.variables.put(v.identifier, v);
        }

        // Safe to not recurse here, because the only thing
        // to visit here is the constructor of a variable declaration.
        // If it happens to contain an anonymous inner class (which it might)
        // then this class is never visible outside of the package anyway, so
        // we are allowed to ignore it here.
        return null;
    }

    @SuppressWarnings("preview")
    @Override @DefinedBy(Api.LANGUAGE_MODEL)
    public Void visitRecordComponent(RecordComponentElement e, Void p) {
        PubVar v = new PubVar(e.getModifiers(),
                TypeDesc.fromType(e.asType()),
                e.toString(),
                null);
        collectedApi.recordComponents.put(v.identifier, v);
        return null;
    }

    @Override @DefinedBy(Api.LANGUAGE_MODEL)
    public Void visitExecutable(ExecutableElement e, Void p) {
        if (isNonPrivate(e)) {
            PubMethod m = new PubMethod(e.getModifiers(),
                                        getTypeParameters(e.getTypeParameters()),
                                        TypeDesc.fromType(e.getReturnType()),
                                        e.getSimpleName().toString(),
                                        getTypeDescs(getParamTypes(e)),
                                        getTypeDescs(e.getThrownTypes()));
            collectedApi.methods.put(m.asSignatureString(), m);
        }
        return null;
    }

    private List<PubApiTypeParam> getTypeParameters(List<? extends TypeParameterElement> elements) {
        return elements.stream()
                       .map(e -> new PubApiTypeParam(e.getSimpleName().toString(), getTypeDescs(e.getBounds())))
                       .collect(Collectors.toList());
    }

    private List<TypeMirror> getParamTypes(ExecutableElement e) {
        return e.getParameters()
                .stream()
                .map(VariableElement::asType)
                .collect(Collectors.toList());
    }

    private List<TypeDesc> getTypeDescs(List<? extends TypeMirror> list) {
        return list.stream()
                   .map(TypeDesc::fromType)
                   .collect(Collectors.toList());
    }

    public PubApi getCollectedPubApi() {
        return collectedApi;
    }
}<|MERGE_RESOLUTION|>--- conflicted
+++ resolved
@@ -52,10 +52,7 @@
  *  This code and its internal interfaces are subject to change or
  *  deletion without notice.</b>
  */
-<<<<<<< HEAD
-=======
 @SuppressWarnings("preview")
->>>>>>> ecc066e1
 public class PubapiVisitor extends ElementScanner14<Void, Void> {
 
     private PubApi collectedApi = new PubApi();
