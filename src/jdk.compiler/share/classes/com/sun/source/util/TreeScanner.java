--- conflicted
+++ resolved
@@ -178,11 +178,7 @@
      * @param p  {@inheritDoc}
      * @return the result of scanning
      */
-<<<<<<< HEAD
-    @SuppressWarnings("removal")
-=======
     @SuppressWarnings("preview")
->>>>>>> ecc066e1
     @Override
     public R visitClass(ClassTree node, P p) {
         R r = scan(node.getModifiers(), p);
@@ -702,18 +698,6 @@
      * @return the result of scanning
      */
     @Override
-    public R visitBindingPattern(BindingPatternTree node, P p) {
-        return scan(node.getType(), p);
-    }
-
-    /**
-     * {@inheritDoc} This implementation scans the children in left to right order.
-     *
-     * @param node  {@inheritDoc}
-     * @param p  {@inheritDoc}
-     * @return the result of scanning
-     */
-    @Override
     public R visitArrayAccess(ArrayAccessTree node, P p) {
         R r = scan(node.getExpression(), p);
         r = scanAndReduce(node.getIndex(), p, r);
