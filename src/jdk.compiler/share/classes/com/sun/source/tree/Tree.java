--- conflicted
+++ resolved
@@ -220,9 +220,6 @@
         PARENTHESIZED(ParenthesizedTree.class),
 
         /**
-<<<<<<< HEAD
-         * Used for instances of {@link BindingPatternTree}.
-=======
          * {@preview Associated with pattern matching for instanceof, a preview feature of
          *           the Java language.
          *
@@ -234,7 +231,6 @@
          * Used for instances of {@link BindingPatternTree}.
          *
          * @since 14
->>>>>>> ecc066e1
          */
         BINDING_PATTERN(BindingPatternTree.class),
 
