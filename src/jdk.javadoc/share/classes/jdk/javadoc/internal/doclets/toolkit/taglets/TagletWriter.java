--- conflicted
+++ resolved
@@ -25,14 +25,9 @@
 
 package jdk.javadoc.internal.doclets.toolkit.taglets;
 
-import java.util.EnumSet;
 import java.util.List;
 import javax.lang.model.element.Element;
-<<<<<<< HEAD
-import javax.lang.model.element.Name;
-=======
 import javax.lang.model.element.ElementKind;
->>>>>>> ecc066e1
 import javax.lang.model.element.VariableElement;
 import javax.lang.model.type.TypeMirror;
 
@@ -153,15 +148,6 @@
      * @return the output of the see tags.
      */
     protected abstract Content seeTagOutput(Element holder, List<? extends DocTree> seeTags);
-
-    /**
-     * Return the accessor tag output.
-     *
-     * @param holder
-     * @param tags the accessor tags
-     * @return the output of the accessor tag.
-     */
-    protected abstract Content accessorTagOutput(Element holder, List<? extends DocTree> tags);
 
     /**
      * Return the output for a simple tag.
@@ -260,8 +246,8 @@
                 }
             }
             if (taglet instanceof DeprecatedTaglet) {
-                // Deprecated information is documented "inline", not in tag info
-                // section.
+                //Deprecated information is documented "inline", not in tag info
+                //section.
                 continue;
             }
             if (taglet instanceof SimpleTaglet && !((SimpleTaglet) taglet).enabled) {
