#
# Copyright (c) 2011, 2013, Oracle and/or its affiliates. All rights reserved.
# DO NOT ALTER OR REMOVE COPYRIGHT NOTICES OR THIS FILE HEADER.
#
# This code is free software; you can redistribute it and/or modify it
# under the terms of the GNU General Public License version 2 only, as
# published by the Free Software Foundation.  Oracle designates this
# particular file as subject to the "Classpath" exception as provided
# by Oracle in the LICENSE file that accompanied this code.
#
# This code is distributed in the hope that it will be useful, but WITHOUT
# ANY WARRANTY; without even the implied warranty of MERCHANTABILITY or
# FITNESS FOR A PARTICULAR PURPOSE.  See the GNU General Public License
# version 2 for more details (a copy is included in the LICENSE file that
# accompanied this code).
#
# You should have received a copy of the GNU General Public License version
# 2 along with this work; if not, write to the Free Software Foundation,
# Inc., 51 Franklin St, Fifth Floor, Boston, MA 02110-1301 USA.
#
# Please contact Oracle, 500 Oracle Parkway, Redwood Shores, CA 94065 USA
# or visit www.oracle.com if you need additional information or have any
# questions.
#

default: all

include $(SPEC)
include MakeBase.gmk
include NativeCompilation.gmk

# Setup the java compilers for the JDK build.
include Setup.gmk

# Copy files (can now depend on $(COPY_FILES))
include CopyFiles.gmk

# Prepare the find cache. Only used if running on windows.
$(eval $(call FillCacheFind, $(JDK_TOPDIR)/src))

# Build tools
include Tools.gmk

# Include the javah generated headers.
CFLAGS_JDKLIB += -I$(JDK_OUTPUTDIR)/gensrc_headers
CXXFLAGS_JDKLIB += -I$(JDK_OUTPUTDIR)/gensrc_headers

# Put the libraries here. Different locations for different target apis.
ifeq ($(OPENJDK_TARGET_OS_API), posix)
  INSTALL_LIBRARIES_HERE := $(JDK_OUTPUTDIR)/lib$(OPENJDK_TARGET_CPU_LIBDIR)
else
  INSTALL_LIBRARIES_HERE := $(JDK_OUTPUTDIR)/bin
endif

BUILD_LIBRARIES =

# Absolute paths to lib files on windows for use in LDFLAGS. Should figure out a more
# elegant solution to this.
WIN_JAVA_LIB := $(JDK_OUTPUTDIR)/objs/libjava/java.lib

# Use this variable to set DEBUG_SYMBOLS true on windows for all libraries, but
# not on other platforms.
ifeq ($(OPENJDK_TARGET_OS), windows)
  DEBUG_ALL_BINARIES := true
endif

# Build everything with debugging on OpenJDK
ifdef OPENJDK
<<<<<<< HEAD
    DEBUG_ALL_BINARIES := true
endif

#
# TODO replace with X_FLAGS / X_LIBS
#   and add them to configure
#
OPENWIN_LIB:=$(OPENWIN_HOME)/lib

##########################################################################################

BUILD_LIBFDLIBM_OPTIMIZATION:=HIGH

ifneq ($(OPENJDK_TARGET_OS), solaris)
      BUILD_LIBFDLIBM_OPTIMIZATION:=NONE
endif

ifneq ($(OPENJDK_TARGET_OS),macosx)
$(eval $(call SetupNativeCompilation,BUILD_LIBFDLIBM,\
                STATIC_LIBRARY:=fdlibm,\
                OUTPUT_DIR:=$(JDK_OUTPUTDIR)/objs,\
                SRC:=$(JDK_TOPDIR)/src/share/native/java/lang/fdlibm/src,\
		LANG:=C,\
		OPTIMIZATION:=$(BUILD_LIBFDLIBM_OPTIMIZATION), \
		CFLAGS:=$(CFLAGS_JDKLIB) \
			-I$(JDK_TOPDIR)/src/share/native/java/lang/fdlibm/include,\
		CFLAGS_windows_debug:=-DLOGGING,\
		CFLAGS_aix:=-qfloat=nomaf,\
		ARFLAGS:=$(ARFLAGS),\
		OBJECT_DIR:=$(JDK_OUTPUTDIR)/objs/libfdlibm,\
		DEBUG_SYMBOLS:=$(DEBUG_ALL_BINARIES)))

else

# On macosx the old build does partial (incremental) linking of fdlibm instead of
# a plain static library.
$(eval $(call SetupNativeCompilation,BUILD_LIBFDLIBM_MAC,\
                LIBRARY:=fdlibm,\
                OUTPUT_DIR:=$(JDK_OUTPUTDIR)/objs/libfdlibm,\
                SRC:=$(JDK_TOPDIR)/src/share/native/java/lang/fdlibm/src,\
		LANG:=C,\
		CFLAGS:=$(CFLAGS_JDKLIB) \
			-I$(JDK_TOPDIR)/src/share/native/java/lang/fdlibm/include,\
		LDFLAGS:=-nostdlib -r -arch x86_64,\
		OBJECT_DIR:=$(JDK_OUTPUTDIR)/objs/libfdlibm,\
		DEBUG_SYMBOLS:=$(DEBUG_ALL_BINARIES)))

BUILD_LIBFDLIBM := $(JDK_OUTPUTDIR)/objs/$(LIBRARY_PREFIX)fdlibm$(STATIC_LIBRARY_SUFFIX)
$(BUILD_LIBFDLIBM) : $(BUILD_LIBFDLIBM_MAC)
	$(call install-file)

endif
BUILD_LIBRARIES += $(BUILD_LIBFDLIBM)

##########################################################################################

BUILD_LIBVERIFY_SRC:=check_code.c check_format.c

ifeq ($(OPENJDK_TARGET_OS), solaris)
	ifneq ($(OPENJDK_TARGET_CPU), x86_64)
		BUILD_LIBVERIFY_REORDER:=$(JDK_TOPDIR)/makefiles/mapfiles/libverify/reorder-$(OPENJDK_TARGET_CPU)
	endif
endif

LIBVERIFY_OPTIMIZATION:=HIGH
ifneq ($(findstring $(OPENJDK_TARGET_OS),solaris linux),)
    ifeq ($(ENABLE_DEBUG_SYMBOLS), true)
        LIBVERIFY_OPTIMIZATION:=LOW
    endif
endif


$(eval $(call SetupNativeCompilation,BUILD_LIBVERIFY,\
		LIBRARY:=verify, \
                OUTPUT_DIR:=$(INSTALL_LIBRARIES_HERE),\
		SRC:=$(JDK_TOPDIR)/src/share/native/common,\
		INCLUDE_FILES:=$(BUILD_LIBVERIFY_SRC),\
		LANG:=C,\
		OPTIMIZATION:=$(LIBVERIFY_OPTIMIZATION), \
		CFLAGS:=$(CFLAGS_JDKLIB),\
		MAPFILE:=$(JDK_TOPDIR)/makefiles/mapfiles/libverify/mapfile-vers, \
		LDFLAGS:=$(LDFLAGS_JDKLIB) \
			 $(call SET_SHARED_LIBRARY_ORIGIN), \
		LDFLAGS_SUFFIX_posix:=-ljvm -lc,\
		LDFLAGS_SUFFIX_windows:=jvm.lib,\
		VERSIONINFO_RESOURCE:=$(JDK_TOPDIR)/src/windows/resource/version.rc,\
		RC_FLAGS:=$(RC_FLAGS) \
			  -D "JDK_FNAME=verify.dll" \
			  -D "JDK_INTERNAL_NAME=verify" \
			  -D "JDK_FTYPE=0x2L",\
		REORDER:=$(BUILD_LIBVERIFY_REORDER),\
		OBJECT_DIR:=$(JDK_OUTPUTDIR)/objs/libverify,\
		DEBUG_SYMBOLS:=true))

BUILD_LIBRARIES += $(BUILD_LIBVERIFY)

##########################################################################################

LIBJAVA_SRC_DIRS:=$(JDK_TOPDIR)/src/$(OPENJDK_TARGET_OS_API_DIR)/native/java/lang \
		$(JDK_TOPDIR)/src/share/native/java/lang \
		$(JDK_TOPDIR)/src/share/native/java/lang/ref \
		$(JDK_TOPDIR)/src/share/native/java/lang/reflect \
		$(JDK_TOPDIR)/src/share/native/java/io \
		$(JDK_TOPDIR)/src/$(OPENJDK_TARGET_OS_API_DIR)/native/java/io \
		$(JDK_TOPDIR)/src/share/native/java/nio \
		$(JDK_TOPDIR)/src/share/native/java/security \
		$(JDK_TOPDIR)/src/share/native/common \
		$(JDK_TOPDIR)/src/share/native/sun/misc \
		$(JDK_TOPDIR)/src/share/native/sun/reflect \
		$(JDK_TOPDIR)/src/share/native/java/util \
		$(JDK_TOPDIR)/src/share/native/java/util/concurrent/atomic \
		$(JDK_TOPDIR)/src/$(OPENJDK_TARGET_OS_API_DIR)/native/common \
		$(JDK_TOPDIR)/src/$(OPENJDK_TARGET_OS_API_DIR)/native/java/util

ifneq ($(OPENJDK_TARGET_OS),macosx)
    LIBJAVA_SRC_DIRS+=$(JDK_TOPDIR)/src/$(OPENJDK_TARGET_OS_API_DIR)/native/sun/util/locale/provider
else
    LIBJAVA_SRC_DIRS+=$(JDK_TOPDIR)/src/macosx/native/sun/util/locale/provider
endif

ifeq ($(OPENJDK_TARGET_OS),windows)
    LIBJAVA_SRC_DIRS+=$(JDK_TOPDIR)/src/$(OPENJDK_TARGET_OS_API_DIR)/native/sun/security/provider \
		$(JDK_TOPDIR)/src/$(OPENJDK_TARGET_OS_API_DIR)/native/sun/io
endif

LIBJAVA_CFLAGS:=$(foreach dir,$(LIBJAVA_SRC_DIRS),-I$(dir)) \
		  -I$(JDK_TOPDIR)/src/share/native/java/lang/fdlibm/include \
                  -DARCHPROPNAME='"$(OPENJDK_TARGET_CPU_OSARCH)"'

LIBJAVA_CFLAGS += -DJDK_MAJOR_VERSION='"$(JDK_MAJOR_VERSION)"' \
                  -DJDK_MINOR_VERSION='"$(JDK_MINOR_VERSION)"' \
                  -DJDK_MICRO_VERSION='"$(JDK_MICRO_VERSION)"' \
                  -DJDK_BUILD_NUMBER='"$(JDK_BUILD_NUMBER)"'

ifneq (,$(JDK_UPDATE_VERSION))
	LIBJAVA_CFLAGS += -DJDK_UPDATE_VERSION='"$(JDK_UPDATE_VERSION)"'
endif

LIBJAVA_EXCLUDE_FILES:=check_code.c check_format.c jspawnhelper.c

ifneq ($(OPENJDK_TARGET_OS),macosx)
	LIBJAVA_EXCLUDE_FILES += java_props_macosx.c
else
	BUILD_LIBJAVA_java_props_md.c_CFLAGS:=-x objective-c
endif

ifeq ($(OPENJDK_TARGET_OS),windows)
        LIBJAVA_EXCLUDE_FILES += \
		UNIXProcess_md.c \
		UnixFileSystem_md.c \
		FileSystemPreferences.c
else
	LIBJAVA_EXCLUDE_FILES += \
		ProcessImpl_md.c \
		WinNTFileSystem_md.c \
		dirent_md.c \
		WindowsPreferences.c \
		sun/security/provider/WinCAPISeedGenerator.c \
		sun/io/Win32ErrorMode.c
endif

ifeq ($(OPENJDK_TARGET_OS), solaris)
    ifneq ($(OPENJDK_TARGET_CPU), x86_64)
        LIBJAVA_REORDER:=$(JDK_TOPDIR)/makefiles/mapfiles/libjava/reorder-$(OPENJDK_TARGET_CPU)
    endif
endif

$(eval $(call SetupNativeCompilation,BUILD_LIBJAVA,\
		LIBRARY:=java,\
                OUTPUT_DIR:=$(INSTALL_LIBRARIES_HERE),\
		SRC:=$(LIBJAVA_SRC_DIRS),\
		EXCLUDES:=fdlibm/src zip, \
		EXCLUDE_FILES:=$(LIBJAVA_EXCLUDE_FILES), \
		LANG:=C,\
		OPTIMIZATION:=HIGH, \
		CFLAGS:=$(CFLAGS_JDKLIB) \
                        $(LIBJAVA_CFLAGS),\
		MAPFILE:=$(JDK_TOPDIR)/makefiles/mapfiles/libjava/mapfile-vers, \
		LDFLAGS:=$(LDFLAGS_JDKLIB) \
			 $(call SET_SHARED_LIBRARY_ORIGIN), \
		LDFLAGS_SUFFIX_posix:=-ljvm -lverify, \
		LDFLAGS_SUFFIX_solaris:=-lsocket -lnsl -lscf $(LIBDL) $(BUILD_LIBFDLIBM) -lc,\
		LDFLAGS_SUFFIX_linux:=$(LIBDL) $(BUILD_LIBFDLIBM),\
		LDFLAGS_SUFFIX_aix:=$(LIBDL) $(BUILD_LIBFDLIBM) -lm,\
		LDFLAGS_SUFFIX_macosx:=-L$(JDK_OUTPUTDIR)/objs/ -lfdlibm \
                                         -framework CoreFoundation \
                                         -framework Security -framework SystemConfiguration, \
		LDFLAGS_SUFFIX_windows:=-export:winFileHandleOpen -export:handleLseek \
					jvm.lib $(BUILD_LIBFDLIBM) $(WIN_VERIFY_LIB) \
					shell32.lib delayimp.lib -DELAYLOAD:shell32.dll \
					advapi32.lib,\
		VERSIONINFO_RESOURCE:=$(JDK_TOPDIR)/src/windows/resource/version.rc,\
		RC_FLAGS:=$(RC_FLAGS)\
			  -D "JDK_FNAME=java.dll" \
			  -D "JDK_INTERNAL_NAME=java" \
			  -D "JDK_FTYPE=0x2L",\
		REORDER:=$(LIBJAVA_REORDER), \
		OBJECT_DIR:=$(JDK_OUTPUTDIR)/objs/libjava,\
		DEBUG_SYMBOLS:=$(DEBUG_ALL_BINARIES)))

BUILD_LIBRARIES += $(BUILD_LIBJAVA)

$(BUILD_LIBJAVA) : $(LIBJLI_BINARY)

$(BUILD_LIBJAVA) : $(BUILD_LIBVERIFY)

$(BUILD_LIBJAVA) : $(BUILD_LIBFDLIBM)

##########################################################################################

BUILD_LIBMLIB_SRC:=$(JDK_TOPDIR)/src/share/native/sun/awt/medialib
BUILD_LIBMLIB_CFLAGS:=-D__USE_J2D_NAMES -D__MEDIALIB_OLD_NAMES \
			-I$(BUILD_LIBMLIB_SRC) \
			-I$(JDK_TOPDIR)/src/$(OPENJDK_TARGET_OS_API_DIR)/native/sun/awt/medialib

BUILD_LIBMLIB_LDLIBS:=
BUILD_LIBMLIB_IMAGE_MAPFILE:=$(JDK_TOPDIR)/makefiles/mapfiles/libmlib_image/mapfile-vers

BUILD_LIBMLIB_CFLAGS += -DMLIB_NO_LIBSUNMATH

ifeq ($(OPENJDK_TARGET_CPU_BITS), 64)
	BUILD_LIBMLIB_CFLAGS += -DMLIB_OS64BIT
endif

ifneq ($(OPENJDK_TARGET_OS), windows)
	BUILD_LIBMLIB_LDLIBS += $(LIBM) $(LIBDL)
endif

$(eval $(call SetupNativeCompilation,BUILD_LIBMLIB_IMAGE,\
		LIBRARY:=mlib_image,\
                OUTPUT_DIR:=$(INSTALL_LIBRARIES_HERE),\
                SRC:=$(BUILD_LIBMLIB_SRC),\
		EXCLUDE_FILES:=awt_ImagingLib.c mlib_c_ImageBlendTable.c,\
		LANG:=C,\
		OPTIMIZATION:=HIGHEST, \
		CFLAGS:=$(CFLAGS_JDKLIB) \
                        $(BUILD_LIBMLIB_CFLAGS),\
		MAPFILE:=$(BUILD_LIBMLIB_IMAGE_MAPFILE), \
		LDFLAGS:=$(LDFLAGS_JDKLIB) \
			 $(call SET_SHARED_LIBRARY_ORIGIN),\
		LDFLAGS_SUFFIX:=$(BUILD_LIBMLIB_LDLIBS) \
				$(LDFLAGS_JDKLIB_SUFFIX),\
		LDFLAGS_SUFFIX_solaris:=-lc, \
		VERSIONINFO_RESOURCE:=$(JDK_TOPDIR)/src/windows/resource/version.rc,\
		RC_FLAGS:=$(RC_FLAGS)\
			  -D "JDK_FNAME=mlib_image.dll" \
			  -D "JDK_INTERNAL_NAME=mlib_image" \
			  -D "JDK_FTYPE=0x2L",\
		OBJECT_DIR:=$(JDK_OUTPUTDIR)/objs/libmlib_image,\
		DEBUG_SYMBOLS:=$(DEBUG_ALL_BINARIES)))

$(BUILD_LIBMLIB_IMAGE) : $(BUILD_LIBJAVA)

BUILD_LIBRARIES += $(BUILD_LIBMLIB_IMAGE)

##########################################################################################

ifeq ($(OPENJDK_TARGET_OS)-$(OPENJDK_TARGET_CPU_ARCH),solaris-sparc)

BUILD_LIBMLIB_IMAGE_V_FILES:=\
        mlib_v_ImageLookUp.c \
        mlib_ImageCreate.c \
        mlib_ImageAffine.c \
        mlib_ImageConvMxN.c \
        mlib_ImageConvKernelConvert.c \
        mlib_sys.c \
        mlib_ImageLookUp_64.c \
        mlib_ImageLookUp_Bit.c \
        mlib_ImageColorTrue2Index.c \
        mlib_c_ImageThresh1_U8.c \
        mlib_v_ImageLookUpS16S16Func.c \
        mlib_v_ImageLookUpS16S32Func.c \
        mlib_v_ImageLookUpS16U16Func.c \
        mlib_v_ImageLookUpS16U8Func.c \
        mlib_v_ImageLookUpS32S16Func.c \
        mlib_v_ImageLookUpS32S32Func.c \
        mlib_v_ImageLookUpS32U16Func.c \
        mlib_v_ImageLookUpS32U8Func.c \
        mlib_v_ImageLookUpSIS16S16Func.c \
        mlib_v_ImageLookUpSIS16S32Func.c \
        mlib_v_ImageLookUpSIS16U16Func.c \
        mlib_v_ImageLookUpSIS16U8Func.c \
        mlib_v_ImageLookUpSIS32S16Func.c \
        mlib_v_ImageLookUpSIS32S32Func.c \
        mlib_v_ImageLookUpSIS32U16Func.c \
        mlib_v_ImageLookUpSIS32U8Func.c \
        mlib_v_ImageLookUpSIU16S16Func.c \
        mlib_v_ImageLookUpSIU16S32Func.c \
        mlib_v_ImageLookUpSIU16U16Func.c \
        mlib_v_ImageLookUpSIU16U8Func.c \
        mlib_v_ImageLookUpSIU8S16Func.c \
        mlib_v_ImageLookUpSIU8S32Func.c \
        mlib_v_ImageLookUpSIU8U16Func.c \
        mlib_v_ImageLookUpSIU8U8Func.c \
        mlib_v_ImageLookUpU16S16Func.c \
        mlib_v_ImageLookUpU16S32Func.c \
        mlib_v_ImageLookUpU16U16Func.c \
        mlib_v_ImageLookUpU16U8Func.c \
        mlib_v_ImageLookUpU8S16Func.c \
        mlib_v_ImageLookUpU8S32Func.c \
        mlib_v_ImageLookUpU8U16Func.c \
        mlib_v_ImageLookUpU8U8Func.c \
        mlib_v_ImageAffineIndex_BC.c \
        mlib_v_ImageAffine_BC.c \
        mlib_v_ImageAffine_BC_S16.c \
        mlib_v_ImageAffine_BC_U16.c \
        mlib_v_ImageAffine_BL.c \
        mlib_v_ImageAffine_BL_S16.c \
        mlib_v_ImageAffine_BL_U16.c \
        mlib_v_ImageAffine_NN.c \
        mlib_v_ImageFilters.c \
        mlib_ImageAffineEdge.c \
        mlib_ImageAffine_BC_D64.c \
        mlib_ImageAffine_BC_F32.c \
        mlib_ImageAffine_BC_S32.c \
        mlib_ImageAffine_BL_D64.c \
        mlib_ImageAffine_BL_F32.c \
        mlib_ImageAffine_BL_S32.c \
        mlib_ImageAffine_NN.c \
        mlib_ImageAffine_NN_Bit.c \
        mlib_ImageFilters.c \
        mlib_ImageScanPoly.c \
        mlib_ImageConv_8nw.c \
        mlib_ImageConv_8ext.c \
        mlib_ImageConv_16nw.c \
        mlib_ImageConv_16ext.c \
        mlib_ImageConv_u16nw.c \
        mlib_ImageConv_u16ext.c \
        mlib_ImageConv_32nw.c \
        mlib_ImageConv_F32nw.c \
        mlib_ImageConvMxN_Fp.c \
        mlib_ImageConvMxN_ext.c \
        mlib_ImageConv_D64nw.c \
        mlib_ImageClipping.c \
        mlib_ImageConvCopyEdge_Bit.c \
        mlib_ImageConvClearEdge_Bit.c \
        mlib_ImageConv2x2_f.c \
        mlib_ImageConvClearEdge_Fp.c \
        mlib_v_ImageConvMxN_8.c \
        mlib_v_ImageConvClearEdge.c \
        mlib_v_ImageConvCopyEdge.c \
        mlib_v_ImageConvMxN_8ext.c \
        mlib_v_ImageConvVersion.c \
        mlib_v_ImageConv_8nw.c \
        mlib_ImageConvCopyEdge_Fp.c \
        mlib_v_ImageChannelInsert_1.c \
        mlib_v_ImageChannelExtract_43.c \
        mlib_v_ImageChannelExtract_1.c \
        mlib_ImageCopy_Bit.c \
        mlib_v_ImageCopy_f.c \
        mlib_ImageUtils.c \
        mlib_ImageDivTables.c

BUILD_LIBMLIB_V_CFLAGS := $(filter-out -DMLIB_NO_LIBSUNMATH,$(BUILD_LIBMLIB_CFLAGS))

$(eval $(call SetupNativeCompilation,BUILD_LIBMLIB_IMAGE_V,\
		LIBRARY:=mlib_image_v, \
                OUTPUT_DIR:=$(INSTALL_LIBRARIES_HERE),\
                SRC:=$(JDK_TOPDIR)/src/share/native/sun/awt/medialib \
		     $(JDK_TOPDIR)/src/solaris/native/sun/awt/medialib,\
		LANG:=C,\
		INCLUDE_FILES:=$(BUILD_LIBMLIB_IMAGE_V_FILES),\
		OPTIMIZATION:=HIGHEST, \
		CFLAGS:=-xarch=sparcvis \
                      $(JDK_TOPDIR)/src/solaris/native/sun/awt/medialib/vis_$(OPENJDK_TARGET_CPU_BITS).il\
                      $(BUILD_LIBMLIB_V_CFLAGS) \
                      $(CFLAGS_JDKLIB), \
		MAPFILE:=$(BUILD_LIBMLIB_IMAGE_MAPFILE), \
		LDFLAGS:=$(LDFLAGS_JDKLIB) \
                         $(BUILD_LIBMLIB_LDLIBS) -ljava -ljvm \
			 $(call SET_SHARED_LIBRARY_ORIGIN),\
		LDFLAGS_SUFFIX_solaris:=-lc,\
		OBJECT_DIR:=$(JDK_OUTPUTDIR)/objs/libmlib_image_v,\
		DEBUG_SYMBOLS:=$(DEBUG_ALL_BINARIES)))

$(BUILD_LIBMLIB_IMAGE_V): $(BUILD_LIBJAVA)

BUILD_LIBRARIES += $(BUILD_LIBMLIB_IMAGE_V)

endif

##########################################################################################

LIBAWT_DIRS:=\
	$(JDK_TOPDIR)/src/share/native/sun/awt \
	$(JDK_TOPDIR)/src/$(OPENJDK_TARGET_OS_API_DIR)/native/sun/awt \
	$(JDK_TOPDIR)/src/share/native/sun/awt/image \
	$(JDK_TOPDIR)/src/share/native/sun/awt/image/gif \
	$(JDK_TOPDIR)/src/share/native/sun/awt/image/cvutils \
	$(JDK_TOPDIR)/src/share/native/sun/awt/medialib \
	$(JDK_TOPDIR)/src/share/native/sun/awt/debug \
	$(JDK_TOPDIR)/src/share/native/sun/awt/utility \
	$(JDK_TOPDIR)/src/share/native/sun/java2d \
	$(JDK_TOPDIR)/src/$(OPENJDK_TARGET_OS_API_DIR)/native/sun/java2d \
	$(JDK_TOPDIR)/src/share/native/sun/java2d/loops \
	$(JDK_TOPDIR)/src/share/native/sun/java2d/pipe \
	$(JDK_TOPDIR)/src/share/native/sun/awt/image \
	$(JDK_TOPDIR)/src/share/native/sun/java2d/opengl \
	$(JDK_TOPDIR)/src/$(OPENJDK_TARGET_OS_API_DIR)/native/sun/java2d/opengl \
	$(JDK_TOPDIR)/src/share/native/sun/font

ifeq ($(OPENJDK_TARGET_OS),windows)
    LIBAWT_DIRS+=\
	$(JDK_TOPDIR)/src/$(OPENJDK_TARGET_OS_API_DIR)/native/sun/windows \
	$(JDK_TOPDIR)/src/$(OPENJDK_TARGET_OS_API_DIR)/native/sun/java2d/windows \
	$(JDK_TOPDIR)/src/$(OPENJDK_TARGET_OS_API_DIR)/native/sun/java2d/d3d
    LIBAWT_CFLAGS+=-I$(DXSDK_INCLUDE_PATH)
else
    LIBAWT_DIRS+=\
	$(JDK_TOPDIR)/src/$(OPENJDK_TARGET_OS_API_DIR)/native/sun/java2d/x11
endif

LIBAWT_CFLAGS+=-D__MEDIALIB_OLD_NAMES -D__USE_J2D_NAMES \
	$(X_CFLAGS) \
	$(foreach dir,$(LIBAWT_DIRS),-I$(dir))

LIBAWT_FILES:=\
	gifdecoder.c \
	imageInitIDs.c \
	img_globals.c \
	SurfaceData.c \
	Region.c \
	BufImgSurfaceData.c \
	Disposer.c \
	Trace.c \
	GraphicsPrimitiveMgr.c \
	Blit.c \
	BlitBg.c \
	ScaledBlit.c \
	FillRect.c \
	FillSpans.c \
	FillParallelogram.c \
	DrawParallelogram.c \
	DrawLine.c \
	DrawRect.c \
	DrawPolygons.c \
	DrawPath.c \
	FillPath.c \
	ProcessPath.c \
	MaskBlit.c \
	MaskFill.c \
	TransformHelper.c \
	AlphaMath.c \
	AlphaMacros.c \
	AnyByte.c \
	ByteBinary1Bit.c \
	ByteBinary2Bit.c \
	ByteBinary4Bit.c \
	ByteIndexed.c \
	ByteGray.c \
	Index8Gray.c \
	Index12Gray.c \
	AnyShort.c \
	Ushort555Rgb.c \
	Ushort565Rgb.c \
	Ushort4444Argb.c \
	Ushort555Rgbx.c \
	UshortGray.c \
	UshortIndexed.c \
	Any3Byte.c \
	ThreeByteBgr.c \
	AnyInt.c \
	IntArgb.c \
	IntArgbPre.c \
	IntArgbBm.c \
	IntRgb.c \
	IntBgr.c \
	IntRgbx.c \
	Any4Byte.c \
	FourByteAbgr.c \
	FourByteAbgrPre.c \
	BufferedMaskBlit.c \
	BufferedRenderPipe.c \
	ShapeSpanIterator.c \
	SpanClipRenderer.c \
	awt_ImageRep.c \
	awt_ImagingLib.c \
	awt_Mlib.c \
	awt_parseImage.c \
	DataBufferNative.c \
	dither.c \
	debug_assert.c \
	debug_mem.c \
	debug_trace.c \
	debug_util.c

ifneq (,$(filter $(OPENJDK_TARGET_OS), solaris linux aix))
	LIBAWT_FILES += awt_LoadLibrary.c initIDs.c img_colors.c
endif

ifeq ($(OPENJDK_TARGET_OS),macosx)
	LIBAWT_FILES += awt_LoadLibrary.c img_colors.c
	LIBAWT_DIRS += $(JDK_TOPDIR)/src/macosx/native/com/apple/resources
	LIBAWT_FILES += awt_LoadLibrary.c MacOSXResourceBundle.m
	LIBAWT_CFLAGS += -F/System/Library/Frameworks/JavaVM.framework/Frameworks

	LIBAWT_MacOSXResourceBundle.m_CFLAGS:=-O0
endif

ifeq ($(OPENJDK_TARGET_OS)-$(OPENJDK_TARGET_CPU_ARCH), solaris-sparc)
        LIBAWT_CFLAGS += -DMLIB_ADD_SUFF
        LIBAWT_CFLAGS += -xarch=sparcvis
	LIBAWT_CFLAGS += $(JDK_TOPDIR)/src/solaris/native/sun/awt/medialib/vis_$(OPENJDK_TARGET_CPU_BITS).il
        LIBAWT_CFLAGS += \
            -I$(JDK_TOPDIR)/src/solaris/native/sun/awt/medialib \
            -I$(JDK_TOPDIR)/src/solaris/native/sun/java2d/medialib \
            -I$(JDK_TOPDIR)/src/solaris/native/sun/java2d/loops

	LIBAWT_DIRS += $(JDK_TOPDIR)/src/solaris/native/sun/awt/medialib \
                       $(JDK_TOPDIR)/src/solaris/native/sun/java2d/loops

	LIBAWT_FILES += \
                vis_FuncArray.c           \
                java2d_Mlib.c             \
                mlib_ImageCreate.c        \
                mlib_ImageZoom_NN.c       \
                mlib_ImageCopy_Bit.c      \
                mlib_sys.c                \
                mlib_v_ImageClear.c       \
                mlib_v_ImageClear_f.c     \
                mlib_v_ImageConstXor.c    \
                mlib_v_ImageCopy.c        \
                mlib_v_ImageCopy_f.c      \
                mlib_v_ImageXor.c         \
                mlib_v_ImageZoom_NN_f.c   \
                vis_Interp.c              \
                vis_AlphaMacros.c         \
                vis_AlphaMaskBlit.c       \
                vis_AlphaMaskFill.c       \
                vis_ByteGray.c            \
                vis_ByteGray_FromRgb.c    \
                vis_ByteGray_Mask.c       \
                vis_ByteIndexed.c         \
                vis_DrawLine.c            \
                vis_FourByteAbgr.c        \
                vis_IntArgb.c             \
                vis_IntArgbPre.c          \
                vis_IntArgbPre_Mask.c     \
                vis_IntBgr.c              \
                vis_IntRgb.c              \
                vis_IntRgbx.c             \
                vis_SrcMaskFill.c         \
                vis_SrcOverMaskBlit.c     \
                vis_SrcOverMaskFill.c     \
                vis_FourByteAbgrPre.c     \
                vis_GlyphList.c           \
                vis_GlyphListXor.c        \
                vis_IntArgbBm.c           \
                vis_ThreeByteBgr.c        \
                vis_UshortGray.c          \
                vis_UshortGray_FromRgb.c  \
                vis_XorBlit.c             \
                mlib_v_ImageCopy_blk.s

	ifeq ($(OPENJDK_TARGET_CPU),sparcv9)
		LIBAWT_ASFLAGS=-P -xarch=v9a
	else
		LIBAWT_ASFLAGS=-P -xarch=v8plusa
	endif
else
	LIBAWT_FILES += MapAccelFunc.c
endif

ifneq ($(OPENJDK_TARGET_OS),solaris)
	LIBAWT_CFLAGS += -DMLIB_NO_LIBSUNMATH
endif

LIBAWT_LANG:=C

ifeq ($(OPENJDK_TARGET_OS),windows)
	LIBAWT_FILES += AccelGlyphCache.c \
			ShaderList.c \
			CmdIDList.cpp \
			Hashtable.cpp \
			GDIHashtable.cpp \
			Devices.cpp \
			ObjectList.cpp \
			GDIBlitLoops.cpp \
			GDIRenderer.cpp \
			GDIWindowSurfaceData.cpp \
			WindowsFlags.cpp \
			WPrinterJob.cpp \
			awt_%.cpp \
			D3DBlitLoops.cpp \
			D3DBufImgOps.cpp \
			D3DContext.cpp \
			D3DGlyphCache.cpp \
			D3DGraphicsDevice.cpp \
			D3DMaskBlit.cpp \
			D3DMaskCache.cpp \
			D3DMaskFill.cpp \
			D3DPipelineManager.cpp \
			D3DPaints.cpp \
			D3DRenderer.cpp \
			D3DRenderQueue.cpp \
			D3DResourceManager.cpp \
			D3DSurfaceData.cpp \
			D3DTextRenderer.cpp \
			D3DVertexCacher.cpp \
			ShellFolder2.cpp \
			ThemeReader.cpp \
			ComCtl32Util.cpp \
			DllUtil.cpp \
			initIDs.cpp \
			MouseInfo.cpp \
			rect.c \
			OGLBlitLoops.c \
			OGLBufImgOps.c \
		        OGLContext.c \
		        OGLFuncs.c \
		        OGLMaskBlit.c \
		        OGLMaskFill.c \
		        OGLPaints.c \
		        OGLRenderQueue.c \
		        OGLRenderer.c \
		        OGLSurfaceData.c \
		        OGLTextRenderer.c \
		        OGLVertexCache.c \
		        WGLGraphicsConfig.c \
		        WGLSurfaceData.c
	LIBAWT_LANG:=C++
	LIBAWT_CFLAGS += -EHsc -DUNICODE -D_UNICODE
	ifeq ($(OPENJDK_TARGET_CPU_BITS), 64)
		LIBAWT_CFLAGS += -DMLIB_OS64BIT
	endif

	ifdef OPENJDK
		LIBAWT_RC_FLAGS:=-i "$(JDK_TOPDIR)/src/windows/resource/icons"
	else
		LIBAWT_RC_FLAGS:=-i "$(JDK_TOPDIR)/src/closed/windows/native/sun/windows"
	endif
	LIBAWT_VERSIONINFO_RESOURCE:=$(JDK_TOPDIR)/src/windows/native/sun/windows/awt.rc
endif

ifeq ($(MILESTONE), internal)
	LIBAWT_CFLAGS += -DINTERNAL_BUILD
endif

LIBAWT_MAPFILE:=$(JDK_TOPDIR)/makefiles/mapfiles/libawt/mapfile-vers
ifeq ($(OPENJDK_TARGET_OS),linux)
	LIBAWT_MAPFILE:=
endif

$(eval $(call SetupNativeCompilation,BUILD_LIBAWT,\
		LIBRARY:=awt,\
                OUTPUT_DIR:=$(INSTALL_LIBRARIES_HERE),\
		SRC:=$(LIBAWT_DIRS),\
		INCLUDE_FILES:=$(LIBAWT_FILES),\
		LANG:=$(LIBAWT_LANG),\
		OPTIMIZATION:=LOW, \
		CFLAGS:=$(CFLAGS_JDKLIB) $(LIBAWT_CFLAGS),\
		ASFLAGS:=$(LIBAWT_ASFLAGS),\
		MAPFILE:=$(LIBAWT_MAPFILE), \
		LDFLAGS:=$(LDFLAGS_JDKLIB) $(call SET_SHARED_LIBRARY_ORIGIN),\
		LDFLAGS_solaris:=-R/usr/dt/lib$(OPENJDK_TARGET_CPU_ISADIR) -R$(OPENWIN_LIB)$(OPENJDK_TARGET_CPU_ISADIR),\
		LDFLAGS_SUFFIX_linux:=-ljvm $(LIBM) $(LIBDL) -ljava,\
		LDFLAGS_SUFFIX_solaris:=-ljvm $(LIBM) $(LIBDL) -ljava -lc,\
		LDFLAGS_SUFFIX_aix:=-ljvm $(LIBM) $(LIBDL) -ljava -lm,\
		LDFLAGS_SUFFIX_macosx:=-lmlib_image -ljvm $(LIBM) \
				       -framework Cocoa \
				       -framework OpenGL \
				       -F/System/Library/Frameworks/JavaVM.framework/Frameworks \
				       -framework JavaNativeFoundation \
				       -framework JavaRuntimeSupport \
				       -framework ApplicationServices \
				       -framework AudioToolbox \
				       -ljava,\
		LDFLAGS_SUFFIX_windows:=kernel32.lib user32.lib gdi32.lib winspool.lib \
					imm32.lib ole32.lib uuid.lib shell32.lib \
					comdlg32.lib winmm.lib comctl32.lib shlwapi.lib \
					delayimp.lib jvm.lib $(WIN_JAVA_LIB) advapi32.lib \
					-DELAYLOAD:user32.dll -DELAYLOAD:gdi32.dll \
					-DELAYLOAD:shell32.dll -DELAYLOAD:winmm.dll \
					-DELAYLOAD:winspool.drv -DELAYLOAD:imm32.dll \
					-DELAYLOAD:ole32.dll -DELAYLOAD:comdlg32.dll \
					-DELAYLOAD:comctl32.dll -DELAYLOAD:shlwapi.dll,\
		VERSIONINFO_RESOURCE:=$(LIBAWT_VERSIONINFO_RESOURCE),\
		RC_FLAGS:=$(RC_FLAGS) $(LIBAWT_RC_FLAGS) \
			  -D "JDK_FNAME=awt.dll" \
			  -D "JDK_INTERNAL_NAME=awt" \
			  -D "JDK_FTYPE=0x2L",\
		OBJECT_DIR:=$(JDK_OUTPUTDIR)/objs/libawt,\
		DEBUG_SYMBOLS:=$(DEBUG_ALL_BINARIES)))

$(BUILD_LIBAWT) : $(BUILD_LIBJAVA)

ifeq ($(OPENJDK_TARGET_OS), macosx)
$(BUILD_LIBAWT) : $(BUILD_LIBMLIB_IMAGE)
endif

BUILD_LIBRARIES += $(BUILD_LIBAWT)

##########################################################################################

# TODO!!
# Even though this variable as a general name, it is
# only used on macos, in fontpath.c, as prefix for where to find fonts.
#
# It's used for libawt_headless _and_ libawt_xawt
#
X11_PATH:=/usr/X11R6

ifneq ($(OPENJDK_TARGET_OS), windows)
ifndef BUILD_HEADLESS_ONLY

LIBAWT_XAWT_DIRS:=\
		$(JDK_TOPDIR)/src/share/native/sun/awt/debug \
		$(JDK_TOPDIR)/src/share/native/sun/awt/utility \
		$(JDK_TOPDIR)/src/share/native/sun/font \
		$(JDK_TOPDIR)/src/$(OPENJDK_TARGET_OS_API_DIR)/native/sun/font \
		$(JDK_TOPDIR)/src/share/native/sun/java2d/opengl \
		$(JDK_TOPDIR)/src/$(OPENJDK_TARGET_OS_API_DIR)/native/sun/awt \
		$(JDK_TOPDIR)/src/$(OPENJDK_TARGET_OS_API_DIR)/native/sun/java2d/opengl \
		$(JDK_TOPDIR)/src/$(OPENJDK_TARGET_OS_API_DIR)/native/sun/java2d/x11 \
		$(JDK_TOPDIR)/src/$(OPENJDK_TARGET_OS_API_DIR)/native/sun/xawt \

LIBAWT_XAWT_CFLAGS:=-DXAWT -DXAWT_HACK \
        -DX11_PATH=\"$(X11_PATH)\" -DPACKAGE_PATH=\"$(PACKAGE_PATH)\" \
	$(CUPS_CFLAGS) \
	$(foreach dir,$(LIBAWT_XAWT_DIRS),-I$(dir)) \
	-I$(JDK_TOPDIR)/src/share/native/sun/java2d \
	-I$(JDK_TOPDIR)/src/$(OPENJDK_TARGET_OS_API_DIR)/native/sun/java2d \
	-I$(JDK_TOPDIR)/src/share/native/sun/java2d/loops \
	-I$(JDK_TOPDIR)/src/share/native/sun/java2d/pipe \
	-I$(JDK_TOPDIR)/src/share/native/sun/awt/image \
	-I$(JDK_TOPDIR)/src/share/native/sun/awt/image/cvutils \
	-I$(JDK_TOPDIR)/src/share/native/sun/awt/debug \
	-I$(JDK_TOPDIR)/src/$(OPENJDK_TARGET_OS_API_DIR)/native/sun/jdga

ifeq ($(OPENJDK_TARGET_OS),solaris)
	LIBAWT_XAWT_CFLAGS += -DFUNCPROTO=15
endif

ifeq ($(OPENJDK_TARGET_OS),linux)
ifndef OPENJDK
include $(JDK_TOPDIR)/make/closed/xawt.gmk
endif

ifeq ($(DISABLE_XRENDER),true)
	LIBAWT_XAWT_CFLAGS += -DDISABLE_XRENDER_BY_DEFAULT=true
endif
endif

ifeq ($(MILESTONE),internal)
	LIBAWT_XAWT_CFLAGS += -DINTERNAL_BUILD
endif

LIBAWT_XAWT_FILES:=\
	XlibWrapper.c \
	XWindow.c \
	XToolkit.c \
	X11Color.c \
	X11SurfaceData.c \
	awt_GraphicsEnv.c \
	awt_InputMethod.c \
	robot_common.c \
	awt_Robot.c \
        list.c \
        multiVis.c \
	initIDs.c \
	awt_util.c \
	awt_Desktop.c \
	awt_UNIXToolkit.c \
	X11FontScaler_md.c \
	X11TextRenderer_md.c \
	fontpath.c \
	awt_Insets.c \
	awt_Event.c \
	X11Renderer.c \
	X11PMBlitLoops.c \
	OGLBlitLoops.c \
	OGLBufImgOps.c \
	OGLContext.c \
	OGLFuncs.c \
	OGLMaskBlit.c \
	OGLMaskFill.c \
	OGLPaints.c \
	OGLRenderQueue.c \
	OGLRenderer.c \
	OGLSurfaceData.c \
	OGLTextRenderer.c \
	OGLVertexCache.c \
	GLXGraphicsConfig.c \
	GLXSurfaceData.c \
	AccelGlyphCache.c \
	awt_Font.c \
	multi_font.c \
	awt_AWTEvent.c \
	awt_DrawingSurface.c \
	jawt.c \
	CUPSfuncs.c \
	debug_assert.c \
	debug_mem.c \
	debug_trace.c \
	debug_util.c \
	awt_Plugin.c \
        gnome_interface.c \
	gtk2_interface.c \
        swing_GTKEngine.c \
        swing_GTKStyle.c \
        rect.c \
	sun_awt_X11_GtkFileDialogPeer.c \
	XRSurfaceData.c \
	XRBackendNative.c

LIBAWT_XAWT_LDFLAGS_SUFFIX:=$(LIBM) -lawt -lXext -lX11 -lXrender $(LIBDL) -lXtst -lXi  -ljava -ljvm -lc

ifeq ($(OPENJDK_TARGET_OS), linux)
        # To match old build, add this to LDFLAGS instead of suffix.
	LIBAWT_XAWT_LDFLAGS += -lpthread
endif

ifeq ($(OPENJDK_TARGET_OS), macosx)
	LIBAWT_XAWT_LDFLAGS_SUFFIX += -lpthread
endif

# On macosx, the shared library origin is set twice for this lib.
$(eval $(call SetupNativeCompilation,BUILD_LIBAWT_XAWT,\
		LIBRARY:=awt_xawt,\
                OUTPUT_DIR:=$(INSTALL_LIBRARIES_HERE),\
		SRC:=$(LIBAWT_XAWT_DIRS),\
		INCLUDE_FILES:=$(LIBAWT_XAWT_FILES),\
		LANG:=C,\
		OPTIMIZATION:=LOW, \
		CFLAGS:=$(CFLAGS_JDKLIB) $(LIBAWT_XAWT_CFLAGS) \
                        $(X_CFLAGS),\
		MAPFILE:=$(JDK_TOPDIR)/makefiles/mapfiles/libawt_xawt/mapfile-vers, \
		LDFLAGS:=$(LDFLAGS_JDKLIB) \
			 $(X_LIBS) $(LIBAWT_XAWT_LDFLAGS),\
		LDFLAGS_linux:=$(call SET_SHARED_LIBRARY_ORIGIN) \
			       $(call SET_SHARED_LIBRARY_ORIGIN,/..),\
		LDFLAGS_solaris:=-L$(OPENWIN_HOME)/sfw/lib$(OPENJDK_TARGET_CPU_ISADIR) \
				 -L$(OPENWIN_LIB)$(OPENJDK_TARGET_CPU_ISADIR) \
				 -R$(OPENWIN_HOME)/sfw/lib$(OPENJDK_TARGET_CPU_ISADIR) \
				 -R$(OPENWIN_LIB)$(OPENJDK_TARGET_CPU_ISADIR) \
				 -R/usr/dt/lib$(OPENJDK_TARGET_CPU_ISADIR) \
			 	 $(call SET_SHARED_LIBRARY_ORIGIN) \
			 	 $(call SET_SHARED_LIBRARY_ORIGIN,/..),\
		LDFLAGS_macosx:=$(call SET_SHARED_LIBRARY_ORIGIN) \
				$(call SET_SHARED_LIBRARY_ORIGIN). \
				$(call SET_SHARED_LIBRARY_ORIGIN) \
				$(call SET_SHARED_LIBRARY_ORIGIN).,\
		LDFLAGS_SUFFIX:=$(LIBAWT_XAWT_LDFLAGS_SUFFIX),\
		VERSIONINFO_RESOURCE:=$(JDK_TOPDIR)/src/windows/resource/version.rc,\
		RC_FLAGS:=$(RC_FLAGS)\
			  -D "JDK_FNAME=xawt.dll" \
			  -D "JDK_INTERNAL_NAME=xawt" \
			  -D "JDK_FTYPE=0x2L",\
		OBJECT_DIR:=$(JDK_OUTPUTDIR)/objs/libawt_xawt,\
		DEBUG_SYMBOLS:=$(DEBUG_ALL_BINARIES)))

$(BUILD_LIBAWT_XAWT) : $(BUILD_LIBJAVA)

$(BUILD_LIBAWT_XAWT) : $(BUILD_LIBAWT)

BUILD_LIBRARIES += $(BUILD_LIBAWT_XAWT)

endif
endif

##########################################################################################

BUILD_LIBZIP_EXCLUDES :=
ifeq ($(USE_EXTERNAL_LIBZ),true)
    LIBZ := -lz
    LIBZIP_EXCLUDES += zlib-1.2.5
else
    ZLIB_CPPFLAGS := -I$(JDK_TOPDIR)/src/share/native/java/util/zip/zlib-1.2.5
endif

BUILD_LIBZIP_REORDER :=
ifeq ($(OPENJDK_TARGET_OS), solaris)
    ifneq ($(OPENJDK_TARGET_CPU), x86_64)
        BUILD_LIBZIP_REORDER := $(JDK_TOPDIR)/makefiles/mapfiles/libzip/reorder-$(OPENJDK_TARGET_CPU)
    endif
endif

ifeq ($(LIBZIP_CAN_USE_MMAP), true)
     BUILD_LIBZIP_MMAP := -DUSE_MMAP
endif

$(eval $(call SetupNativeCompilation,BUILD_LIBZIP,\
                LIBRARY:=zip,\
                OUTPUT_DIR:=$(INSTALL_LIBRARIES_HERE),\
		LANG:=C,\
		OPTIMIZATION:=LOW, \
		SRC:=$(JDK_TOPDIR)/src/share/native/java/util/zip,\
		EXCLUDES:=$(LIBZIP_EXCLUDES),\
		CFLAGS:=$(CFLAGS_JDKLIB) \
                        $(ZLIB_CPPFLAGS) \
		        -I$(JDK_TOPDIR)/src/share/native/java/io \
                        -I$(JDK_TOPDIR)/src/$(OPENJDK_TARGET_OS_API_DIR)/native/java/io,\
		CFLAGS_posix:=$(BUILD_LIBZIP_MMAP) -UDEBUG,\
		MAPFILE:=$(JDK_TOPDIR)/makefiles/mapfiles/libzip/mapfile-vers, \
		REORDER:=$(BUILD_LIBZIP_REORDER), \
		LDFLAGS:=$(LDFLAGS_JDKLIB) \
			 $(call SET_SHARED_LIBRARY_ORIGIN) \
			 $(EXPORT_ZIP_FUNCS), \
		LDFLAGS_windows:=-export:ZIP_Open -export:ZIP_Close -export:ZIP_FindEntry \
                                -export:ZIP_ReadEntry -export:ZIP_GetNextEntry jvm.lib \
                                $(WIN_JAVA_LIB),\
		LDFLAGS_SUFFIX_linux:=-ljvm -ljava $(LIBZ),\
		LDFLAGS_SUFFIX_solaris:=-ljvm -ljava $(LIBZ) -lc,\
		LDFLAGS_SUFFIX_aix:=-ljvm -ljava $(LIBZ),\
		LDFLAGS_SUFFIX_macosx:=$(LIBZ) -ljava -ljvm,\
		VERSIONINFO_RESOURCE:=$(JDK_TOPDIR)/src/windows/resource/version.rc,\
		RC_FLAGS:=$(RC_FLAGS)\
			  -D "JDK_FNAME=zip.dll" \
			  -D "JDK_INTERNAL_NAME=zip" \
			  -D "JDK_FTYPE=0x2L",\
		OBJECT_DIR:=$(JDK_OUTPUTDIR)/objs/libzip,\
		DEBUG_SYMBOLS:=$(DEBUG_ALL_BINARIES)))

$(BUILD_LIBZIP) : $(BUILD_LIBJAVA)

BUILD_LIBRARIES += $(BUILD_LIBZIP)

##########################################################################################

$(eval $(call SetupNativeCompilation,BUILD_LIBUNPACK,\
		LIBRARY:=unpack, \
                OUTPUT_DIR:=$(INSTALL_LIBRARIES_HERE),\
                SRC:=$(JDK_TOPDIR)/src/share/native/com/sun/java/util/jar/pack,\
		EXCLUDE_FILES:=main.cpp,\
		LANG:=C++,\
		OPTIMIZATION:=LOW, \
		CFLAGS:=$(CXXFLAGS_JDKLIB) \
			 -DNO_ZLIB -DUNPACK_JNI -DFULL,\
		CFLAGS_release:=-DPRODUCT,\
		MAPFILE:=$(JDK_TOPDIR)/makefiles/mapfiles/libunpack/mapfile-vers, \
		LDFLAGS:=$(LDFLAGS_JDKLIB) $(LDFLAGS_CXX_JDK) \
			 $(call SET_SHARED_LIBRARY_ORIGIN),\
		LDFLAGS_windows:=-map:$(JDK_OUTPUTDIR)/objs/unpack.map -debug \
				jvm.lib $(WIN_JAVA_LIB),\
		LDFLAGS_SUFFIX_posix:=-ljvm $(LIBCXX) -ljava -lc,\
		OBJECT_DIR:=$(JDK_OUTPUTDIR)/objs/libunpack,\
		VERSIONINFO_RESOURCE:=$(JDK_TOPDIR)/src/windows/resource/version.rc,\
		RC_FLAGS:=$(RC_FLAGS)\
			  -D "JDK_FNAME=unpack.dll" \
			  -D "JDK_INTERNAL_NAME=unpack" \
			  -D "JDK_FTYPE=0x2L",\
		DEBUG_SYMBOLS:=$(DEBUG_ALL_BINARIES)))

$(BUILD_LIBUNPACK) : $(BUILD_LIBJAVA)

BUILD_LIBRARIES += $(BUILD_LIBUNPACK)

ifeq ($(OPENJDK_TARGET_OS),windows)
    $(INSTALL_LIBRARIES_HERE)/$(LIBRARY_PREFIX)unpack.map: $(BUILD_LIBUNPACK)
	$(ECHO) Copying $(@F)
	$(CP) $(patsubst %$(SHARED_LIBRARY_SUFFIX),%.map,$<) $@

    $(INSTALL_LIBRARIES_HERE)/$(LIBRARY_PREFIX)unpack.pdb: $(BUILD_LIBUNPACK)
	$(ECHO) Copying $(@F)
	$(CP) $(patsubst %$(SHARED_LIBRARY_SUFFIX),%.pdb,$<) $@
endif

##########################################################################################

LIBATTACH_EXCLUDE_FILES:=
ifneq ($(OPENJDK_TARGET_OS),solaris)
    LIBATTACH_EXCLUDE_FILES+=SolarisVirtualMachine.c
endif
ifneq ($(OPENJDK_TARGET_OS),linux)
    LIBATTACH_EXCLUDE_FILES+=LinuxVirtualMachine.c
endif
ifneq ($(OPENJDK_TARGET_OS),macosx)
    LIBATTACH_EXCLUDE_FILES+=BsdVirtualMachine.c
endif
ifneq ($(OPENJDK_TARGET_OS),aix)
    LIBATTACH_EXCLUDE_FILES+=AixVirtualMachine.c
endif

$(eval $(call SetupNativeCompilation,BUILD_LIBATTACH,\
		LIBRARY:=attach, \
                OUTPUT_DIR:=$(INSTALL_LIBRARIES_HERE),\
                SRC:=$(JDK_TOPDIR)/src/$(OPENJDK_TARGET_OS_API_DIR)/native/sun/tools/attach,\
		EXCLUDE_FILES:=$(LIBATTACH_EXCLUDE_FILES),\
		LANG:=C,\
		OPTIMIZATION:=LOW, \
		CFLAGS:=$(CFLAGS_JDKLIB),\
		CFLAGS_windows:=/Gy,\
		MAPFILE:=$(JDK_TOPDIR)/makefiles/mapfiles/libattach/mapfile-$(OPENJDK_TARGET_OS), \
		VERSIONINFO_RESOURCE:=$(JDK_TOPDIR)/src/windows/resource/version.rc,\
		RC_FLAGS:=$(RC_FLAGS) \
			  -D "JDK_FNAME=attach.dll" \
			  -D "JDK_INTERNAL_NAME=attach" \
			  -D "JDK_FTYPE=0x2L",\
		LDFLAGS:=$(LDFLAGS_JDKLIB) \
			 $(call SET_SHARED_LIBRARY_ORIGIN),\
		LDFLAGS_solaris:=-ldoor,\
		LDFLAGS_windows:=/ORDER:@$(JDK_TOPDIR)/makefiles/mapfiles/libattach/reorder-windows-$(OPENJDK_TARGET_CPU),\
		LDFLAGS_SUFFIX:=$(LDFLAGS_JDKLIB_SUFFIX),\
		LDFLAGS_SUFFIX_windows:=$(WIN_JAVA_LIB) advapi32.lib psapi.lib,\
		OBJECT_DIR:=$(JDK_OUTPUTDIR)/objs/libattach,\
		DEBUG_SYMBOLS:=true))

$(BUILD_LIBATTACH) : $(BUILD_LIBJAVA)

BUILD_LIBRARIES += $(BUILD_LIBATTACH)

##########################################################################################

$(eval $(call SetupNativeCompilation,BUILD_LIBDT_SOCKET,\
		LIBRARY:=dt_socket,\
                OUTPUT_DIR:=$(INSTALL_LIBRARIES_HERE),\
                SRC:=$(JDK_TOPDIR)/src/share/transport/socket \
			$(JDK_TOPDIR)/src/$(OPENJDK_TARGET_OS_API_DIR)/transport/socket,\
		LANG:=C,\
		OPTIMIZATION:=LOW, \
		CFLAGS:=$(CFLAGS_JDKLIB) -DUSE_MMAP \
                        -I$(INCLUDEDIR) -I$(JDK_OUTPUTDIR)/include/$(OPENJDK_TARGET_OS) \
                        -I$(JDK_TOPDIR)/src/share/transport/socket \
		        -I$(JDK_TOPDIR)/src/$(OPENJDK_TARGET_OS_API_DIR)/transport/socket \
                        -I$(JDK_TOPDIR)/src/share/back/export \
                        -I$(JDK_TOPDIR)/src/share/back,\
		MAPFILE:=$(JDK_TOPDIR)/makefiles/mapfiles/libdt_socket/mapfile-vers, \
		LDFLAGS:=$(LDFLAGS_JDKLIB) \
			 $(call SET_SHARED_LIBRARY_ORIGIN), \
		LDFLAGS_SUFFIX_linux:=-lpthread,\
		LDFLAGS_SUFFIX_solaris:=-lnsl -lsocket -lc,\
		LDFLAGS_SUFFIX_windows:=$(LDFLAGS_JDKLIB_SUFFIX) -export:jdwpTransport_OnLoad ws2_32.lib,\
		VERSIONINFO_RESOURCE:=$(JDK_TOPDIR)/src/windows/resource/version.rc,\
		RC_FLAGS:=$(RC_FLAGS)\
			  -D "JDK_FNAME=dt_socket.dll" \
			  -D "JDK_INTERNAL_NAME=dt_socket" \
			  -D "JDK_FTYPE=0x2L",\
		OBJECT_DIR:=$(JDK_OUTPUTDIR)/objs/libdt_socket,\
		DEBUG_SYMBOLS:=true))

$(BUILD_LIBDT_SOCKET) : $(BUILD_LIBJAVA)

BUILD_LIBRARIES += $(BUILD_LIBDT_SOCKET)

##########################################################################################

ifeq ($(OPENJDK_TARGET_OS),windows)

  $(eval $(call SetupNativeCompilation,BUILD_LIBDT_SHMEM,\
		LIBRARY:=dt_shmem,\
                OUTPUT_DIR:=$(INSTALL_LIBRARIES_HERE),\
                SRC:=$(JDK_TOPDIR)/src/share/native/com/sun/tools/jdi \
			$(JDK_TOPDIR)/src/share/transport/shmem \
			$(JDK_TOPDIR)/src/$(OPENJDK_TARGET_OS_API_DIR)/transport/shmem,\
		LANG:=C,\
		OPTIMIZATION:=LOW, \
		CFLAGS:=$(CFLAGS_JDKLIB) -DUSE_MMAP\
                        -I$(INCLUDEDIR) -I$(JDK_OUTPUTDIR)/include/$(OPENJDK_TARGET_OS) \
                        -I$(JDK_TOPDIR)/src/share/transport/shmem \
		        -I$(JDK_TOPDIR)/src/$(OPENJDK_TARGET_OS_API_DIR)/transport/shmem \
                        -I$(JDK_TOPDIR)/src/share/back/export, \
		LDFLAGS:=$(LDFLAGS_JDKLIB),\
		LDFLAGS_windows:=-export:jdwpTransport_OnLoad,\
		LDFLAGS_SUFFIX:=$(LDFLAGS_JDKLIB_SUFFIX),\
		VERSIONINFO_RESOURCE:=$(JDK_TOPDIR)/src/windows/resource/version.rc,\
		RC_FLAGS:=$(RC_FLAGS)\
			  -D "JDK_FNAME=dt_shmem.dll" \
			  -D "JDK_INTERNAL_NAME=dt_shmem" \
			  -D "JDK_FTYPE=0x2L",\
		OBJECT_DIR:=$(JDK_OUTPUTDIR)/objs/libdt_shmem,\
		DEBUG_SYMBOLS:=$(DEBUG_ALL_BINARIES)))

  BUILD_LIBRARIES += $(BUILD_LIBDT_SHMEM)

endif # OPENJDK_TARGET_OS

##########################################################################################
# JDWP_LOGGING causes log messages to be compiled into the library.
$(eval $(call SetupNativeCompilation,BUILD_LIBJDWP,\
		LIBRARY:=jdwp, \
                OUTPUT_DIR:=$(INSTALL_LIBRARIES_HERE),\
                SRC:=$(JDK_TOPDIR)/src/share/back $(JDK_TOPDIR)/src/$(OPENJDK_TARGET_OS_API_DIR)/back,\
		LANG:=C,\
		OPTIMIZATION:=LOW, \
		CFLAGS:=$(CFLAGS_JDKLIB) -DJDWP_LOGGING\
		 -I$(JDK_TOPDIR)/src/share/transport/export \
                 -I$(JDK_TOPDIR)/src/share/back/export \
                 -I$(JDK_TOPDIR)/src/share/npt \
                 -I$(JDK_TOPDIR)/src/$(OPENJDK_TARGET_OS_API_DIR)/npt \
                 -I$(JDK_TOPDIR)/src/share/back \
                 -I$(JDK_TOPDIR)/src/$(OPENJDK_TARGET_OS_API_DIR)/back \
		 -I$(JDK_OUTPUTDIR)/gensrc_jdwp_headers,\
		MAPFILE:=$(JDK_TOPDIR)/makefiles/mapfiles/libjdwp/mapfile-vers, \
		LDFLAGS:=$(LDFLAGS_JDKLIB) \
			 $(call SET_SHARED_LIBRARY_ORIGIN),\
		LDFLAGS_SUFFIX_linux:=$(LIBDL),\
		LDFLAGS_SUFFIX_solaris:=$(LIBDL) -lc,\
		LDFLAGS_SUFFIX_windows:=$(LDFLAGS_JDKLIB_SUFFIX),\
		VERSIONINFO_RESOURCE:=$(JDK_TOPDIR)/src/windows/resource/version.rc,\
		RC_FLAGS:=$(RC_FLAGS)\
			  -D "JDK_FNAME=jdwp.dll" \
			  -D "JDK_INTERNAL_NAME=jdwp" \
			  -D "JDK_FTYPE=0x2L",\
		OBJECT_DIR:=$(JDK_OUTPUTDIR)/objs/libjdwp,\
		DEBUG_SYMBOLS:=true))

$(BUILD_LIBJDWP) : $(BUILD_LIBJAVA)

BUILD_LIBRARIES += $(BUILD_LIBJDWP)

##########################################################################################

LIBJAAS_MAPFILE:=
ifneq ($(OPENJDK_TARGET_OS),solaris)
   LIBJAAS_EXCLUDE_FILES:=Solaris.c
else
   # only on solaris...wonder why
   LIBJAAS_MAPFILE:=$(JDK_TOPDIR)/makefiles/mapfiles/libjaas/mapfile-vers
endif

LIBJAAS_NAME:=jaas_unix
ifeq ($(OPENJDK_TARGET_OS), windows)
     LIBJAAS_NAME:=jaas_nt
endif

$(eval $(call SetupNativeCompilation,BUILD_LIBJAAS,\
		LIBRARY:=$(LIBJAAS_NAME),\
                OUTPUT_DIR:=$(INSTALL_LIBRARIES_HERE),\
                SRC:=$(JDK_TOPDIR)/src/$(OPENJDK_TARGET_OS_API_DIR)/native/com/sun/security/auth/module,\
		LANG:=C,\
		OPTIMIZATION:=LOW, \
		CFLAGS:=$(CFLAGS_JDKLIB),\
		MAPFILE:=$(LIBJAAS_MAPFILE),\
		LDFLAGS:=$(filter-out -ljava,$(LDFLAGS_JDKLIB)) \
			 $(call SET_SHARED_LIBRARY_ORIGIN),\
		LDFLAGS_windows:=netapi32.lib user32.lib mpr.lib advapi32.lib,\
		LDFLAGS_SUFFIX_windows:=$(LDFLAGS_JDKLIB_SUFFIX),\
		LDFLAGS_SUFFIX_solaris:=-lc,\
		EXCLUDE_FILES:=$(LIBJAAS_EXCLUDE_FILES),\
		VERSIONINFO_RESOURCE:=$(JDK_TOPDIR)/src/windows/resource/version.rc,\
		RC_FLAGS:=$(RC_FLAGS) \
			  -D "JDK_FNAME=$(LIBJAAS_NAME).dll" \
			  -D "JDK_INTERNAL_NAME=$(LIBJAAS_NAME)" \
			  -D "JDK_FTYPE=0x2L",\
		OBJECT_DIR:=$(JDK_OUTPUTDIR)/objs/libjaas,\
		DEBUG_SYMBOLS:=$(DEBUG_ALL_BINARIES)))

$(BUILD_LIBJAAS) : $(BUILD_LIBJAVA)

BUILD_LIBRARIES += $(BUILD_LIBJAAS)

##########################################################################################

$(eval $(call SetupNativeCompilation,BUILD_LIBJSDT,\
		LIBRARY:=jsdt,\
                OUTPUT_DIR:=$(INSTALL_LIBRARIES_HERE),\
                SRC:=$(JDK_TOPDIR)/src/share/native/sun/tracing/dtrace\
			$(JDK_TOPDIR)/src/$(OPENJDK_TARGET_OS_API_DIR)/native/sun/tracing/dtrace,\
		LANG:=C,\
		OPTIMIZATION:=LOW, \
		CFLAGS:=$(CFLAGS_JDKLIB)\
			-I$(JDK_TOPDIR)/src/share/native/sun/tracing/dtrace,\
		MAPFILE:=$(JDK_TOPDIR)/makefiles/mapfiles/libjsdt/mapfile-vers, \
		LDFLAGS:=$(LDFLAGS_JDKLIB) \
			 $(call SET_SHARED_LIBRARY_ORIGIN),\
		LDFLAGS_SUFFIX_linux:=$(LIBDL),\
		LDFLAGS_SUFFIX_windows:=$(LDFLAGS_JDKLIB_SUFFIX) $(LIBDL),\
		LDFLAGS_SUFFIX_macosx:=                         $(LIBDL),\
		LDFLAGS_SUFFIX_solaris:=-lc,\
		VERSIONINFO_RESOURCE:=$(JDK_TOPDIR)/src/windows/resource/version.rc,\
		RC_FLAGS:=$(RC_FLAGS)\
			  -D "JDK_FNAME=jsdt.dll" \
			  -D "JDK_INTERNAL_NAME=jsdt" \
			  -D "JDK_FTYPE=0x2L",\
		OBJECT_DIR:=$(JDK_OUTPUTDIR)/objs/libjsdt, \
                DEBUG_SYMBOLS:=true))

$(BUILD_LIBJSDT) : $(BUILD_LIBJAVA)

BUILD_LIBRARIES += $(BUILD_LIBJSDT)

##########################################################################################

    # TODO: Update awt lib path when awt is converted
    $(eval $(call SetupNativeCompilation,BUILD_LIBLCMS,\
                LIBRARY:=lcms,\
                OUTPUT_DIR:=$(INSTALL_LIBRARIES_HERE),\
                SRC:=$(JDK_TOPDIR)/src/share/native/sun/java2d/cmm/lcms,\
		LANG:=C,\
		OPTIMIZATION:=HIGHEST, \
		CFLAGS:=$(filter-out -xc99=%none,$(CFLAGS_JDKLIB)) \
			$(SHARED_LIBRARY_FLAGS) \
			-I$(JDK_TOPDIR)/src/share/native/sun/java2d \
			-I$(JDK_TOPDIR)/src/share/native/sun/awt/debug,\
		CFLAGS_solaris:=-xc99=no_lib,\
		CFLAGS_windows:=-DCMS_IS_WINDOWS_,\
		MAPFILE:=$(JDK_TOPDIR)/makefiles/mapfiles/liblcms/mapfile-vers, \
		LDFLAGS:=$(LDFLAGS_JDKLIB) \
                         $(call SET_SHARED_LIBRARY_ORIGIN), \
		LDFLAGS_solaris:=/usr/lib$(OPENJDK_TARGET_CPU_ISADIR)/libm.so.2,\
		LDFLAGS_windows:=$(WIN_AWT_LIB) $(WIN_JAVA_LIB),\
		LDFLAGS_SUFFIX_solaris:=-lawt -ljava -ljvm -lc,\
		LDFLAGS_SUFFIX_macosx:=$(LIBM) -lawt -ljava -ljvm,\
		LDFLAGS_SUFFIX_linux:=-lm -lawt -ljava -ljvm,\
		LDFLAGS_SUFFIX_aix:=-lm -lawt -ljava -ljvm,\
		VERSIONINFO_RESOURCE:=$(JDK_TOPDIR)/src/windows/resource/version.rc,\
		RC_FLAGS:=$(RC_FLAGS)\
			  -D "JDK_FNAME=lcms.dll" \
			  -D "JDK_INTERNAL_NAME=lcms" \
			  -D "JDK_FTYPE=0x2L",\
		OBJECT_DIR:=$(JDK_OUTPUTDIR)/objs/liblcms,\
		DEBUG_SYMBOLS:=$(DEBUG_ALL_BINARIES)))

    BUILD_LIBRARIES += $(BUILD_LIBLCMS)

    $(BUILD_LIBLCMS) : $(BUILD_LIBAWT)

##########################################################################################

ifdef OPENJDK
    BUILD_LIBJPEG_MAPFILE:=$(JDK_TOPDIR)/makefiles/mapfiles/libjpeg/mapfile-vers
else
    BUILD_LIBJPEG_MAPFILE:=$(JDK_TOPDIR)/makefiles/mapfiles/libjpeg/mapfile-vers-closed
    BUILD_LIBJPEG_CLOSED_SRC:=$(JDK_TOPDIR)/src/closed/share/native/sun/awt/image/jpeg
    BUILD_LIBJPEG_CLOSED_INCLUDES:=-I$(BUILD_LIBJPEG_CLOSED_SRC)
endif

BUILD_LIBJPEG_REORDER:=
ifeq ($(OPENJDK_TARGET_OS), solaris)
    ifneq ($(OPENJDK_TARGET_CPU), x86_64)
        BUILD_LIBJPEG_REORDER:=$(JDK_TOPDIR)/makefiles/mapfiles/libjpeg/reorder-$(OPENJDK_TARGET_CPU)
    endif
endif

# Suppress gcc warnings like "variable might be clobbered by 'longjmp'
# or 'vfork'": this warning indicates that some variable is placed to
# a register by optimized compiler and it's value might be lost on longjmp().
# Recommended way to avoid such warning is to declare the variable as
# volatile to prevent the optimization. However, this approach does not
# work because we have to declare all variables as volatile in result.
#ifndef CROSS_COMPILE_ARCH
#    CC_43_OR_NEWER:=\
#        $(shell $(EXPR) $(CC_MAJORVER) \> 4 \| \
#              \( $(CC_MAJORVER) = 4 \& $(CC_MINORVER) \>= 3 \) )
#    ifeq ($(CC_43_OR_NEWER),1)
#        BUILD_LIBJPEG_CFLAGS_linux += -Wno-clobbered
#    endif
#endif

$(eval $(call SetupNativeCompilation,BUILD_LIBJPEG,\
                LIBRARY:=jpeg, \
                OUTPUT_DIR:=$(INSTALL_LIBRARIES_HERE),\
                SRC:=$(BUILD_LIBJPEG_CLOSED_SRC) \
		     $(JDK_TOPDIR)/src/share/native/sun/awt/image/jpeg,\
		LANG:=C,\
		OPTIMIZATION:=HIGHEST, \
		CFLAGS:=$(CFLAGS_JDKLIB) \
			$(BUILD_LIBJPEG_CLOSED_INCLUDES) \
			-I$(JDK_TOPDIR)/src/share/native/sun/awt/image/jpeg,\
		MAPFILE:=$(BUILD_LIBJPEG_MAPFILE), \
		LDFLAGS:=$(LDFLAGS_JDKLIB) \
			 $(call SET_SHARED_LIBRARY_ORIGIN),\
		LDFLAGS_windows:=$(WIN_JAVA_LIB) jvm.lib,\
		LDFLAGS_SUFFIX:=$(LDFLAGS_JDKLIB_SUFFIX),\
		VERSIONINFO_RESOURCE:=$(JDK_TOPDIR)/src/windows/resource/version.rc,\
		RC_FLAGS:=$(RC_FLAGS)\
			  -D "JDK_FNAME=jpeg.dll" \
			  -D "JDK_INTERNAL_NAME=jpeg" \
			  -D "JDK_FTYPE=0x2L",\
		REORDER:=$(BUILD_LIBJPEG_REORDER),\
		OBJECT_DIR:=$(JDK_OUTPUTDIR)/objs/libjpeg,\
		DEBUG_SYMBOLS:=$(DEBUG_ALL_BINARIES)))

$(BUILD_LIBJPEG) : $(BUILD_LIBJAVA)

BUILD_LIBRARIES += $(BUILD_LIBJPEG)

##########################################################################################

ifndef OPENJDK
    FONT_HEADERS:=-I$(JDK_TOPDIR)/src/closed/share/native/sun/font/t2k
    BUILD_LIBFONTMANAGER_MAPFILE:=$(JDK_TOPDIR)/makefiles/mapfiles/libfontmanager/mapfile-vers
    LIBFONTMANAGER_EXCLUDE_FILES += freetypeScaler.c
else
    FONT_HEADERS:=$(FREETYPE2_CFLAGS)
    BUILD_LIBFONTMANAGER_MAPFILE:=$(JDK_TOPDIR)/makefiles/mapfiles/libfontmanager/mapfile-vers.openjdk
    BUILD_LIBFONTMANAGER_FONTLIB:=$(FREETYPE2_LIBS)
endif

LIBFONTMANAGER_OPTIMIZATION:=HIGH

ifeq ($(OPENJDK_TARGET_OS),windows)
    LIBFONTMANAGER_EXCLUDE_FILES += X11FontScaler.c \
				    X11TextRenderer.c
LIBFONTMANAGER_OPTIMIZATION:=HIGHEST
else
    LIBFONTMANAGER_EXCLUDE_FILES += fontpath.c \
				    lcdglyph.c
endif

BUILD_LIBFONTMANAGER_CFLAGS_COMMON:=\
			$(X_CFLAGS) \
			-DLE_STANDALONE -DHEADLESS \
			$(FONT_HEADERS) \
			-I$(JDK_TOPDIR)/src/share/native/sun/font \
			-I$(JDK_TOPDIR)/src/share/native/sun/font/layout \
			-I$(JDK_TOPDIR)/src/share/native/sun/awt/image/cvutils \
			-I$(JDK_TOPDIR)/src/$(OPENJDK_TARGET_OS_API_DIR)/native/sun/awt \
			-I$(JDK_TOPDIR)/src/share/native/sun/awt/debug \
			-I$(JDK_TOPDIR)/src/share/native/sun/java2d/loops \
			-I$(JDK_TOPDIR)/src/share/native/sun/java2d/pipe \
			-I$(JDK_TOPDIR)/src/$(OPENJDK_TARGET_OS_API_DIR)/native/sun/java2d \
			-I$(JDK_TOPDIR)/src/share/native/sun/java2d

# Turn off aliasing with GCC for ExtensionSubtables.cpp
ifeq ($(OPENJDK_TARGET_OS), linux)
    BUILD_LIBFONTMANAGER_ExtensionSubtables.cpp_CXXFLAGS:=-fno-strict-aliasing
endif

$(eval $(call SetupNativeCompilation,BUILD_LIBFONTMANAGER,\
		LIBRARY:=fontmanager, \
                OUTPUT_DIR:=$(INSTALL_LIBRARIES_HERE),\
                SRC:=$(JDK_TOPDIR)/src/share/native/sun/font\
		     $(JDK_TOPDIR)/src/$(OPENJDK_TARGET_OS_API_DIR)/native/sun/font,\
		EXCLUDE_FILES:=$(LIBFONTMANAGER_EXCLUDE_FILES) \
			       AccelGlyphCache.c,\
		LANG:=C++,\
		CFLAGS:=$(CFLAGS_JDKLIB) $(BUILD_LIBFONTMANAGER_CFLAGS_COMMON),\
		CXXFLAGS:=$(CXXFLAGS_JDKLIB) $(BUILD_LIBFONTMANAGER_CFLAGS_COMMON),\
		OPTIMIZATION:=$(LIBFONTMANAGER_OPTIMIZATION), \
		CFLAGS_windows= -I$(JDK_TOPDIR)/src/$(OPENJDK_TARGET_OS_API_DIR)/native/sun/windows \
				-DCC_NOEX, \
		MAPFILE:=$(BUILD_LIBFONTMANAGER_MAPFILE), \
		LDFLAGS:=$(subst -Xlinker -z -Xlinker defs,,$(LDFLAGS_JDKLIB)) $(LDFLAGS_CXX_JDK) \
			 $(call SET_SHARED_LIBRARY_ORIGIN),\
		LDFLAGS_SUFFIX:=$(BUILD_LIBFONTMANAGER_FONTLIB),\
		LDFLAGS_SUFFIX_linux:=-lawt $(LIBM) $(LIBCXX) -ljava -ljvm -lc,\
		LDFLAGS_SUFFIX_solaris:=-lawt -lawt_xawt -lc $(LIBM) $(LIBCXX) -ljava -ljvm,\
		LDFLAGS_SUFFIX_aix:=-lawt -lawt_xawt $(LIBM) $(LIBCXX) -ljava -ljvm,\
		LDFLAGS_SUFFIX_macosx:=-lawt $(LIBM) $(LIBCXX) -undefined dynamic_lookup \
				       -ljava -ljvm,\
		LDFLAGS_SUFFIX_windows:=$(WIN_JAVA_LIB) advapi32.lib user32.lib gdi32.lib \
					$(WIN_AWT_LIB),\
		VERSIONINFO_RESOURCE:=$(JDK_TOPDIR)/src/windows/resource/version.rc,\
		RC_FLAGS:=$(RC_FLAGS)\
			  -D "JDK_FNAME=fontmanager.dll" \
			  -D "JDK_INTERNAL_NAME=fontmanager" \
			  -D "JDK_FTYPE=0x2L",\
		OBJECT_DIR:=$(JDK_OUTPUTDIR)/objs/libfontmanager,\
		DEBUG_SYMBOLS:=$(DEBUG_ALL_BINARIES)))

$(BUILD_LIBFONTMANAGER) : $(BUILD_LIBAWT)

ifneq (,$(findstring $(OPENJDK_TARGET_OS),solaris macosx aix))
$(BUILD_LIBFONTMANAGER) : $(BUILD_LIBAWT_XAWT)
endif

BUILD_LIBRARIES += $(BUILD_LIBFONTMANAGER)

##########################################################################################

ifndef OPENJDK

#    ifeq ($(OPENJDK_TARGET_OS), linux)
#        ifeq ("$(CC_VER_MAJOR)", "3")
#            OTHER_LDLIBS  += -Wl,-Bstatic -lgcc_eh -Wl,-Bdynamic
#        endif
#    endif
#
# The resulting size of the t2k lib file is (at least on linux) dependant on the order of
# the input .o files. Because of this the new build will differ in size to the old build.
    BUILD_LIBT2K_CFLAGS_COMMON:=-I$(JDK_TOPDIR)/src/share/native/sun/font \
		            -I$(JDK_TOPDIR)/src/closed/share/native/sun/font/t2k \
		            -I$(JDK_TOPDIR)/src/closed/share/native/sun/font \
		            -I$(JDK_TOPDIR)/src/share/share/native/sun/font \
		            -I$(JDK_TOPDIR)/src/$(OPENJDK_TARGET_OS_API_DIR)/native/sun/font \
		            -I$(JDK_TOPDIR)/src/share/native/sun/java2d/loops \
		            -I$(JDK_TOPDIR)/src/share/native/sun/java2d/pipe \
		            -I$(JDK_TOPDIR)/src/$(OPENJDK_TARGET_OS_API_DIR)/native/sun/java2d \
		            -I$(JDK_TOPDIR)/src/share/native/sun/java2d

    $(eval $(call SetupNativeCompilation,BUILD_LIBT2K,\
                LIBRARY:=t2k, \
                OUTPUT_DIR:=$(INSTALL_LIBRARIES_HERE),\
                SRC:=$(JDK_TOPDIR)/src/closed/share/native/sun/font \
		     $(JDK_TOPDIR)/src/closed/share/native/sun/font/t2k \
		     $(JDK_TOPDIR)/src/closed/share/native/sun/font/t2k/ttHints,\
		EXCLUDE_FILES:=orion.c,\
		LANG:=C++,\
		OPTIMIZATION:=HIGH, \
		CFLAGS:=$(CFLAGS_JDKLIB) $(BUILD_LIBT2K_CFLAGS_COMMON),\
		CXXFLAGS:=$(CXXFLAGS_JDKLIB) $(BUILD_LIBT2K_CFLAGS_COMMON),\
		CFLAGS_windows=-DCC_NOEX, \
		CXXFLAGS_windows=-DCC_NOEX, \
		MAPFILE:=$(JDK_TOPDIR)/makefiles/mapfiles/libt2k/mapfile-vers, \
		LDFLAGS:=$(LDFLAGS_JDKLIB) $(LDFLAGS_CXX_JDK) \
			 $(call SET_SHARED_LIBRARY_ORIGIN),\
		LDFLAGS_windows:=user32.lib $(JDK_OUTPUTDIR)/objs/libfontmanager/fontmanager.lib,\
		LDFLAGS_SUFFIX_posix:=$(LIBM) $(LIBCXX) -lfontmanager -ljava -ljvm -lc,\
		LDFLAGS_SUFFIX_solaris:=-lawt -lawt_xawt,\
		VERSIONINFO_RESOURCE:=$(JDK_TOPDIR)/src/windows/resource/version.rc,\
		RC_FLAGS:=$(RC_FLAGS)\
			  -D "JDK_FNAME=t2k.dll" \
			  -D "JDK_INTERNAL_NAME=t2k" \
			  -D "JDK_FTYPE=0x2L",\
		OBJECT_DIR:=$(JDK_OUTPUTDIR)/objs/libt2k,\
		DEBUG_SYMBOLS:=$(DEBUG_ALL_BINARIES)))

    # t2k is linked against fontmanager
    $(BUILD_LIBT2K) : $(BUILD_LIBFONTMANAGER)

    BUILD_LIBRARIES += $(BUILD_LIBT2K)
endif

##########################################################################################

ifeq ($(OPENJDK_TARGET_OS), windows)
    ifeq ($(OPENJDK_TARGET_CPU), x86)
        KERNEL32_LIB:=kernel32.lib
    endif
    $(eval $(call SetupNativeCompilation,BUILD_LIBJAWT,\
                LIBRARY:=jawt, \
                OUTPUT_DIR:=$(INSTALL_LIBRARIES_HERE),\
                SRC:=$(JDK_TOPDIR)/src/$(OPENJDK_TARGET_OS_API_DIR)/native/sun/windows,\
		INCLUDE_FILES:=jawt.cpp,\
		LANG:=C++,\
		OPTIMIZATION:=LOW, \
		CFLAGS:=$(CXXFLAGS_JDKLIB) \
			-EHsc -DUNICODE -D_UNICODE \
			-I$(JDK_TOPDIR)/src/$(OPENJDK_TARGET_OS_API_DIR)/native/sun/windows \
		        -I$(JDK_TOPDIR)/src/share/native/sun/awt/debug \
		        -I$(JDK_TOPDIR)/src/share/native/sun/java2d \
			-I$(JDK_TOPDIR)/src/share/native/sun/awt/image/cvutils \
			-I$(JDK_TOPDIR)/src/$(OPENJDK_TARGET_OS_API_DIR)/native/sun/java2d/windows \
			-I$(DXSDK_INCLUDE_PATH), \
		LDFLAGS:=$(LDFLAGS_JDKLIB) $(KERNEL32_LIB) $(LDFLAGS_CXX_JDK) \
			 advapi32.lib $(WIN_AWT_LIB),\
		LDFLAGS_SUFFIX:=$(LDFLAGS_JDKLIB_SUFFIX),\
		VERSIONINFO_RESOURCE:=$(JDK_TOPDIR)/src/windows/resource/version.rc,\
		RC_FLAGS:=$(RC_FLAGS)\
			  -D "JDK_FNAME=jawt.dll" \
			  -D "JDK_INTERNAL_NAME=jawt" \
			  -D "JDK_FTYPE=0x2L",\
		OBJECT_DIR:=$(JDK_OUTPUTDIR)/objs/libjawt,\
		DEBUG_SYMBOLS:=$(DEBUG_ALL_BINARIES)))

$(BUILD_LIBJAWT) : $(BUILD_LIBAWT)

$(JDK_OUTPUTDIR)/lib/$(LIBRARY_PREFIX)jawt$(STATIC_LIBRARY_SUFFIX): $(BUILD_LIBJAWT)
	$(ECHO) Copying $(@F)
	$(CP) $(JDK_OUTPUTDIR)/objs/libjawt/$(LIBRARY_PREFIX)jawt$(STATIC_LIBRARY_SUFFIX) $@

BUILD_LIBRARIES += $(JDK_OUTPUTDIR)/lib/$(LIBRARY_PREFIX)jawt$(STATIC_LIBRARY_SUFFIX)

else # OPENJDK_TARGET_OS not windows

    JAWT_LIBS:=
    ifneq ($(OPENJDK_TARGET_OS), solaris)
        JAWT_LIBS += -lawt
    endif

    ifndef BUILD_HEADLESS_ONLY
        JAWT_LIBS += -lawt_xawt
    else
        JAWT_LIBS += -lawt_headless
        HEADLESS_CFLAG += -DHEADLESS
    endif

    JAWT_FILES:=jawt.c
    ifeq ($(OPENJDK_TARGET_OS), macosx)
	JAWT_FILES:=jawt.m
	JAWT_LIBS:=-lawt_lwawt
    endif

    $(eval $(call SetupNativeCompilation,BUILD_LIBJAWT,\
                LIBRARY:=jawt, \
                OUTPUT_DIR:=$(INSTALL_LIBRARIES_HERE),\
                SRC:=$(JDK_TOPDIR)/src/$(OPENJDK_TARGET_OS_API_DIR)/native/sun/awt \
                     $(JDK_TOPDIR)/src/macosx/native/sun/awt,\
		INCLUDE_FILES:=$(JAWT_FILES),\
		LANG:=C,\
		OPTIMIZATION:=LOW, \
		CFLAGS:=$(CFLAGS_JDKLIB), \
		CFLAGS_linux:=$(HEADLESS_CFLAG),\
		CFLAGS_macosx:=-I$(JDK_TOPDIR)/src/solaris/native/sun/awt ,\
		MAPFILE:=$(JDK_TOPDIR)/makefiles/mapfiles/libjawt/mapfile-vers, \
		LDFLAGS:=$(LDFLAGS_JDKLIB) \
			 $(call SET_SHARED_LIBRARY_ORIGIN),\
		LDFLAGS_solaris:=-L$(OPENWIN_HOME)/sfw/lib$(OPENJDK_TARGET_CPU_ISADIR) -L$(OPENWIN_LIB)$(OPENJDK_TARGET_CPU_ISADIR),\
		LDFLAGS_SUFFIX_linux:=$(JAWT_LIBS) $(LDFLAGS_JDKLIB_SUFFIX),\
		LDFLAGS_SUFFIX_aix:=$(JAWT_LIBS) $(LDFLAGS_JDKLIB_SUFFIX),\
		LDFLAGS_SUFFIX_solaris:=$(JAWT_LIBS) $(LDFLAGS_JDKLIB_SUFFIX) -lXrender,\
		LDFLAGS_SUFFIX_macosx:=-Xlinker -rpath -Xlinker @loader_path $(JAWT_LIBS) \
				       -framework Cocoa $(LDFLAGS_JDKLIB_SUFFIX),\
		OBJECT_DIR:=$(JDK_OUTPUTDIR)/objs/libjawt,\
		DEBUG_SYMBOLS:=$(DEBUG_ALL_BINARIES)))

ifndef BUILD_HEADLESS_ONLY
$(BUILD_LIBJAWT) : $(BUILD_LIBAWT_XAWT)
else
$(BUILD_LIBJAWT) : $(INSTALL_LIBRARIES_HERE)/$(LIBRARY_PREFIX)awt_headless$(SHARED_LIBRARY_SUFFIX)
endif

ifeq ($(OPENJDK_TARGET_OS),macosx)
$(BUILD_LIBJAWT) : $(INSTALL_LIBRARIES_HERE)/$(LIBRARY_PREFIX)awt_lwawt$(SHARED_LIBRARY_SUFFIX)
endif

endif # OPENJDK_TARGET_OS

BUILD_LIBRARIES += $(BUILD_LIBJAWT)

##########################################################################################

LIBINSTRUMENT_SRC   :=$(JDK_TOPDIR)/src/share/instrument \
                      $(JDK_TOPDIR)/src/$(OPENJDK_TARGET_OS_API_DIR)/native/java/io \
                      $(JDK_TOPDIR)/src/$(OPENJDK_TARGET_OS_API_DIR)/instrument

LIBINSTRUMENT_FILES :=\
	EncodingSupport.c \
	EncodingSupport_md.c \
	FileSystemSupport_md.c \
	InstrumentationImplNativeMethods.c \
	InvocationAdapter.c \
	JarFacade.c \
	JPLISAgent.c \
	JPLISAssert.c \
	JavaExceptions.c \
	PathCharsValidator.c \
	Reentrancy.c \
	Utilities.c \
	canonicalize_md.c

LIBINSTRUMENT_DIR   :=$(JDK_OUTPUTDIR)/objs/libinstrument
LIBINSTRUMENT_CFLAGS:=$(CFLAGS_JDKLIB) \
                      -I$(JDK_TOPDIR)/src/share/instrument \
                      -I$(JDK_TOPDIR)/src/$(OPENJDK_TARGET_OS_API_DIR)/instrument \
                      -I$(JDK_TOPDIR)/src/share/bin

LIBINSTRUMENT_LDFLAGS:=
LIBINSTRUMENT_LDFLAGS_SUFFIX:=

ifeq ($(OPENJDK_TARGET_OS), windows)
    LIBINSTRUMENT_LDFLAGS += $(JDK_OUTPUTDIR)/objs/jli_static.lib $(WIN_JAVA_LIB) \
				 -export:Agent_OnAttach advapi32.lib
    # Statically link the C runtime so that there are not dependencies on modules
    # not on the search patch when invoked from the Windows system directory
    # (or elsewhere).
    LIBINSTRUMENT_CFLAGS := $(filter-out -MD,$(LIBINSTRUMENT_CFLAGS))
    # equivalent of strcasecmp is stricmp on Windows
    LIBINSTRUMENT_CFLAGS += -Dstrcasecmp=stricmp
endif

$(eval $(call SetupNativeCompilation,BUILD_LIBINSTRUMENT,\
		LIBRARY:=instrument, \
                OUTPUT_DIR:=$(INSTALL_LIBRARIES_HERE),\
		SRC:=$(LIBINSTRUMENT_SRC),\
		INCLUDE_FILES:=$(LIBINSTRUMENT_FILES),\
		LANG:=C,\
		OPTIMIZATION:=LOW, \
		CFLAGS:=$(LIBINSTRUMENT_CFLAGS),\
		CFLAGS_debug:=-DJPLIS_LOGGING,\
		CFLAGS_release:=-DNO_JPLIS_LOGGING,\
		MAPFILE:=$(JDK_TOPDIR)/makefiles/mapfiles/libinstrument/mapfile-vers, \
		LDFLAGS:=$(LDFLAGS_JDKLIB) \
			 $(call SET_SHARED_LIBRARY_ORIGIN) \
                         $(LIBINSTRUMENT_LDFLAGS),\
		LDFLAGS_linux:=$(call SET_SHARED_LIBRARY_ORIGIN,/jli),\
		LDFLAGS_solaris:= $(call SET_SHARED_LIBRARY_ORIGIN,/jli),\
		LDFLAGS_macosx:=-Xlinker -all_load $(JDK_OUTPUTDIR)/objs/libjli_static.a \
				-framework Cocoa -framework Security -framework ApplicationServices,\
		LDFLAGS_SUFFIX:=$(LIBINSTRUMENT_LDFLAGS_SUFFIX),\
		LDFLAGS_SUFFIX_macosx:=-liconv $(LIBZ),\
		LDFLAGS_SUFFIX_solaris:=$(LIBZ) -L $(INSTALL_LIBRARIES_HERE)/jli -ljli $(LIBDL) -lc,\
		LDFLAGS_SUFFIX_linux:=$(LIBZ) -L $(INSTALL_LIBRARIES_HERE)/jli -ljli $(LIBDL),\
		LDFLAGS_SUFFIX_aix:=$(LIBZ) -L$(JDK_OUTPUTDIR)/objs -ljli_static $(LIBDL),\
		VERSIONINFO_RESOURCE:=$(JDK_TOPDIR)/src/windows/resource/version.rc,\
		RC_FLAGS:=$(RC_FLAGS)\
			  -D "JDK_FNAME=instrument.dll" \
			  -D "JDK_INTERNAL_NAME=instrument" \
			  -D "JDK_FTYPE=0x2L",\
		OBJECT_DIR:=$(LIBINSTRUMENT_DIR),\
		DEBUG_SYMBOLS:=true))

ifneq (,$(findstring $(OPENJDK_TARGET_OS), macosx windows aix))
$(BUILD_LIBINSTRUMENT) : $(JDK_OUTPUTDIR)/objs/$(LIBRARY_PREFIX)jli_static$(STATIC_LIBRARY_SUFFIX)
else
$(BUILD_LIBINSTRUMENT) : $(INSTALL_LIBRARIES_HERE)/jli/$(LIBRARY_PREFIX)jli$(SHARED_LIBRARY_SUFFIX)
endif
$(BUILD_LIBINSTRUMENT) : $(BUILD_LIBJAVA)

BUILD_LIBRARIES += $(BUILD_LIBINSTRUMENT)

##########################################################################################

BUILD_LIBMANAGEMENT_SRC:=$(JDK_TOPDIR)/src/share/native/sun/management \
                           $(JDK_TOPDIR)/src/$(OPENJDK_TARGET_OS_API_DIR)/native/sun/management \
                           $(JDK_TOPDIR)/src/$(OPENJDK_TARGET_OS_API_DIR)/native/com/sun/management

BUILD_LIBMANAGEMENT_EXCLUDES:=

BUILD_LIBMANAGEMENT_CFLAGS:=-I$(JDK_TOPDIR)/src/share/native/sun/management

ifneq ($(OPENJDK_TARGET_OS), windows)
	BUILD_LIBMANAGEMENT_EXCLUDES += OperatingSystem_md.c
else
	BUILD_LIBMANAGEMENT_EXCLUDES += UnixOperatingSystem_md.c
endif

ifneq ($(OPENJDK_TARGET_OS),solaris)
	BUILD_LIBMANAGEMENT_EXCLUDES += SolarisOperatingSystem.c
endif

ifneq ($(OPENJDK_TARGET_OS),linux)
	BUILD_LIBMANAGEMENT_EXCLUDES += LinuxOperatingSystem.c
endif

ifneq ($(OPENJDK_TARGET_OS),macosx)
	BUILD_LIBMANAGEMENT_EXCLUDES += MacosxOperatingSystem.c
endif

LIBMANAGEMENT_OPTIMIZATION:=HIGH
ifneq ($(findstring $(OPENJDK_TARGET_OS),solaris linux),)
    ifeq ($(ENABLE_DEBUG_SYMBOLS), true)
        LIBMANAGEMENT_OPTIMIZATION:=LOW
    endif
endif

$(eval $(call SetupNativeCompilation,BUILD_LIBMANAGEMENT,\
		LIBRARY:=management,\
                OUTPUT_DIR:=$(INSTALL_LIBRARIES_HERE),\
		SRC:=$(BUILD_LIBMANAGEMENT_SRC),\
		EXCLUDE_FILES:=$(BUILD_LIBMANAGEMENT_EXCLUDES),\
		LANG:=C,\
		OPTIMIZATION:=$(LIBMANAGEMENT_OPTIMIZATION), \
		CFLAGS:=$(CFLAGS_JDKLIB) $(BUILD_LIBMANAGEMENT_CFLAGS),\
		MAPFILE:=$(JDK_TOPDIR)/makefiles/mapfiles/libmanagement/mapfile-vers, \
		LDFLAGS:=$(LDFLAGS_JDKLIB) \
			 $(call SET_SHARED_LIBRARY_ORIGIN),\
		LDFLAGS_solaris:=-lkstat,\
		LDFLAGS_SUFFIX:=$(LDFLAGS_JDKLIB_SUFFIX),\
		LDFLAGS_SUFFIX_windows:=jvm.lib psapi.lib $(WIN_JAVA_LIB) advapi32.lib,\
		LDFLAGS_SUFFIX_aix:=-lperfstat,\
		VERSIONINFO_RESOURCE:=$(JDK_TOPDIR)/src/windows/resource/version.rc,\
		RC_FLAGS:=$(RC_FLAGS)\
			  -D "JDK_FNAME=management.dll" \
			  -D "JDK_INTERNAL_NAME=management" \
			  -D "JDK_FTYPE=0x2L",\
		OBJECT_DIR:=$(JDK_OUTPUTDIR)/objs/libmanagement,\
		DEBUG_SYMBOLS:=true))

$(BUILD_LIBMANAGEMENT) : $(BUILD_LIBJAVA)

BUILD_LIBRARIES += $(BUILD_LIBMANAGEMENT)

##########################################################################################

BUILD_LIBHPROF_SRC:=$(JDK_TOPDIR)/src/share/demo/jvmti/hprof $(JDK_TOPDIR)/src/$(OPENJDK_TARGET_OS_API_DIR)/demo/jvmti/hprof
BUILD_LIBHPROF_CFLAGS:=-I$(JDK_TOPDIR)/src/share/demo/jvmti/hprof \
                         -I$(JDK_TOPDIR)/src/share/npt \
                         -I$(JDK_TOPDIR)/src/$(OPENJDK_TARGET_OS_API_DIR)/npt \
                         -I$(JDK_TOPDIR)/src/share/demo/jvmti/java_crw_demo

BUILD_LIBHPROF_LDFLAGS:=

LIBHPROF_OPTIMIZATION:=HIGHEST
ifneq ($(findstring $(OPENJDK_TARGET_OS),solaris linux),)
    ifeq ($(ENABLE_DEBUG_SYMBOLS), true)
        LIBHPROF_OPTIMIZATION:=LOW
    endif
endif

$(eval $(call SetupNativeCompilation,BUILD_LIBHPROF,\
		LIBRARY:=hprof, \
                OUTPUT_DIR:=$(INSTALL_LIBRARIES_HERE),\
		SRC:=$(BUILD_LIBHPROF_SRC),\
		LANG:=C,\
		OPTIMIZATION:=$(LIBHPROF_OPTIMIZATION), \
		CFLAGS:=$(CFLAGS_JDKLIB) \
                         $(BUILD_LIBHPROF_CFLAGS),\
		CFLAGS_debug:=-DHPROF_LOGGING,\
		MAPFILE:=$(JDK_TOPDIR)/makefiles/mapfiles/libhprof/mapfile-vers, \
		LDFLAGS:=$(LDFLAGS_JDKLIB) \
			 $(call SET_SHARED_LIBRARY_ORIGIN),\
		LDFLAGS_windows:=wsock32.lib winmm.lib advapi32.lib,\
		LDFLAGS_SUFFIX_linux:=$(LIBDL),\
		LDFLAGS_SUFFIX_macosx:=$(LIBDL),\
		LDFLAGS_SUFFIX_solaris:=-lsocket -lnsl $(LIBDL) -lc,\
		VERSIONINFO_RESOURCE:=$(JDK_TOPDIR)/src/windows/resource/version.rc,\
		RC_FLAGS:=$(RC_FLAGS)\
			  -D "JDK_FNAME=hprof.dll" \
			  -D "JDK_INTERNAL_NAME=hprof" \
			  -D "JDK_FTYPE=0x2L",\
		OBJECT_DIR:=$(JDK_OUTPUTDIR)/objs/libhprof_jvmti,\
		DEBUG_SYMBOLS:=true))

BUILD_LIBRARIES += $(BUILD_LIBHPROF)

##########################################################################################

$(eval $(call SetupNativeCompilation,BUILD_LIBJAVA_CRW_DEMO,\
		LIBRARY:=java_crw_demo, \
                OUTPUT_DIR:=$(INSTALL_LIBRARIES_HERE),\
		SRC:=$(JDK_TOPDIR)/src/share/demo/jvmti/java_crw_demo,\
		LANG:=C,\
		OPTIMIZATION:=LOW, \
		CFLAGS:=$(CFLAGS_JDKLIB) \
                        -I$(JDK_TOPDIR)/src/share/demo/jvmti/java_crw_demo,\
		MAPFILE:=$(JDK_TOPDIR)/makefiles/mapfiles/libjava_crw_demo/mapfile-vers, \
		LDFLAGS:=$(LDFLAGS_JDKLIB) \
			 $(call SET_SHARED_LIBRARY_ORIGIN),\
		LDFLAGS_SUFFIX_solaris:=-lc,\
		VERSIONINFO_RESOURCE:=$(JDK_TOPDIR)/src/windows/resource/version.rc,\
		RC_FLAGS:=$(RC_FLAGS)\
			  -D "JDK_FNAME=java_crw_demo.dll" \
			  -D "JDK_INTERNAL_NAME=java_crw_demo" \
			  -D "JDK_FTYPE=0x2L",\
		OBJECT_DIR:=$(JDK_OUTPUTDIR)/objs/libjava_crw_demo,\
		DEBUG_SYMBOLS:=true))

BUILD_LIBRARIES += $(BUILD_LIBJAVA_CRW_DEMO)

##########################################################################################

$(eval $(call SetupNativeCompilation,BUILD_LIBNPT,\
		LIBRARY:=npt, \
                OUTPUT_DIR:=$(INSTALL_LIBRARIES_HERE),\
		SRC:=$(JDK_TOPDIR)/src/share/npt $(JDK_TOPDIR)/src/$(OPENJDK_TARGET_OS_API_DIR)/npt,\
		LANG:=C,\
		OPTIMIZATION:=LOW, \
		CFLAGS:=$(CFLAGS_JDKLIB) \
                        -I$(JDK_TOPDIR)/src/share/npt \
                        -I$(JDK_TOPDIR)/src/$(OPENJDK_TARGET_OS_API_DIR)/npt,\
		MAPFILE:=$(JDK_TOPDIR)/makefiles/mapfiles/libnpt/mapfile-vers, \
		LDFLAGS:=$(LDFLAGS_JDKLIB) \
			 $(call SET_SHARED_LIBRARY_ORIGIN),\
		LDFLAGS_macosx:=-liconv,\
		LDFLAGS_SUFFIX_windows:=-export:nptInitialize -export:nptTerminate,\
		LDFLAGS_SUFFIX_solaris:=-lc, \
		VERSIONINFO_RESOURCE:=$(JDK_TOPDIR)/src/windows/resource/version.rc,\
		RC_FLAGS:=$(RC_FLAGS)\
			  -D "JDK_FNAME=npt.dll" \
			  -D "JDK_INTERNAL_NAME=npt" \
			  -D "JDK_FTYPE=0x2L",\
		OBJECT_DIR:=$(JDK_OUTPUTDIR)/objs/libnpt,\
		DEBUG_SYMBOLS:=true))

BUILD_LIBRARIES += $(BUILD_LIBNPT)

##########################################################################################

LIBNET_SRC_DIRS:=$(JDK_TOPDIR)/src/share/native/java/net \
                   $(JDK_TOPDIR)/src/$(OPENJDK_TARGET_OS_API_DIR)/native/java/net \
                   $(JDK_TOPDIR)/src/$(OPENJDK_TARGET_OS_API_DIR)/native/sun/net/dns \
                   $(JDK_TOPDIR)/src/$(OPENJDK_TARGET_OS_API_DIR)/native/sun/net/spi

ifeq ($(OPENJDK_TARGET_OS),windows)
    LIBNET_SRC_DIRS+=$(JDK_TOPDIR)/src/$(OPENJDK_TARGET_OS_API_DIR)/native/sun/net/www/protocol/http/ntlm
else
    LIBNET_SRC_DIRS+=$(JDK_TOPDIR)/src/$(OPENJDK_TARGET_OS_API_DIR)/native/sun/net/sdp
endif

LIBNET_CFLAGS:=$(foreach dir,$(LIBNET_SRC_DIRS),-I$(dir))

LIBNET_EXCLUDE_FILES:=
ifeq (,$(filter $(OPENJDK_TARGET_OS), linux aix))
	LIBNET_EXCLUDE_FILES += linux_close.c
endif

ifneq ($(OPENJDK_TARGET_OS),macosx)
	LIBNET_EXCLUDE_FILES += bsd_close.c
endif

ifeq ($(OPENJDK_TARGET_OS),windows)
	LIBNET_EXCLUDE_FILES += PlainSocketImpl.c PlainDatagramSocketImpl.c SdpSupport.c
else
	LIBNET_EXCLUDE_FILES += TwoStacksPlainSocketImpl.c DualStackPlainSocketImpl.c \
                                TwoStacksPlainDatagramSocketImpl.c DualStackPlainDatagramSocketImpl.c \
				NTLMAuthSequence.c NetworkInterface_winXP.c
endif

$(eval $(call SetupNativeCompilation,BUILD_LIBNET,\
		LIBRARY:=net,\
                OUTPUT_DIR:=$(INSTALL_LIBRARIES_HERE),\
		SRC:=$(LIBNET_SRC_DIRS),\
		EXCLUDE_FILES:=$(LIBNET_EXCLUDE_FILES), \
		LANG:=C,\
		OPTIMIZATION:=LOW, \
		CFLAGS:=$(CFLAGS_JDKLIB) \
                        $(LIBNET_CFLAGS),\
		MAPFILE:=$(JDK_TOPDIR)/makefiles/mapfiles/libnet/mapfile-vers, \
		LDFLAGS:=$(LDFLAGS_JDKLIB) \
			 $(call SET_SHARED_LIBRARY_ORIGIN),\
		LDFLAGS_SUFFIX_macosx:=-ljvm -ljava,\
		LDFLAGS_SUFFIX_solaris:=-ljvm -ljava -lnsl -lsocket $(LIBDL) -lc ,\
		LDFLAGS_SUFFIX_linux:=$(LIBDL) -ljvm -lpthread -ljava,\
		LDFLAGS_SUFFIX_aix:=$(LIBDL) -ljvm -ljava,\
		LDFLAGS_SUFFIX_windows:=ws2_32.lib jvm.lib secur32.lib iphlpapi.lib \
					delayimp.lib $(WIN_JAVA_LIB) advapi32.lib \
					-DELAYLOAD:secur32.dll -DELAYLOAD:iphlpapi.dll, \
		VERSIONINFO_RESOURCE:=$(JDK_TOPDIR)/src/windows/resource/version.rc,\
		RC_FLAGS:=$(RC_FLAGS)\
			  -D "JDK_FNAME=net.dll" \
			  -D "JDK_INTERNAL_NAME=net" \
			  -D "JDK_FTYPE=0x2L",\
		OBJECT_DIR:=$(JDK_OUTPUTDIR)/objs/libnet,\
		DEBUG_SYMBOLS:=$(DEBUG_ALL_BINARIES)))

$(BUILD_LIBNET) : $(BUILD_LIBJAVA)

BUILD_LIBRARIES += $(BUILD_LIBNET)

$(JDK_OUTPUTDIR)/lib/net.properties: $(JDK_TOPDIR)/src/share/lib/net.properties
	$(ECHO) $(LOG_INFO) Copying $(@F)
	$(call install-file)

COPY_FILES += $(JDK_OUTPUTDIR)/lib/net.properties

ifeq ($(OPENJDK_TARGET_OS), solaris)
$(JDK_OUTPUTDIR)/lib/sdp/sdp.conf.template : $(JDK_TOPDIR)/src/${OPENJDK_TARGET_OS_API_DIR}/lib/sdp/sdp.conf.template
	$(ECHO) $(LOG_INFO) Copying $(@F)
	$(call install-file)

COPY_FILES += $(JDK_OUTPUTDIR)/lib/sdp/sdp.conf.template
endif

##########################################################################################

BUILD_LIBNIO_SRC:=\
        $(JDK_TOPDIR)/src/$(OPENJDK_TARGET_OS_API_DIR)/native/java/nio \
	$(JDK_TOPDIR)/src/$(OPENJDK_TARGET_OS_API_DIR)/native/sun/nio/ch \
	$(JDK_TOPDIR)/src/$(OPENJDK_TARGET_OS_API_DIR)/native/sun/nio/fs

BUILD_LIBNIO_CFLAGS:=\
	-I$(JDK_TOPDIR)/src/share/native/sun/nio/ch \
	-I$(JDK_TOPDIR)/src/share/native/java/io \
	-I$(JDK_TOPDIR)/src/share/native/java/net \
        -I$(JDK_TOPDIR)/src/$(OPENJDK_TARGET_OS_API_DIR)/native/java/net

BUILD_LIBNIO_FILES:=\
        DatagramChannelImpl.c \
        DatagramDispatcher.c \
	FileChannelImpl.c \
	FileDispatcherImpl.c \
	FileKey.c \
	IOUtil.c \
        MappedByteBuffer.c \
	Net.c \
	ServerSocketChannelImpl.c \
	SocketChannelImpl.c \
	SocketDispatcher.c

ifeq ($(OPENJDK_TARGET_OS), windows)
	BUILD_LIBNIO_FILES += \
		Iocp.c \
		RegistryFileTypeDetector.c \
		WindowsAsynchronousFileChannelImpl.c \
		WindowsAsynchronousServerSocketChannelImpl.c \
		WindowsAsynchronousSocketChannelImpl.c \
		WindowsNativeDispatcher.c \
	        WindowsSelectorImpl.c
endif

ifeq ($(OPENJDK_TARGET_OS), linux)
	BUILD_LIBNIO_MAPFILE:=$(JDK_TOPDIR)/makefiles/mapfiles/libnio/mapfile-$(OPENJDK_TARGET_OS)
	BUILD_LIBNIO_FILES += \
		EPoll.c \
		EPollArrayWrapper.c \
		EPollPort.c \
		InheritedChannel.c \
		NativeThread.c \
		PollArrayWrapper.c \
		UnixAsynchronousServerSocketChannelImpl.c \
		UnixAsynchronousSocketChannelImpl.c \
		GnomeFileTypeDetector.c \
		MagicFileTypeDetector.c \
		LinuxNativeDispatcher.c \
		LinuxWatchService.c \
		UnixCopyFile.c \
		UnixNativeDispatcher.c
endif

ifeq ($(OPENJDK_TARGET_OS), macosx)
	BUILD_LIBNIO_MAPFILE:=$(JDK_TOPDIR)/makefiles/mapfiles/libnio/mapfile-$(OPENJDK_TARGET_OS)
	BUILD_LIBNIO_SRC += $(JDK_TOPDIR)/src/macosx/native/sun/nio/ch
	BUILD_LIBNIO_FILES += \
		InheritedChannel.c \
		NativeThread.c \
	        PollArrayWrapper.c \
		UnixAsynchronousServerSocketChannelImpl.c \
		UnixAsynchronousSocketChannelImpl.c \
		BsdNativeDispatcher.c \
		MacOSXNativeDispatcher.c \
		UnixCopyFile.c \
		UnixNativeDispatcher.c \
		KQueue.c \
		KQueuePort.c \
		KQueueArrayWrapper.c
endif

ifeq ($(OPENJDK_TARGET_OS), solaris)
	BUILD_LIBNIO_MAPFILE:=$(JDK_TOPDIR)/makefiles/mapfiles/libnio/mapfile-$(OPENJDK_TARGET_OS)
	BUILD_LIBNIO_FILES += \
		DevPollArrayWrapper.c \
		InheritedChannel.c \
		NativeThread.c \
		PollArrayWrapper.c \
		SolarisEventPort.c \
		UnixAsynchronousServerSocketChannelImpl.c \
		UnixAsynchronousSocketChannelImpl.c \
		GnomeFileTypeDetector.c \
		SolarisNativeDispatcher.c \
		SolarisWatchService.c \
		UnixCopyFile.c \
		UnixNativeDispatcher.c
endif

ifeq ($(OPENJDK_TARGET_OS), aix)
	BUILD_LIBNIO_MAPFILE:=$(JDK_TOPDIR)/makefiles/mapfiles/libnio/mapfile-$(OPENJDK_TARGET_OS)
	BUILD_LIBNIO_FILES += \
		AixPollPort.c \
		InheritedChannel.c \
		NativeThread.c \
		PollArrayWrapper.c \
		UnixAsynchronousServerSocketChannelImpl.c \
		UnixAsynchronousSocketChannelImpl.c \
		GnomeFileTypeDetector.c \
		UnixCopyFile.c \
		AixNativeDispatcher.c \
		UnixNativeDispatcher.c
endif

$(eval $(call SetupNativeCompilation,BUILD_LIBNIO,\
		LIBRARY:=nio,\
                OUTPUT_DIR:=$(INSTALL_LIBRARIES_HERE),\
		SRC:=$(BUILD_LIBNIO_SRC),\
		INCLUDE_FILES:=$(BUILD_LIBNIO_FILES), \
		LANG:=C,\
		OPTIMIZATION:=HIGH, \
		CFLAGS:=$(CFLAGS_JDKLIB) \
                        $(BUILD_LIBNIO_CFLAGS),\
		MAPFILE:=$(BUILD_LIBNIO_MAPFILE), \
		LDFLAGS:=$(LDFLAGS_JDKLIB) $(BUILD_LIBNIO_LDFLAGS) \
			 $(call SET_SHARED_LIBRARY_ORIGIN),\
		LDFLAGS_SUFFIX_linux:=-ljava -lnet -lpthread $(LIBDL),\
		LDFLAGS_SUFFIX_aix:=-ljava -lnet $(LIBDL),\
		LDFLAGS_SUFFIX_solaris:=-ljvm -lsocket -lposix4 $(LIBDL) \
				        -lsendfile -ljava -lnet -lc,\
		LDFLAGS_SUFFIX_windows:=jvm.lib ws2_32.lib $(WIN_JAVA_LIB) \
					$(JDK_OUTPUTDIR)/objs/libnet/net.lib \
					advapi32.lib,\
		LDFLAGS_SUFFIX_macosx:=-ljava -lnet -pthread -framework CoreFoundation,\
		LDFLAGS_SUFFIX:=,\
		VERSIONINFO_RESOURCE:=$(JDK_TOPDIR)/src/windows/resource/version.rc,\
		RC_FLAGS:=$(RC_FLAGS)\
			  -D "JDK_FNAME=nio.dll" \
			  -D "JDK_INTERNAL_NAME=nio" \
			  -D "JDK_FTYPE=0x2L",\
		OBJECT_DIR:=$(JDK_OUTPUTDIR)/objs/libnio,\
		DEBUG_SYMBOLS:=$(DEBUG_ALL_BINARIES)))

BUILD_LIBRARIES += $(BUILD_LIBNIO)

$(BUILD_LIBNIO) : $(BUILD_LIBNET)

##########################################################################################

ifeq ($(OPENJDK_TARGET_OS_API),posix)

  ifeq (,$(filter $(OPENJDK_TARGET_OS), macosx aix))

    SCTP_WERROR := -Werror
    ifeq ($(OPENJDK_TARGET_CPU_ARCH), ppc)
      SCTP_WERROR :=
    endif

    $(eval $(call SetupNativeCompilation,BUILD_LIBSCTP,\
                LIBRARY:=sctp,\
                OUTPUT_DIR:=$(INSTALL_LIBRARIES_HERE),\
                SRC:=$(JDK_TOPDIR)/src/$(OPENJDK_TARGET_OS_API_DIR)/native/sun/nio/ch/sctp,\
		LANG:=C,\
		OPTIMIZATION:=LOW, \
		CFLAGS:=$(CFLAGS_JDKLIB)\
			-I$(JDK_TOPDIR)/src/share/native/sun/nio/ch \
			-I$(JDK_TOPDIR)/src/share/native/sun/nio/ch/sctp \
			-I$(JDK_TOPDIR)/src/share/native/java/net \
			-I$(JDK_TOPDIR)/src/$(OPENJDK_TARGET_OS_API_DIR)/native/sun/nio/ch \
			-I$(JDK_TOPDIR)/src/$(OPENJDK_TARGET_OS_API_DIR)/native/java/net,\
		CFLAGS_linux:=$(SCTP_WERROR),\
		MAPFILE:=$(JDK_TOPDIR)/makefiles/mapfiles/libsctp/mapfile-vers, \
		LDFLAGS:=$(LDFLAGS_JDKLIB) \
			 $(call SET_SHARED_LIBRARY_ORIGIN),\
		LDFLAGS_SUFFIX_linux:=-lpthread $(LIBDL) -ljava -ljvm,\
		LDFLAGS_SUFFIX_posix:=-lnio -lnet,\
		LDFLAGS_SUFFIX_solaris:=-lsocket -ljava -ljvm -lc,\
		LDFLAGS_SUFFIX_macosx:=-ljava -ljvm,\
		OBJECT_DIR:=$(JDK_OUTPUTDIR)/objs/libsctp,\
		DEBUG_SYMBOLS:=$(DEBUG_ALL_BINARIES)))

    BUILD_LIBRARIES += $(BUILD_LIBSCTP)

    $(BUILD_LIBSCTP) : $(BUILD_LIBNIO)
  endif
endif

##########################################################################################

BUILD_LIBJLI_SRC_DIRS:=$(JDK_TOPDIR)/src/share/bin $(JDK_TOPDIR)/src/$(OPENJDK_TARGET_OS_API_DIR)/bin
LIBJLI_CFLAGS:=$(CFLAGS_JDKLIB) $(foreach dir,$(BUILD_LIBJLI_SRC_DIRS),-I$(dir))

BUILD_LIBJLI_FILES:=\
	java.c \
	splashscreen_stubs.c \
	parse_manifest.c \
	version_comp.c \
	wildcard.c \
	jli_util.c

ifeq ($(JVM_VARIANT_ZERO), true)
	ERGO_FAMILY:=zero
else
	ifeq ($(OPENJDK_TARGET_CPU_ARCH), x86)
		ERGO_FAMILY:=i586
	else
		ERGO_FAMILY:=$(OPENJDK_TARGET_CPU_ARCH)
	endif
endif

ifeq ($(OPENJDK_TARGET_OS), macosx)
	LIBJLI_CFLAGS += -I$(JDK_TOPDIR)/src/macosx/bin
	BUILD_LIBJLI_SRC_DIRS += $(JDK_TOPDIR)/src/macosx/bin
	BUILD_LIBJLI_FILES += java_md_common.c java_md_macosx.c

	BUILD_LIBJLI_java_md_macosx.c_CFLAGS:=-x objective-c
	BUILD_LIBJLI_STATIC_java_md_macosx.c_CFLAGS:=-x objective-c
endif

ifeq ($(OPENJDK_TARGET_OS), windows)
	BUILD_LIBJLI_FILES += java_md.c \
			      cmdtoargs.c
        # Staticically link with c runtime on windows.
	LIBJLI_CFLAGS:=$(filter-out -MD,$(LIBJLI_CFLAGS))
else ifneq ($(OPENJDK_TARGET_OS), macosx)

	BUILD_LIBJLI_FILES += java_md_common.c
	BUILD_LIBJLI_FILES += java_md_solinux.c ergo.c

	ERGO_ARCH_FILE = ergo_$(ERGO_FAMILY).c

        # if the architecture specific ergo file exists then
        # use it, else use the generic definitions from ergo.c
	ifneq ($(wildcard $(JDK_TOPDIR)/src/$(OPENJDK_TARGET_OS_API_DIR)/bin/$(ERGO_ARCH_FILE)),)
		BUILD_LIBJLI_FILES += $(ERGO_ARCH_FILE)
	else # !ERGO_ARCH_FILE
		LIBJLI_CFLAGS += -DUSE_GENERIC_ERGO
	endif # ERGO_ARCH_FILE
endif #WINDOWS

# Append defines depending on target platform
LIBJLI_CFLAGS += $(OPENJDK_TARGET_CPU_JLI_CFLAGS)

ifeq ($(OPENJDK_TARGET_OS), macosx)
	LIBJLI_CFLAGS += -DPACKAGE_PATH=\"$(PACKAGE_PATH)\"
endif

ifneq ($(USE_EXTERNAL_LIBZ),true)
	BUILD_LIBJLI_SRC_DIRS += $(JDK_TOPDIR)/src/share/native/java/util/zip/zlib-1.2.5
	LIBJLI_CFLAGS += $(ZLIB_CPPFLAGS)
	BUILD_LIBJLI_FILES += \
		inflate.c \
		inftrees.c \
		inffast.c \
		zadler32.c \
		zcrc32.c \
		zutil.c
endif

ifeq ($(OPENJDK_TARGET_OS), windows)
    LIBJLI_OUTPUT_DIR:=$(INSTALL_LIBRARIES_HERE)
else
    LIBJLI_OUTPUT_DIR:=$(INSTALL_LIBRARIES_HERE)/jli
endif

$(eval $(call SetupNativeCompilation,BUILD_LIBJLI,\
		LIBRARY:=jli,\
                OUTPUT_DIR:=$(LIBJLI_OUTPUT_DIR),\
		SRC:=$(BUILD_LIBJLI_SRC_DIRS),\
		INCLUDE_FILES:=$(BUILD_LIBJLI_FILES),\
		LANG:=C,\
		OPTIMIZATION:=HIGH, \
		CFLAGS:=$(LIBJLI_CFLAGS),\
		MAPFILE:=$(JDK_TOPDIR)/makefiles/mapfiles/libjli/mapfile-vers, \
		LDFLAGS:=$(LDFLAGS_JDKLIB) \
			 $(call SET_SHARED_LIBRARY_ORIGIN),\
		LDFLAGS_linux:=$(call SET_SHARED_LIBRARY_ORIGIN,/..),\
		LDFLAGS_solaris:=$(call SET_SHARED_LIBRARY_ORIGIN,/..),\
		LDFLAGS_macosx:=-framework Cocoa -framework Security -framework ApplicationServices,\
		LDFLAGS_SUFFIX_solaris:=$(LIBZ) $(LIBDL) -lc,\
		LDFLAGS_SUFFIX_linux:=$(LIBZ) $(LIBDL) -lc -lpthread,\
		LDFLAGS_SUFFIX_aix:=$(LIBZ) $(LIBDL),\
		LDFLAGS_SUFFIX_macosx:=$(LIBZ),\
		LDFLAGS_SUFFIX_windows:=\
			-export:JLI_Launch \
			-export:JLI_ManifestIterate \
			-export:JLI_SetTraceLauncher \
			-export:JLI_ReportErrorMessage \
			-export:JLI_ReportErrorMessageSys \
			-export:JLI_ReportMessage \
			-export:JLI_ReportExceptionDescription \
			-export:JLI_MemAlloc \
			-export:JLI_CmdToArgs \
			-export:JLI_GetStdArgc \
			-export:JLI_GetStdArgs \
			advapi32.lib \
			comctl32.lib \
			user32.lib,\
		VERSIONINFO_RESOURCE:=$(JDK_TOPDIR)/src/windows/resource/version.rc,\
		RC_FLAGS:=$(RC_FLAGS) \
			  -D "JDK_FNAME=jli.dll" \
			  -D "JDK_INTERNAL_NAME=jli" \
			  -D "JDK_FTYPE=0x2L",\
		OBJECT_DIR:=$(JDK_OUTPUTDIR)/objs/libjli,\
		DEBUG_SYMBOLS:=$(DEBUG_ALL_BINARIES)))

BUILD_LIBRARIES += $(BUILD_LIBJLI)

# On windows, the static library has the same suffix as the import library created by
# with the shared library, so the static library is given a different name. No harm
# in doing it for all platform to reduce complexity.
ifeq ($(OPENJDK_TARGET_OS), windows)
    $(eval $(call SetupNativeCompilation,BUILD_LIBJLI_STATIC,\
		STATIC_LIBRARY:=jli_static,\
                OUTPUT_DIR:=$(JDK_OUTPUTDIR)/objs,\
		SRC:=$(BUILD_LIBJLI_SRC_DIRS),\
		INCLUDE_FILES:=$(BUILD_LIBJLI_FILES),\
		LANG:=C,\
		OPTIMIZATION:=HIGH, \
		CFLAGS:=$(STATIC_LIBRARY_FLAGS) $(LIBJLI_CFLAGS),\
		ARFLAGS:=$(ARFLAGS),\
		OBJECT_DIR:=$(JDK_OUTPUTDIR)/objs/libjli_static,\
		DEBUG_SYMBOLS:=$(DEBUG_ALL_BINARIES)))

BUILD_LIBRARIES += $(BUILD_LIBJLI_STATIC)

else ifeq ($(OPENJDK_TARGET_OS),macosx)
    #
    # On macosx they do partial (incremental) linking of libjli_static.a
    #   code it here...rather than add support to NativeCompilation
    #   as this is first time I see it
    $(eval $(call SetupNativeCompilation,BUILD_LIBJLI_STATIC,\
		LIBRARY:=jli_static, \
                OUTPUT_DIR:=$(JDK_OUTPUTDIR)/objs,\
		SRC:=$(BUILD_LIBJLI_SRC_DIRS),\
		INCLUDE_FILES:=$(BUILD_LIBJLI_FILES),\
		LANG:=C,\
		OPTIMIZATION:=HIGH, \
		CFLAGS:=$(CFLAGS_JDKLIB) $(LIBJLI_CFLAGS),\
		LDFLAGS:=-nostdlib -r,\
		OBJECT_DIR:=$(JDK_OUTPUTDIR)/objs/libjli_static,\
		DEBUG_SYMBOLS:=$(DEBUG_ALL_BINARIES)))

$(JDK_OUTPUTDIR)/objs/libjli_static.a : $(BUILD_LIBJLI_STATIC)
	$(call install-file)

BUILD_LIBRARIES += $(JDK_OUTPUTDIR)/objs/libjli_static.a

else ifeq ($(OPENJDK_TARGET_OS), aix)
    $(eval $(call SetupNativeCompilation,BUILD_LIBJLI_STATIC,\
		STATIC_LIBRARY:=jli_static,\
		OUTPUT_DIR:=$(JDK_OUTPUTDIR)/objs,\
		SRC:=$(BUILD_LIBJLI_SRC_DIRS),\
		INCLUDE_FILES:=$(BUILD_LIBJLI_FILES),\
		LANG:=C,\
		OPTIMIZATION:=HIGH, \
		CFLAGS:=$(STATIC_LIBRARY_FLAGS) $(LIBJLI_CFLAGS),\
		ARFLAGS:=$(ARFLAGS),\
		OBJECT_DIR:=$(JDK_OUTPUTDIR)/objs/libjli_static))

BUILD_LIBRARIES += $(JDK_OUTPUTDIR)/objs/libjli_static.a

endif

##########################################################################################

ifndef OPENJDK
ifeq ($(ENABLE_JFR), true)

$(eval $(call SetupNativeCompilation,BUILD_LIBJFR,\
		LIBRARY:=jfr,\
                OUTPUT_DIR:=$(INSTALL_LIBRARIES_HERE),\
		SRC:=$(JDK_TOPDIR)/src/closed/share/native/oracle/jfr,\
		LANG:=C,\
		OPTIMIZATION:=LOW, \
		CFLAGS:=$(CFLAGS_JDKLIB) \
                        -I$(JDK_TOPDIR)/src/closed/share/javavm/export, \
		MAPFILE:=$(JDK_TOPDIR)/makefiles/mapfiles/libjfr/mapfile-vers, \
		LDFLAGS:=$(LDFLAGS_JDKLIB) \
			 $(call SET_SHARED_LIBRARY_ORIGIN),\
		LDFLAGS_SUFFIX_solaris:=-lc,\
		VERSIONINFO_RESOURCE:=$(JDK_TOPDIR)/src/windows/resource/version.rc,\
		RC_FLAGS:=$(RC_FLAGS)\
			  -D "JDK_FNAME=jfr.dll" \
			  -D "JDK_INTERNAL_NAME=jfr" \
			  -D "JDK_FTYPE=0x2L",\
		OBJECT_DIR:=$(JDK_OUTPUTDIR)/objs/libjfr,\
		DEBUG_SYMBOLS:=$(DEBUG_ALL_BINARIES)))

BUILD_LIBRARIES += $(BUILD_LIBJFR)

endif
endif

##########################################################################################

ifndef OPENJDK

BUILD_LIBKCMS_EXCLUDE_FILES:=
ifeq ($(OPENJDK_TARGET_OS),windows)
	BUILD_LIBKCMS_EXCLUDE_FILES += ukcpmgr.c unixmem.c
else
	BUILD_LIBKCMS_EXCLUDE_FILES += cmmdll.c registry.c spxffile.c sysinfo.c winmem.c wkcpmgr.c
endif

BUILD_LIBKCMS_FLAGS:=$(CFLAGS_JDKLIB)

ifeq ($(OPENJDK_TARGET_OS),solaris)
     # This particular library uses a feature called PIC_CODE_SMALL (on solaris)
     #   implement it like this...since it's only used here
     BUILD_LIBKCMS_FLAGS:=$(patsubst -KPIC,-Kpic,$(BUILD_LIBKCMS_FLAGS))
else ifeq ($(OPENJDK_TARGET_CPU_ARCH), ppc)
     BUILD_LIBKCMS_FLAGS:=$(patsubst -fPIC,-fpic,$(BUILD_LIBKCMS_FLAGS))
endif

$(eval $(call SetupNativeCompilation,BUILD_LIBKCMS,\
		LIBRARY:=kcms,\
                OUTPUT_DIR:=$(INSTALL_LIBRARIES_HERE),\
		SRC:=$(JDK_TOPDIR)/src/closed/share/native/sun/java2d/cmm/kcms,\
		LANG:=C,\
		EXCLUDE_FILES:=$(BUILD_LIBKCMS_EXCLUDE_FILES),\
		OPTIMIZATION:=LOW, \
		CFLAGS:=$(BUILD_LIBKCMS_FLAGS) \
                        -DJAVACMM -DFUT_CALC_EX -DNO_FUT_GCONST,\
		CFLAGS_linux:=-Wno-missing-field-initializers,\
		MAPFILE:=$(JDK_TOPDIR)/makefiles/mapfiles/libkcms/mapfile-vers, \
		LDFLAGS:=$(LDFLAGS_JDKLIB) \
			 $(call SET_SHARED_LIBRARY_ORIGIN),\
		LDFLAGS_SUFFIX_linux:=-lc -lpthread,\
		LDFLAGS_SUFFIX_solaris:=-lc,\
		LDFLAGS_SUFFIX_windows:=$(WIN_JAVA_LIB) advapi32.lib user32.lib version.lib, \
		LDFLAGS_SUFFIX_posix:=-lm -ljava -ljvm,\
		VERSIONINFO_RESOURCE:=$(JDK_TOPDIR)/src/closed/share/native/sun/java2d/cmm/kcms/cmm.rc,\
		VERSIONINFO_RESOURCE:=$(JDK_TOPDIR)/src/closed/share/native/sun/java2d/cmm/kcms/cmm.rc,\
		RC_FLAGS:=$(RC_FLAGS)\
			  -D "JDK_FNAME=kcms.dll" \
			  -D "JDK_INTERNAL_NAME=kcms" \
			  -D "JDK_FTYPE=0x2L",\
		OBJECT_DIR:=$(JDK_OUTPUTDIR)/objs/libkcms,\
		DEBUG_SYMBOLS:=$(DEBUG_ALL_BINARIES)))

$(BUILD_LIBKCMS) : $(BUILD_LIBJAVA)

BUILD_LIBRARIES += $(BUILD_LIBKCMS)

endif

##########################################################################################

ifndef OPENJDK
ifeq ($(OPENJDK_TARGET_OS), solaris)
ifneq ($(OPENJDK_TARGET_CPU), x86_64)

ifeq ($(shell if test "$(OS_VERSION_MAJOR)" -eq 5 -a "$(OS_VERSION_MINOR)" -le 10; then $(ECHO) ok; fi), ok)

SUNWJDGA_MAPFILE:=
ifeq ($(OPENJDK_TARGET_CPU_ARCH), sparc)
	SUNWJDGA_MAPFILE:=$(JDK_TOPDIR)/makefiles/mapfiles/libjdga/mapfile-vers
endif

$(eval $(call SetupNativeCompilation,BUILD_LIBSUNWJDGA, \
		LIBRARY:=sunwjdga,\
                OUTPUT_DIR:=$(INSTALL_LIBRARIES_HERE),\
		SRC:=$(JDK_TOPDIR)/src/solaris/native/sun/jdga, \
		LANG:=C, \
		OPTIMIZATION:=LOW, \
		CFLAGS:=$(CFLAGS_JDKLIB) \
			-I$(JDK_TOPDIR)/src/share/javavm/export \
			-I$(JDK_TOPDIR)/src/$(OPENJDK_TARGET_OS_API_DIR)/javavm/export \
			-I$(OPENWIN_HOME)/include, \
		MAPFILE:=$(SUNWJDGA_MAPFILE), \
		LDFLAGS:=$(LDFLAGS_JDKLIB) \
			 $(call SET_SHARED_LIBRARY_ORIGIN), \
		LDFLAGS_SUFFIX:=-L$(OPENWIN_LIB)$(OPENJDK_TARGET_CPU_ISADIR) -R$(OPENWIN_LIB)$(OPENJDK_TARGET_CPU_ISADIR) -ldga -lX11 $(LIBDL) -lc, \
		OBJECT_DIR:=$(JDK_OUTPUTDIR)/objs/libsunwjdga,\
		DEBUG_SYMBOLS:=$(DEBUG_ALL_BINARIES)))

BUILD_LIBRARIES += $(BUILD_LIBSUNWJDGA)

endif
endif
endif
endif

##########################################################################################

ifeq ($(BUILD_HEADLESS), true)
ifneq ($(OPENJDK_TARGET_OS), windows)

LIBAWT_HEADLESS_DIRS:=$(JDK_TOPDIR)/src/share/native/sun/font \
                        $(JDK_TOPDIR)/src/share/native/sun/java2d/opengl \
			$(JDK_TOPDIR)/src/solaris/native/sun/font \
			$(JDK_TOPDIR)/src/solaris/native/sun/awt \
			$(JDK_TOPDIR)/src/solaris/native/sun/java2d/opengl \
			$(JDK_TOPDIR)/src/solaris/native/sun/java2d/x11

ifeq ($(OPENJDK_TARGET_OS),macosx)
	LIBAWT_HEADLESS_DIRS+=$(JDK_TOPDIR)/src/macosx/native/sun/font
endif

LIBAWT_HEADLESS_CFLAGS:=-DHEADLESS=true \
                          -DX11_PATH=\"$(X11_PATH)\" -DPACKAGE_PATH=\"$(PACKAGE_PATH)\" \
			  $(CUPS_CFLAGS) \
			  $(X_CFLAGS) \
			  -I$(JDK_TOPDIR)/src/share/native/sun/java2d \
			  -I$(JDK_TOPDIR)/src/$(OPENJDK_TARGET_OS_API_DIR)/native/sun/java2d \
			  -I$(JDK_TOPDIR)/src/share/native/sun/java2d/loops \
			  -I$(JDK_TOPDIR)/src/share/native/sun/java2d/pipe \
			  -I$(JDK_TOPDIR)/src/share/native/sun/awt/image \
			  -I$(JDK_TOPDIR)/src/share/native/sun/awt/image/cvutils \
			  -I$(JDK_TOPDIR)/src/share/native/sun/awt/debug \
			  -I$(JDK_TOPDIR)/src/$(OPENJDK_TARGET_OS_API_DIR)/native/sun/jdga \
                          $(foreach dir,$(LIBAWT_HEADLESS_DIRS),-I$(dir))

ifeq ($(OPENJDK_TARGET_OS),macosx)
	LIBAWT_HEADLESS_CFLAGS+=\
		-F/System/Library/Frameworks/JavaVM.framework/Frameworks \
		-F/System/Library/Frameworks/ApplicationServices.framework/Frameworks
endif

LIBAWT_HEADLESS_FILES:=\
	awt_Font.c \
	HeadlessToolkit.c \
	fontpath.c \
	VDrawingArea.c \
	X11Color.c \
	X11Renderer.c \
	X11PMBlitLoops.c \
	X11SurfaceData.c \
	X11FontScaler_md.c \
	X11TextRenderer_md.c \
        OGLBlitLoops.c \
        OGLBufImgOps.c \
        OGLContext.c \
        OGLFuncs.c \
        OGLMaskBlit.c \
        OGLMaskFill.c \
        OGLPaints.c \
        OGLRenderQueue.c \
        OGLRenderer.c \
        OGLSurfaceData.c \
        OGLTextRenderer.c \
        OGLVertexCache.c \
        GLXGraphicsConfig.c \
        GLXSurfaceData.c \
        AccelGlyphCache.c \
	CUPSfuncs.c

ifeq ($(OPENJDK_TARGET_OS),macosx)
	LIBAWT_HEADLESS_FILES+=\
		AWTFont.m \
		AWTStrike.m \
		CCharToGlyphMapper.m \
		CGGlyphImages.m \
		CGGlyphOutlines.m \
		CoreTextSupport.m
endif

LIBAWT_HEADLESS_REORDER:=
ifeq ($(OPENJDK_TARGET_OS), solaris)
	ifneq ($(OPENJDK_TARGET_CPU), x86_64)
		LIBAWT_HEADLESS_REORDER:=$(JDK_TOPDIR)/makefiles/mapfiles/libawt_headless/reorder-$(OPENJDK_TARGET_CPU)
	endif
endif

$(eval $(call SetupNativeCompilation,BUILD_LIBAWT_HEADLESS,\
		LIBRARY:=awt_headless,\
                OUTPUT_DIR:=$(INSTALL_LIBRARIES_HERE),\
		SRC:=$(LIBAWT_HEADLESS_DIRS),\
		INCLUDE_FILES:=$(LIBAWT_HEADLESS_FILES),\
		LANG:=C,\
		OPTIMIZATION:=LOW, \
		CFLAGS:=$(CFLAGS_JDKLIB) $(LIBAWT_HEADLESS_CFLAGS),\
		MAPFILE:=$(JDK_TOPDIR)/makefiles/mapfiles/libawt_headless/mapfile-vers,\
		LDFLAGS:=$(LDFLAGS_JDKLIB) \
			 $(call SET_SHARED_LIBRARY_ORIGIN),\
		LDFLAGS_linux:=$(call SET_SHARED_LIBRARY_ORIGIN,/..),\
		LDFLAGS_solaris:=$(call SET_SHARED_LIBRARY_ORIGIN,/..) \
				 -R/usr/dt/lib$(OPENJDK_TARGET_CPU_ISADIR) \
				 -R$(OPENWIN_LIB)$(OPENJDK_TARGET_CPU_ISADIR),\
		LDFLAGS_macosx:=$(call SET_SHARED_LIBRARY_ORIGIN).,\
		REORDER:=$(LIBAWT_HEADLESS_REORDER), \
		LDFLAGS_SUFFIX_linux:=-ljvm -lawt -lm $(LIBDL) -ljava,\
		LDFLAGS_SUFFIX_aix:=-ljvm -lawt -ljava,\
		LDFLAGS_SUFFIX_solaris:=$(LIBDL) -ljvm -lawt -lm -ljava $(LIBCXX) -lc,\
		LDFLAGS_SUFFIX_macosx:=-ljvm $(LIBCXX) -lawt $(LIBDL) -ljava \
				 -framework Accelerate \
				 -framework ApplicationServices \
				 -framework Cocoa \
				 -F/System/Library/Frameworks/JavaVM.framework/Frameworks \
				 -framework JavaNativeFoundation \
				 -framework JavaRuntimeSupport,\
		OBJECT_DIR:=$(JDK_OUTPUTDIR)/objs/libawt_headless,\
		DEBUG_SYMBOLS:=$(DEBUG_ALL_BINARIES)))

$(BUILD_LIBAWT_HEADLESS) : $(BUILD_LIBAWT)

BUILD_LIBRARIES += $(BUILD_LIBAWT_HEADLESS)

endif
endif

##########################################################################################

ifndef BUILD_HEADLESS_ONLY
LIBSPLASHSCREEN_DIRS:=\
	$(JDK_TOPDIR)/src/share/native/sun/awt/image/jpeg \
	$(JDK_TOPDIR)/src/share/native/sun/awt/libpng \
	$(JDK_TOPDIR)/src/share/native/sun/awt/splashscreen

ifeq ($(USE_EXTERNAL_LIBGIF),true)
    GIFLIB_LDFLAGS := -lgif
else
    LIBSPLASHSCREEN_DIRS += $(JDK_TOPDIR)/src/share/native/sun/awt/giflib
    GIFLIB_CFLAGS := -I$(JDK_TOPDIR)/src/share/native/sun/awt/giflib
endif

ifneq ($(OPENJDK_TARGET_OS), macosx)
    LIBSPLASHSCREEN_DIRS += $(JDK_TOPDIR)/src/$(OPENJDK_TARGET_OS_API_DIR)/native/sun/awt/splashscreen
else
    LIBSPLASHSCREEN_DIRS += $(JDK_TOPDIR)/src/macosx/native/sun/awt/splashscreen
endif

LIBSPLASHSCREEN_CFLAGS:=-DSPLASHSCREEN -DPNG_NO_MMX_CODE \
	$(foreach dir,$(LIBSPLASHSCREEN_DIRS),-I$(dir))

ifeq ($(OPENJDK_TARGET_OS), macosx)
	LIBSPLASHSCREEN_CFLAGS:=-I$(JDK_TOPDIR)/src/macosx/native/sun/awt/splashscreen \
                                  $(LIBSPLASHSCREEN_CFLAGS) \
                                  -F/System/Library/Frameworks/JavaVM.framework/Frameworks
	LIBSPLASHSCREEN_CFLAGS += -DWITH_MACOSX
	LIBSPLASHSCREEN_CFLAGS += -I$(JDK_TOPDIR)/src/macosx/native/sun/osxapp

	LIBSPLASHSCREEN_java_awt_SplashScreen.c_CFLAGS:=-x objective-c -O0
	LIBSPLASHSCREEN_splashscreen_gfx_impl.c_CFLAGS:=-x objective-c -O0
	LIBSPLASHSCREEN_splashscreen_gif.c_CFLAGS:=-x objective-c -O0
	LIBSPLASHSCREEN_splashscreen_impl.c_CFLAGS:=-x objective-c -O0
	LIBSPLASHSCREEN_splashscreen_jpeg.c_CFLAGS:=-x objective-c -O0
	LIBSPLASHSCREEN_splashscreen_png.c_CFLAGS:=-x objective-c -O0
	LIBSPLASHSCREEN_splashscreen_sys.m_CFLAGS:=-O0

else ifneq ($(OPENJDK_TARGET_OS), windows)
	LIBSPLASHSCREEN_CFLAGS += -DWITH_X11 -I$(OPENWIN_HOME)/include -I$(OPENWIN_HOME)/include/X11/extensions
else
	LIBSPLASHSCREEN_CFLAGS += -DWITH_WIN32
endif

LIBSPLASHSCREEN_LDFLAGS_SUFFIX:=

ifneq ($(USE_EXTERNAL_LIBZ),true)
	LIBSPLASHSCREEN_DIRS += $(JDK_TOPDIR)/src/share/native/java/util/zip/zlib-1.2.5
	LIBSPLASHSCREEN_CFLAGS += $(ZLIB_CPPFLAGS)
endif

ifeq ($(OPENJDK_TARGET_OS), macosx)
	LIBSPLASHSCREEN_LDFLAGS_SUFFIX += $(LIBM) -lpthread -liconv -losxapp \
				  -framework ApplicationServices \
				  -framework Foundation \
				  -framework Cocoa \
                                  -F/System/Library/Frameworks/JavaVM.framework/Frameworks \
				  -framework JavaNativeFoundation
else ifeq ($(OPENJDK_TARGET_OS), windows)
	LIBSPLASHSCREEN_LDFLAGS_SUFFIX += kernel32.lib user32.lib gdi32.lib delayimp.lib -DELAYLOAD:user32.dll
else ifeq ($(OPENJDK_TARGET_OS), solaris)
	# Solaris still uses OPENWIN_LIB ..
	LIBSPLASHSCREEN_LDFLAGS_SUFFIX += -L$(OPENWIN_LIB)$(OPENJDK_TARGET_CPU_ISADIR) -lX11 -lXext $(LIBM) -lpthread
else	# .. all other Unixes can use X_LIBS
	LIBSPLASHSCREEN_LDFLAGS_SUFFIX += $(X_LIBS) -lX11 -lXext $(LIBM) -lpthread
endif

$(eval $(call SetupNativeCompilation,LIBSPLASHSCREEN,\
		LIBRARY:=splashscreen,\
                OUTPUT_DIR:=$(INSTALL_LIBRARIES_HERE),\
		SRC:=$(LIBSPLASHSCREEN_DIRS),\
		EXCLUDE_FILES:=imageioJPEG.c jpegdecoder.c pngtest.c,\
		LANG:=C,\
		OPTIMIZATION:=LOW, \
		CFLAGS:=$(LIBSPLASHSCREEN_CFLAGS) $(CFLAGS_JDKLIB) $(GIFLIB_CFLAGS),\
		MAPFILE:=$(JDK_TOPDIR)/makefiles/mapfiles/libsplashscreen/mapfile-vers, \
		LDFLAGS:=$(LDFLAGS_JDKLIB) \
			 $(call SET_SHARED_LIBRARY_ORIGIN),\
		LDFLAGS_SUFFIX:=$(LIBSPLASHSCREEN_LDFLAGS_SUFFIX) $(LIBZ) $(GIFLIB_LDFLAGS),\
		LDFLAGS_SUFFIX_solaris:=-lc,\
		VERSIONINFO_RESOURCE:=$(JDK_TOPDIR)/src/windows/resource/version.rc,\
		RC_FLAGS:=$(RC_FLAGS)\
			  -D "JDK_FNAME=splashscreen.dll" \
			  -D "JDK_INTERNAL_NAME=splashscreen" \
			  -D "JDK_FTYPE=0x2L",\
		OBJECT_DIR:=$(JDK_OUTPUTDIR)/objs/libsplashscreen,\
		DEBUG_SYMBOLS:=$(DEBUG_ALL_BINARIES)))

BUILD_LIBRARIES += $(LIBSPLASHSCREEN)

ifeq ($(OPENJDK_TARGET_OS),macosx)
$(LIBSPLASHSCREEN) :  $(INSTALL_LIBRARIES_HERE)/$(LIBRARY_PREFIX)osxapp$(SHARED_LIBRARY_SUFFIX)
endif

endif

##########################################################################################

ifndef OPENJDK

LIBDCPR_SRC_DIRS:=\
	$(JDK_TOPDIR)/src/closed/share/native/sun/dc/doe \
	$(JDK_TOPDIR)/src/closed/share/native/sun/dc/path \
	$(JDK_TOPDIR)/src/closed/share/native/sun/dc/pr \
	$(JDK_TOPDIR)/src/closed/share/native/sun/dc/util

LIBDCPR_CFLAGS:=$(foreach dir,$(LIBDCPR_SRC_DIRS),-I$(dir)) \
	          -I$(JDK_TOPDIR)/src/share/native/sun/java2d/pipe

$(eval $(call SetupNativeCompilation,BUILD_LIBDCPR,\
		LIBRARY:=dcpr,\
                OUTPUT_DIR:=$(INSTALL_LIBRARIES_HERE),\
		SRC:=$(LIBDCPR_SRC_DIRS),\
		LANG:=C,\
		OPTIMIZATION:=LOW, \
		CFLAGS:=$(CFLAGS_JDKLIB) \
			$(LIBDCPR_CFLAGS), \
		MAPFILE:=$(JDK_TOPDIR)/makefiles/mapfiles/libdcpr/mapfile-vers, \
		LDFLAGS:=$(LDFLAGS_JDKLIB) \
			 $(call SET_SHARED_LIBRARY_ORIGIN),\
		LDFLAGS_SUFFIX:=$(LIBM) $(LDFLAGS_JDKLIB_SUFFIX),\
		LDFLAGS_SUFFIX_posix:=-lm,\
		VERSIONINFO_RESOURCE:=$(JDK_TOPDIR)/src/windows/resource/version.rc,\
		RC_FLAGS:=$(RC_FLAGS)\
			  -D "JDK_FNAME=dcpr.dll" \
			  -D "JDK_INTERNAL_NAME=dcpr" \
			  -D "JDK_FTYPE=0x2L",\
		OBJECT_DIR:=$(JDK_OUTPUTDIR)/objs/libdcpr,\
		DEBUG_SYMBOLS:=$(DEBUG_ALL_BINARIES)))

$(BUILD_LIBDCPR) : $(BUILD_LIBJAVA)

BUILD_LIBRARIES += $(BUILD_LIBDCPR)

endif

##########################################################################################

$(eval $(call SetupNativeCompilation,BUILD_LIBJ2PCSC,\
		LIBRARY:=j2pcsc,\
                OUTPUT_DIR:=$(INSTALL_LIBRARIES_HERE),\
		SRC:=$(JDK_TOPDIR)/src/share/native/sun/security/smartcardio \
                     $(JDK_TOPDIR)/src/$(OPENJDK_TARGET_OS_API_DIR)/native/sun/security/smartcardio,\
		LANG:=C,\
		CFLAGS_posix:=-D__sun_jdk,\
		OPTIMIZATION:=LOW, \
		CFLAGS:=$(CFLAGS_JDKLIB) \
                     -I$(JDK_TOPDIR)/src/share/native/sun/security/smartcardio \
                     -I$(JDK_TOPDIR)/src/$(OPENJDK_TARGET_OS_API_DIR)/native/sun/security/smartcardio\
                     -I$(JDK_TOPDIR)/src/$(OPENJDK_TARGET_OS_API_DIR)/native/sun/security/smartcardio/MUSCLE,\
		MAPFILE:=$(JDK_TOPDIR)/makefiles/mapfiles/libj2pcsc/mapfile-vers, \
		LDFLAGS:=$(LDFLAGS_JDKLIB) \
			 $(call SET_SHARED_LIBRARY_ORIGIN),\
		LDFLAGS_SUFFIX_posix:=$(LIBDL), \
		LDFLAGS_SUFFIX_windows:=winscard.lib,\
		LDFLAGS_SUFFIX_solaris:=-lc,\
		VERSIONINFO_RESOURCE:=$(JDK_TOPDIR)/src/windows/resource/version.rc,\
		RC_FLAGS:=$(RC_FLAGS)\
			  -D "JDK_FNAME=j2pcsc.dll" \
			  -D "JDK_INTERNAL_NAME=j2pcsc" \
			  -D "JDK_FTYPE=0x2L",\
		OBJECT_DIR:=$(JDK_OUTPUTDIR)/objs/libj2pcsc,\
		DEBUG_SYMBOLS:=$(DEBUG_ALL_BINARIES)))

BUILD_LIBRARIES += $(BUILD_LIBJ2PCSC)

##########################################################################################

ifneq ($(OPENJDK_TARGET_OS), windows)
$(eval $(call SetupNativeCompilation,BUILD_LIBJ2GSS,\
		LIBRARY:=j2gss,\
                OUTPUT_DIR:=$(INSTALL_LIBRARIES_HERE),\
		SRC:=$(JDK_TOPDIR)/src/share/native/sun/security/jgss/wrapper \
                     $(JDK_TOPDIR)/src/$(OPENJDK_TARGET_OS_API_DIR)/native/sun/security/jgss/wrapper,\
		LANG:=C,\
		OPTIMIZATION:=LOW, \
		CFLAGS:=$(CFLAGS_JDKLIB) \
                     -I$(JDK_TOPDIR)/src/share/native/sun/security/jgss/wrapper \
                     -I$(JDK_TOPDIR)/src/$(OPENJDK_TARGET_OS_API_DIR)/native/sun/security/jgss/wrapper,\
		MAPFILE:=$(JDK_TOPDIR)/makefiles/mapfiles/libj2gss/mapfile-vers, \
		LDFLAGS:=$(LDFLAGS_JDKLIB) \
			 $(call SET_SHARED_LIBRARY_ORIGIN),\
		LDFLAGS_SUFFIX:=$(LIBDL),\
		LDFLAGS_SUFFIX_solaris:=-lc,\
		OBJECT_DIR:=$(JDK_OUTPUTDIR)/objs/libj2gss,\
		DEBUG_SYMBOLS:=$(DEBUG_ALL_BINARIES)))

BUILD_LIBRARIES += $(BUILD_LIBJ2GSS)
endif

##########################################################################################

ifneq ($(BUILD_CRYPTO),no)
  BUILD_LIBKRB5_NAME:=
  ifeq ($(OPENJDK_TARGET_OS), windows)
     BUILD_LIBKRB5_NAME:=w2k_lsa_auth
     BUILD_LIBKRB5_SRC:=$(JDK_TOPDIR)/src/$(OPENJDK_TARGET_OS_API_DIR)/native/sun/security/krb5
     BUILD_LIBKRB5_LIBS:=advapi32.lib Secur32.lib netapi32.lib kernel32.lib user32.lib \
			 gdi32.lib winspool.lib comdlg32.lib advapi32.lib shell32.lib \
			 ole32.lib oleaut32.lib uuid.lib odbc32.lib odbccp32.lib wsock32.lib
  else ifeq ($(OPENJDK_TARGET_OS), macosx)
     BUILD_LIBKRB5_NAME:=osxkrb5
     BUILD_LIBKRB5_SRC:=$(JDK_TOPDIR)/src/share/native/sun/security/krb5
     BUILD_LIBKRB5_LIBS:=-framework Kerberos
  endif

  ifneq ($(BUILD_LIBKRB5_NAME),)
    $(eval $(call SetupNativeCompilation,BUILD_LIBKRB5,\
		LIBRARY:=$(BUILD_LIBKRB5_NAME),\
                OUTPUT_DIR:=$(INSTALL_LIBRARIES_HERE),\
		SRC:=$(BUILD_LIBKRB5_SRC),\
		LANG:=C,\
		OPTIMIZATION:=LOW, \
		CFLAGS:=$(CFLAGS_JDKLIB) \
		        -I$(JDK_TOPDIR)/src/share/native/sun/security/krb5 \
                        -I$(JDK_TOPDIR)/src/$(OPENJDK_TARGET_OS_API_DIR)/native/sun/security/krb5 ,\
		LDFLAGS:=$(LDFLAGS_JDKLIB) \
			 $(call SET_SHARED_LIBRARY_ORIGIN),\
		LDFLAGS_SUFFIX:=$(BUILD_LIBKRB5_LIBS) ,\
		VERSIONINFO_RESOURCE:=$(JDK_TOPDIR)/src/windows/resource/version.rc,\
		RC_FLAGS:=$(RC_FLAGS)\
			  -D "JDK_FNAME=$(BUILD_LIBKRB5_NAME).dll" \
			  -D "JDK_INTERNAL_NAME=$(BUILD_LIBKRB5_NAME)" \
			  -D "JDK_FTYPE=0x2L",\
		OBJECT_DIR:=$(JDK_OUTPUTDIR)/objs/libkrb5,\
		DEBUG_SYMBOLS:=$(DEBUG_ALL_BINARIES)))

    BUILD_LIBRARIES += $(BUILD_LIBKRB5)
  endif
endif

##########################################################################################

ifeq ($(OPENJDK_TARGET_OS), windows)

$(eval $(call SetupNativeCompilation,BUILD_LIBSUNMSCAPI,\
		LIBRARY:=sunmscapi,\
                OUTPUT_DIR:=$(INSTALL_LIBRARIES_HERE),\
		SRC:=$(JDK_TOPDIR)/src/$(OPENJDK_TARGET_OS_API_DIR)/native/sun/security/mscapi,\
		LANG:=C++,\
		OPTIMIZATION:=LOW, \
		CFLAGS:=$(CFLAGS_JDKLIB) \
                        -I$(JDK_TOPDIR)/src/$(OPENJDK_TARGET_OS_API_DIR)/native/sun/security/mscapi ,\
		LDFLAGS:=$(LDFLAGS_JDKLIB) $(LDFLAGS_CXX_JDK) \
			 $(call SET_SHARED_LIBRARY_ORIGIN),\
		LDFLAGS_SUFFIX:=Crypt32.Lib advapi32.lib,\
		VERSIONINFO_RESOURCE:=$(JDK_TOPDIR)/src/windows/resource/version.rc,\
		RC_FLAGS:=$(RC_FLAGS)\
			  -D "JDK_FNAME=sunmscapi.dll" \
			  -D "JDK_INTERNAL_NAME=sunmscapi" \
			  -D "JDK_FTYPE=0x2L",\
		OBJECT_DIR:=$(JDK_OUTPUTDIR)/objs/libsunmscapi,\
		DEBUG_SYMBOLS:=$(DEBUG_ALL_BINARIES)))

BUILD_LIBRARIES += $(BUILD_LIBSUNMSCAPI)
endif

##########################################################################################

$(eval $(call SetupNativeCompilation,BUILD_LIBJ2PKCS11,\
		LIBRARY:=j2pkcs11,\
                OUTPUT_DIR:=$(INSTALL_LIBRARIES_HERE),\
		SRC:=$(JDK_TOPDIR)/src/share/native/sun/security/pkcs11 \
                     $(JDK_TOPDIR)/src/$(OPENJDK_TARGET_OS_API_DIR)/native/sun/security/pkcs11 \
                     $(JDK_TOPDIR)/src/share/native/sun/security/pkcs11/wrapper \
                     $(JDK_TOPDIR)/src/$(OPENJDK_TARGET_OS_API_DIR)/native/sun/security/pkcs11/wrapper,\
		LANG:=C,\
		OPTIMIZATION:=LOW, \
		CFLAGS:=$(CFLAGS_JDKLIB) \
		        -I$(JDK_TOPDIR)/src/share/native/sun/security/pkcs11 \
		        -I$(JDK_TOPDIR)/src/$(OPENJDK_TARGET_OS_API_DIR)/native/sun/security/pkcs11 \
		        -I$(JDK_TOPDIR)/src/share/native/sun/security/pkcs11/wrapper \
                        -I$(JDK_TOPDIR)/src/$(OPENJDK_TARGET_OS_API_DIR)/native/sun/security/pkcs11/wrapper,\
		MAPFILE:=$(JDK_TOPDIR)/makefiles/mapfiles/libj2pkcs11/mapfile-vers, \
		LDFLAGS:=$(LDFLAGS_JDKLIB) \
			 $(call SET_SHARED_LIBRARY_ORIGIN),\
		LDFLAGS_SUFFIX_posix:=$(LIBDL),\
		LDFLAGS_SUFFIX_solaris:=-lc,\
		VERSIONINFO_RESOURCE:=$(JDK_TOPDIR)/src/windows/resource/version.rc,\
		RC_FLAGS:=$(RC_FLAGS)\
			  -D "JDK_FNAME=j2pkcs11.dll" \
			  -D "JDK_INTERNAL_NAME=j2pkcs11" \
			  -D "JDK_FTYPE=0x2L",\
		OBJECT_DIR:=$(JDK_OUTPUTDIR)/objs/libj2pkcs11,\
		DEBUG_SYMBOLS:=$(DEBUG_ALL_BINARIES)))

BUILD_LIBRARIES += $(BUILD_LIBJ2PKCS11)

##########################################################################################

ifeq ($(ENABLE_INTREE_EC),yes)

BUILD_LIBSUNEC_FLAGS:= -I$(JDK_TOPDIR)/src/share/native/sun/security/ec \
                       -I$(JDK_TOPDIR)/src/share/native/sun/security/ec/impl

#
# On sol-sparc...all libraries are compiled with -xregs=no%appl
#   (set in CFLAGS_REQUIRED_sparc)
#
# except!!! libsunec.so
#
ECC_JNI_SOLSPARC_FILTER:=
ifeq ($(OPENJDK_TARGET_CPU_ARCH), sparc)
     ECC_JNI_SOLSPARC_FILTER:=-xregs=no%appl
endif

$(eval $(call SetupNativeCompilation,BUILD_LIBSUNEC,\
		LIBRARY:=sunec,\
                OUTPUT_DIR:=$(INSTALL_LIBRARIES_HERE),\
		SRC:=$(JDK_TOPDIR)/src/share/native/sun/security/ec \
                     $(JDK_TOPDIR)/src/share/native/sun/security/ec/impl, \
		LANG:=C++, \
		OPTIMIZATION:=LOW, \
		CFLAGS:=$(filter-out $(ECC_JNI_SOLSPARC_FILTER), $(CFLAGS_JDKLIB))\
                        $(BUILD_LIBSUNEC_FLAGS) \
                        -DMP_API_COMPATIBLE -DNSS_ECC_MORE_THAN_SUITE_B,\
		CXXFLAGS:=$(filter-out $(ECC_JNI_SOLSPARC_FILTER), $(CXXFLAGS_JDKLIB)) \
                          $(BUILD_LIBSUNEC_FLAGS),\
		MAPFILE:=$(JDK_TOPDIR)/makefiles/mapfiles/libsunec/mapfile-vers, \
		LDFLAGS:=$(LDFLAGS_JDKLIB) $(LDFLAGS_CXX_JDK),\
		LDFLAGS_macosx:=$(call SET_SHARED_LIBRARY_ORIGIN),\
		LDFLAGS_SUFFIX:=$(LIBCXX),\
                LDFLAGS_SUFFIX_linux:=-lc ,\
                LDFLAGS_SUFFIX_solaris:=-lc ,\
		VERSIONINFO_RESOURCE:=$(JDK_TOPDIR)/src/windows/resource/version.rc,\
		RC_FLAGS:=$(RC_FLAGS)\
			  -D "JDK_FNAME=sunec.dll" \
			  -D "JDK_INTERNAL_NAME=sunec" \
			  -D "JDK_FTYPE=0x2L",\
		OBJECT_DIR:=$(JDK_OUTPUTDIR)/objs/libsunec,\
		DEBUG_SYMBOLS:=$(DEBUG_ALL_BINARIES)))

BUILD_LIBRARIES += $(BUILD_LIBSUNEC)
endif

##########################################################################################

LIBJSOUND_SRC_DIRS:=\
	$(JDK_TOPDIR)/src/share/native/com/sun/media/sound \
	$(JDK_TOPDIR)/src/$(OPENJDK_TARGET_OS_API_DIR)/native/com/sun/media/sound

LIBJSOUND_SRC_FILES:=Utilities.c Platform.c

LIBJSOUND_LANG:=C
LIBJSOUND_CFLAGS:=$(foreach dir,$(LIBJSOUND_SRC_DIRS),-I$(dir))

EXTRA_SOUND_JNI_LIBS:=

LIBJSOUND_MIDIFILES:=\
	MidiInDevice.c \
	MidiInDeviceProvider.c \
	MidiOutDevice.c \
	MidiOutDeviceProvider.c \
	PlatformMidi.c

# files needed for ports
LIBJSOUND_PORTFILES:=\
	PortMixerProvider.c \
	PortMixer.c

# files needed for direct audio
LIBJSOUND_DAUDIOFILES:=\
	DirectAudioDeviceProvider.c \
	DirectAudioDevice.c

ifeq ($(OPENJDK_TARGET_OS), windows)
	EXTRA_SOUND_JNI_LIBS += jsoundds
	LIBJSOUND_CFLAGS += -DX_PLATFORM=X_WINDOWS \
                            -DUSE_PLATFORM_MIDI_OUT=TRUE \
                            -DUSE_PLATFORM_MIDI_IN=TRUE \
                            -DUSE_PORTS=TRUE
	LIBJSOUND_SRC_FILES += \
		PLATFORM_API_WinOS_MidiIn.cpp \
		PLATFORM_API_WinOS_MidiOut.c \
		PLATFORM_API_WinOS_Util.c \
		PLATFORM_API_WinOS_Ports.c
	LIBJSOUND_SRC_FILES += $(LIBJSOUND_MIDIFILES)
	LIBJSOUND_SRC_FILES += $(LIBJSOUND_PORTFILES)
endif # OPENJDK_TARGET_OS windows

ifeq ($(OPENJDK_TARGET_OS), linux)
	EXTRA_SOUND_JNI_LIBS += jsoundalsa
	LIBJSOUND_CFLAGS += -DX_PLATFORM=X_LINUX
endif # OPENJDK_TARGET_OS linux

ifeq ($(OPENJDK_TARGET_OS), aix)
	LIBJSOUND_CFLAGS += -DX_PLATFORM=X_AIX
endif # OPENJDK_TARGET_OS linux

ifeq ($(OPENJDK_TARGET_OS), macosx)
	LIBJSOUND_LANG:=C++
	LIBJSOUND_CFLAGS += -DX_PLATFORM=X_MACOSX \
                            -DUSE_PORTS=TRUE \
                            -DUSE_DAUDIO=TRUE \
                            -DUSE_PLATFORM_MIDI_OUT=TRUE \
                            -DUSE_PLATFORM_MIDI_IN=TRUE
	LIBJSOUND_SRC_DIRS += $(JDK_TOPDIR)/src/macosx/native/com/sun/media/sound
	LIBJSOUND_SRC_FILES += \
		PLATFORM_API_MacOSX_Utils.cpp \
		PLATFORM_API_MacOSX_PCM.cpp \
		PLATFORM_API_MacOSX_Ports.cpp \
                PLATFORM_API_MacOSX_MidiIn.c \
                PLATFORM_API_MacOSX_MidiOut.c \
                PLATFORM_API_MacOSX_MidiUtils.c
	LIBJSOUND_SRC_FILES += $(LIBJSOUND_MIDIFILES)
	LIBJSOUND_SRC_FILES += $(LIBJSOUND_PORTFILES)
	LIBJSOUND_SRC_FILES += $(LIBJSOUND_DAUDIOFILES)
endif # OPENJDK_TARGET_OS macosx

ifeq ($(OPENJDK_TARGET_OS), solaris)
	LIBJSOUND_CFLAGS += -DX_PLATFORM=X_SOLARIS \
                            -DUSE_PORTS=TRUE \
                            -DUSE_DAUDIO=TRUE
	LIBJSOUND_SRC_FILES += \
		PLATFORM_API_SolarisOS_Utils.c \
		PLATFORM_API_SolarisOS_Ports.c \
		PLATFORM_API_SolarisOS_PCM.c
	LIBJSOUND_SRC_FILES += $(LIBJSOUND_MIDIFILES)
	LIBJSOUND_SRC_FILES += $(LIBJSOUND_PORTFILES)
	LIBJSOUND_SRC_FILES += $(LIBJSOUND_DAUDIOFILES)
endif # OPENJDK_TARGET_OS solaris


ifeq ($(JVM_VARIANT_ZERO), true)
	LIBJSOUND_CFLAGS += -DX_ARCH=X_ZERO
else
  ifeq ($(OPENJDK_TARGET_CPU), x86)
	LIBJSOUND_CFLAGS += -DX_ARCH=X_I586
  endif

  ifeq ($(OPENJDK_TARGET_CPU), sparc)
	LIBJSOUND_CFLAGS += -DX_ARCH=X_SPARC
  endif

  ifeq ($(OPENJDK_TARGET_CPU), sparcv9)
	LIBJSOUND_CFLAGS += -DX_ARCH=X_SPARCV9
  endif

  ifeq ($(OPENJDK_TARGET_CPU), x86_64)
	LIBJSOUND_CFLAGS += -DX_ARCH=X_AMD64
  endif

  ifeq ($(OPENJDK_TARGET_CPU), arm)
	LIBJSOUND_CFLAGS += -DX_ARCH=X_ARM
  endif

  ifeq ($(OPENJDK_TARGET_CPU), ppc)
	LIBJSOUND_CFLAGS += -DX_ARCH=X_PPC
  endif

  ifeq ($(OPENJDK_TARGET_CPU), ppc64)
       LIBJSOUND_CFLAGS += -DX_ARCH=X_PPC64
  endif
endif

LIBJSOUND_CFLAGS += -DEXTRA_SOUND_JNI_LIBS='"$(EXTRA_SOUND_JNI_LIBS)"'

$(eval $(call SetupNativeCompilation,BUILD_LIBJSOUND,\
		LIBRARY:=jsound,\
                OUTPUT_DIR:=$(INSTALL_LIBRARIES_HERE),\
		SRC:=$(LIBJSOUND_SRC_DIRS),\
		INCLUDE_FILES:=$(LIBJSOUND_SRC_FILES),\
		LANG:=$(LIBJSOUND_LANG),\
		OPTIMIZATION:=LOW, \
		CFLAGS:=$(CFLAGS_JDKLIB) \
		        $(LIBJSOUND_CFLAGS), \
		CXXFLAGS:=$(CXXFLAGS_JDKLIB) $(LIBJSOUND_CFLAGS), \
		MAPFILE:=$(JDK_TOPDIR)/makefiles/mapfiles/libjsound/mapfile-vers, \
		LDFLAGS:=$(LDFLAGS_JDKLIB)\
			 $(call SET_SHARED_LIBRARY_ORIGIN),\
		LDFLAGS_macosx:=-framework CoreAudio -framework CoreFoundation \
				-framework CoreServices -framework AudioUnit $(LIBCXX) \
				-framework CoreMIDI -framework AudioToolbox,\
		LDFLAGS_windows:=$(WIN_JAVA_LIB) advapi32.lib winmm.lib,\
		LDFLAGS_SUFFIX_posix:=-ljava -ljvm,\
		LDFLAGS_SUFFIX_solaris:=-lc ,\
		VERSIONINFO_RESOURCE:=$(JDK_TOPDIR)/src/windows/resource/version.rc,\
		RC_FLAGS:=$(RC_FLAGS)\
			  -D "JDK_FNAME=jsound.dll" \
			  -D "JDK_INTERNAL_NAME=jsound" \
			  -D "JDK_FTYPE=0x2L",\
		OBJECT_DIR:=$(JDK_OUTPUTDIR)/objs/libjsound,\
		DEBUG_SYMBOLS:=$(DEBUG_ALL_BINARIES)))

$(BUILD_LIBJSOUND) : $(BUILD_LIBJAVA)

BUILD_LIBRARIES += $(BUILD_LIBJSOUND)

##########################################################################################

ifneq ($(filter jsoundalsa, $(EXTRA_SOUND_JNI_LIBS)),)

$(eval $(call SetupNativeCompilation,BUILD_LIBJSOUNDALSA,\
		LIBRARY:=jsoundalsa,\
                OUTPUT_DIR:=$(INSTALL_LIBRARIES_HERE),\
		SRC:=$(LIBJSOUND_SRC_DIRS),\
		INCLUDE_FILES:=Utilities.c $(LIBJSOUND_MIDIFILES) $(LIBJSOUND_PORTFILES) \
                                $(LIBJSOUND_DAUDIOFILES) \
				PLATFORM_API_LinuxOS_ALSA_CommonUtils.c   \
				PLATFORM_API_LinuxOS_ALSA_PCM.c     \
				PLATFORM_API_LinuxOS_ALSA_PCMUtils.c   \
				PLATFORM_API_LinuxOS_ALSA_MidiIn.c  \
				PLATFORM_API_LinuxOS_ALSA_MidiOut.c \
				PLATFORM_API_LinuxOS_ALSA_MidiUtils.c \
				PLATFORM_API_LinuxOS_ALSA_Ports.c,\
		LANG:=C,\
		OPTIMIZATION:=LOW, \
		CFLAGS:=$(CFLAGS_JDKLIB) $(ALSA_CFLAGS) \
			$(LIBJSOUND_CFLAGS) \
			-DUSE_DAUDIO=TRUE \
			-DUSE_PORTS=TRUE  \
			-DUSE_PLATFORM_MIDI_OUT=TRUE \
			-DUSE_PLATFORM_MIDI_IN=TRUE, \
		MAPFILE:=$(JDK_TOPDIR)/makefiles/mapfiles/libjsoundalsa/mapfile-vers, \
		LDFLAGS:=$(LDFLAGS_JDKLIB)\
			 $(call SET_SHARED_LIBRARY_ORIGIN),\
		LDFLAGS_SUFFIX:=$(ALSA_LIBS) -ljava -ljvm,\
		OBJECT_DIR:=$(JDK_OUTPUTDIR)/objs/libjsoundalsa,\
		DEBUG_SYMBOLS:=$(DEBUG_ALL_BINARIES)))

$(BUILD_LIBJSOUNDALSA) : $(BUILD_LIBJAVA)

BUILD_LIBRARIES += $(BUILD_LIBJSOUNDALSA)

endif

##########################################################################################

ifneq ($(filter jsoundds, $(EXTRA_SOUND_JNI_LIBS)),)

$(eval $(call SetupNativeCompilation,BUILD_LIBJSOUNDDS,\
		LIBRARY:=jsoundds,\
                OUTPUT_DIR:=$(INSTALL_LIBRARIES_HERE),\
		SRC:=$(LIBJSOUND_SRC_DIRS),\
		INCLUDE_FILES:=Utilities.c $(LIBJSOUND_DAUDIOFILES) \
				PLATFORM_API_WinOS_DirectSound.cpp, \
		LANG:=C++,\
		OPTIMIZATION:=LOW, \
		CFLAGS:=$(CFLAGS_JDKLIB) \
			$(LIBJSOUND_CFLAGS) \
			-DUSE_DAUDIO=TRUE \
                        -I$(DXSDK_INCLUDE_PATH), \
		LDFLAGS:=$(LDFLAGS_JDKLIB) $(LDFLAGS_CXX_JDK) \
			 $(call SET_SHARED_LIBRARY_ORIGIN),\
		LDFLAGS_SUFFIX:=$(LDFLAGS_JDKLIB_SUFFIX) dsound.lib winmm.lib user32.lib ole32.lib,\
		VERSIONINFO_RESOURCE:=$(JDK_TOPDIR)/src/windows/resource/version.rc,\
		RC_FLAGS:=$(RC_FLAGS)\
			  -D "JDK_FNAME=jsoundds.dll" \
			  -D "JDK_INTERNAL_NAME=jsoundds" \
			  -D "JDK_FTYPE=0x2L",\
		OBJECT_DIR:=$(JDK_OUTPUTDIR)/objs/libjsoundds,\
		DEBUG_SYMBOLS:=$(DEBUG_ALL_BINARIES)))

$(BUILD_LIBJSOUNDDS) : $(BUILD_LIBJAVA)

BUILD_LIBRARIES += $(BUILD_LIBJSOUNDDS)

endif

##########################################################################################

ifeq ($(OPENJDK_TARGET_OS), solaris)
ifndef OPENJDK

$(eval $(call SetupNativeCompilation,BUILD_LIBJ2UCRYPTO,\
		LIBRARY:=j2ucrypto,\
                OUTPUT_DIR:=$(INSTALL_LIBRARIES_HERE),\
		SRC:=$(JDK_TOPDIR)/src/closed/solaris/native/com/oracle/security/ucrypto,\
		LANG:=C,\
		OPTIMIZATION:=LOW, \
		CFLAGS:=$(CFLAGS_JDKLIB) \
			-I$(JDK_TOPDIR)/src/closed/solaris/native/com/oracle/security/ucrypto ,\
		MAPFILE:=$(JDK_TOPDIR)/makefiles/mapfiles/libj2ucrypto/mapfile-vers, \
		LDFLAGS:=$(LDFLAGS_JDKLIB),\
		LDFLAGS_SUFFIX:=$(LIBDL),\
		LDFLAGS_SUFFIX_solaris:=-lc,\
		OBJECT_DIR:=$(JDK_OUTPUTDIR)/objs/libj2ucrypto,\
		DEBUG_SYMBOLS:=$(DEBUG_ALL_BINARIES)))

$(BUILD_LIBJ2UCRYPTO) : $(BUILD_LIBJAVA)

BUILD_LIBRARIES += $(BUILD_LIBJ2UCRYPTO)

endif
endif

##########################################################################################

ifeq ($(OPENJDK_TARGET_OS), macosx)

$(eval $(call SetupNativeCompilation,BUILD_LIBAPPLESCRIPTENGINE,\
		LIBRARY:=AppleScriptEngine,\
                OUTPUT_DIR:=$(INSTALL_LIBRARIES_HERE),\
		SRC:=$(JDK_TOPDIR)/src/macosx/native/apple/applescript,\
		LANG:=C,\
		OPTIMIZATION:=LOW, \
		CFLAGS:=$(CFLAGS_JDKLIB) \
			-I$(JDK_TOPDIR)/src/macosx/native/apple/applescript \
			-F/System/Library/Frameworks/JavaVM.framework/Frameworks \
                        -F/System/Library/Frameworks/ApplicationServices.framework/Frameworks, \
		LDFLAGS:=$(LDFLAGS_JDKLIB)\
			 $(call SET_SHARED_LIBRARY_ORIGIN), \
		LDFLAGS_SUFFIX:=-framework Cocoa \
                                -framework Carbon \
                                -F/System/Library/Frameworks/JavaVM.framework/Frameworks \
                                -framework JavaNativeFoundation \
                                $(LDFLAGS_JDKLIB_SUFFIX),\
		OBJECT_DIR:=$(JDK_OUTPUTDIR)/objs/libAppleScriptEngine,\
		DEBUG_SYMBOLS:=$(DEBUG_ALL_BINARIES)))

$(BUILD_LIBAPPLESCRIPTENGINE) : $(BUILD_LIBJAVA)

BUILD_LIBRARIES += $(BUILD_LIBAPPLESCRIPTENGINE)

endif

##########################################################################################

ifeq ($(OPENJDK_TARGET_OS), macosx)

$(eval $(call SetupNativeCompilation,BUILD_LIBOSXAPP,\
		LIBRARY:=osxapp,\
                OUTPUT_DIR:=$(INSTALL_LIBRARIES_HERE),\
		SRC:=$(JDK_TOPDIR)/src/macosx/native/sun/osxapp,\
		LANG:=C,\
		OPTIMIZATION:=LOW, \
		CFLAGS:=$(CFLAGS_JDKLIB) \
			-I$(JDK_TOPDIR)/src/macosx/native/sun/osxapp \
			-I$(JDK_OUTPUTDIR)/gensrc/sun/osxapp \
                        -F/System/Library/Frameworks/JavaVM.framework/Frameworks \
                        -F/System/Library/Frameworks/ApplicationServices.framework/Frameworks,\
		LDFLAGS:=$(LDFLAGS_JDKLIB)\
			 $(call SET_SHARED_LIBRARY_ORIGIN), \
		LDFLAGS_SUFFIX_macosx:=\
	-framework Accelerate \
	-framework ApplicationServices \
	-framework AudioToolbox \
	-framework Carbon \
	-framework Cocoa \
	-framework Security \
	-framework ExceptionHandling \
        -F/System/Library/Frameworks/JavaVM.framework/Frameworks \
	-framework JavaNativeFoundation \
	-framework JavaRuntimeSupport \
	-framework OpenGL \
	-framework IOSurface \
	-framework QuartzCore, \
		OBJECT_DIR:=$(JDK_OUTPUTDIR)/objs/libosxapp,\
		DEBUG_SYMBOLS:=$(DEBUG_ALL_BINARIES)))

BUILD_LIBRARIES += $(BUILD_LIBOSXAPP)

endif

##########################################################################################

ifeq ($(OPENJDK_TARGET_OS), macosx)

LIBOSX_DIRS:=\
  $(JDK_TOPDIR)/src/macosx/native/com/apple/concurrent \
  $(JDK_TOPDIR)/src/macosx/native/java/util \
  $(JDK_TOPDIR)/src/macosx/native/com/apple/eio \
  $(JDK_TOPDIR)/src/macosx/native/apple/security \
  $(JDK_TOPDIR)/src/macosx/native/apple/launcher

$(eval $(call SetupNativeCompilation,BUILD_LIBOSX,\
		LIBRARY:=osx,\
                OUTPUT_DIR:=$(INSTALL_LIBRARIES_HERE),\
		SRC:=$(LIBOSX_DIRS),\
		LANG:=C,\
		OPTIMIZATION:=LOW, \
		CFLAGS:=$(CFLAGS_JDKLIB) \
                        $(foreach dir,$(LIBOSX_DIRS),-I$(dir)) \
                        -I$(JDK_TOPDIR)/src/macosx/native/sun/osxapp \
                        -F/System/Library/Frameworks/JavaVM.framework/Frameworks \
                        -F/System/Library/Frameworks/ApplicationServices.framework/Frameworks,\
		LDFLAGS:=$(LDFLAGS_JDKLIB)\
			 $(call SET_SHARED_LIBRARY_ORIGIN), \
		LDFLAGS_SUFFIX_macosx:=\
    -losxapp \
    -framework Cocoa \
    -framework ApplicationServices \
    -F/System/Library/Frameworks/JavaVM.framework/Frameworks \
    -framework JavaNativeFoundation \
    -framework JavaRuntimeSupport \
    -framework Security \
    -framework SystemConfiguration \
    $(LDFLAGS_JDKLIB_SUFFIX), \
		OBJECT_DIR:=$(JDK_OUTPUTDIR)/objs/libosx,\
		DEBUG_SYMBOLS:=$(DEBUG_ALL_BINARIES)))

BUILD_LIBRARIES += $(BUILD_LIBOSX)

$(BUILD_LIBOSX) : $(BUILD_LIBOSXAPP)

$(BUILD_LIBOSX) : $(BUILD_LIBJAVA)

endif

##########################################################################################

ifeq ($(OPENJDK_TARGET_OS), macosx)

LIBAWT_LWAWT_FILES:=\
        awt.m \
        ApplicationDelegate.m \
        CFRetainedResource.m \
        CGLGraphicsConfig.m \
        CGLSurfaceData.m \
        CGLLayer.m \
        CGraphicsConfig.m \
        CGraphicsDevice.m \
        CGraphicsEnv.m \
        CCharToGlyphMapper.m \
        CSystemColors.m \
        AWTFont.m \
        CGGlyphOutlines.m \
        CGGlyphImages.m \
        CoreTextSupport.m \
        AWTStrike.m \
        InitIDs.m \
        AWTEvent.m \
        AWTView.m \
        AWTWindow.m \
        AWTSurfaceLayers.m \
        CCursorManager.m \
        CClipboard.m \
        CDataTransferer.m \
        CDragSource.m \
        CDragSourceContextPeer.m \
        CDropTarget.m \
        CDropTargetContextPeer.m \
        CInputMethod.m \
        CDesktopPeer.m \
        OSVersion.m \
        DnDUtilities.m \
        CFileDialog.m \
        CImage.m \
        CMenu.m \
        CMenuBar.m \
        CMenuComponent.m \
        CMenuItem.m \
        CPopupMenu.m \
        CRobot.m \
        CTrayIcon.m \
        CWrapper.m \
        JavaAccessibilityAction.m \
        JavaAccessibilityUtilities.m \
        JavaComponentAccessibility.m \
        JavaTextAccessibility.m \
        LWCToolkit.m \
        GeomUtilities.m \
        CPrinterJob.m \
        PrintModel.m \
        PrinterSurfaceData.m \
        PrinterView.m \
        QuartzSurfaceData.m \
        QuartzRenderer.m \
        CTextPipe.m \
        ImageSurfaceData.m \
        awt_DrawingSurface.m \
        \
        OGLBlitLoops.c \
        OGLBufImgOps.c \
        OGLContext.c \
        OGLFuncs.c \
        OGLMaskBlit.c \
        OGLMaskFill.c \
        OGLPaints.c \
        OGLRenderQueue.c \
        OGLRenderer.c \
        OGLSurfaceData.c \
        OGLTextRenderer.c \
        OGLVertexCache.c \
        AccelGlyphCache.c \
        CUPSfuncs.c


LIBAWT_LWAWT_DIRS:=\
  $(JDK_TOPDIR)/src/macosx/native/sun/awt \
  $(JDK_TOPDIR)/src/macosx/native/sun/font \
  $(JDK_TOPDIR)/src/macosx/native/sun/java2d/opengl \
  $(JDK_TOPDIR)/src/solaris/native/sun/awt \
  $(JDK_TOPDIR)/src/share/native/sun/font \
  $(JDK_TOPDIR)/src/share/native/sun/java2d/opengl \

$(eval $(call SetupNativeCompilation,BUILD_LIBAWT_LWAWT,\
		LIBRARY:=awt_lwawt,\
                OUTPUT_DIR:=$(INSTALL_LIBRARIES_HERE),\
		SRC:=$(LIBAWT_LWAWT_DIRS),\
		LANG:=C,\
		INCLUDE_FILES:=$(LIBAWT_LWAWT_FILES),\
		OPTIMIZATION:=LOW, \
		CFLAGS:=$(CFLAGS_JDKLIB) \
                        $(X_CFLAGS) \
                        $(X_LIBS) \
                        $(foreach dir,$(LIBAWT_LWAWT_DIRS),-I$(dir)) \
                        -I$(JDK_TOPDIR)/src/macosx/native/sun/osxapp \
                        -I$(JDK_TOPDIR)/src/share/native/sun/java2d \
                        -I$(JDK_TOPDIR)/src/solaris/native/sun/java2d \
                        -I$(JDK_TOPDIR)/src/share/native/sun/awt/image \
                        -I$(JDK_TOPDIR)/src/share/native/sun/awt/image/cvutils \
                        -I$(JDK_TOPDIR)/src/share/native/sun/java2d/loops \
                        -I$(JDK_TOPDIR)/src/share/native/sun/java2d/pipe \
                        -I$(JDK_TOPDIR)/src/share/native/sun/awt/debug \
                        -F/System/Library/Frameworks/JavaVM.framework/Frameworks \
                        -F/System/Library/Frameworks/ApplicationServices.framework/Frameworks,\
		LDFLAGS:=$(LDFLAGS_JDKLIB)\
			 $(call SET_SHARED_LIBRARY_ORIGIN), \
		LDFLAGS_SUFFIX_macosx:=-lawt -lmlib_image -losxapp -ljvm $(LIBM) \
				       -framework Accelerate \
				       -framework ApplicationServices \
				       -framework AudioToolbox \
				       -framework Carbon \
				       -framework Cocoa \
				       -framework Security \
				       -framework ExceptionHandling \
				       -F/System/Library/Frameworks/JavaVM.framework/Frameworks \
				       -framework JavaNativeFoundation \
				       -framework JavaRuntimeSupport \
				       -framework OpenGL \
				       -framework QuartzCore -ljava,\
		OBJECT_DIR:=$(JDK_OUTPUTDIR)/objs/libawt_lwawt,\
		DEBUG_SYMBOLS:=$(DEBUG_ALL_BINARIES)))

BUILD_LIBRARIES += $(BUILD_LIBAWT_LWAWT)

$(BUILD_LIBAWT_LWAWT) : $(BUILD_LIBAWT)

$(BUILD_LIBAWT_LWAWT) : $(BUILD_LIBMLIB_IMAGE)

$(BUILD_LIBAWT_LWAWT) : $(BUILD_LIBOSXAPP)

$(BUILD_LIBAWT_LWAWT) : $(BUILD_LIBJAVA)

endif

##########################################################################################

ifeq ($(OPENJDK_TARGET_OS), macosx)

$(eval $(call SetupNativeCompilation,BUILD_LIBOSXUI,\
		LIBRARY:=osxui,\
                OUTPUT_DIR:=$(INSTALL_LIBRARIES_HERE),\
		SRC:=$(JDK_TOPDIR)/src/macosx/native/com/apple/laf,\
		LANG:=C,\
		OPTIMIZATION:=LOW, \
		CFLAGS:=$(CFLAGS_JDKLIB) \
                        -I$(JDK_TOPDIR)/src/macosx/native/com/apple/laf \
			-I$(JDK_TOPDIR)/src/macosx/native/sun/osxapp \
			-I$(JDK_TOPDIR)/src/macosx/native/sun/awt \
                        -F/System/Library/Frameworks/JavaVM.framework/Frameworks, \
		LDFLAGS:=$(LDFLAGS_JDKLIB)\
			 $(call SET_SHARED_LIBRARY_ORIGIN) \
			 -Xlinker -rpath -Xlinker @loader_path,\
		LDFLAGS_SUFFIX_macosx:=-lawt -losxapp -lawt_lwawt \
				       -framework Cocoa \
				       -framework Carbon \
				       -framework ApplicationServices \
				       -F/System/Library/Frameworks/JavaVM.framework/Frameworks \
				       -framework JavaNativeFoundation \
				       -framework JavaRuntimeSupport \
				       -ljava -ljvm,\
		OBJECT_DIR:=$(JDK_OUTPUTDIR)/objs/libosxui,\
		DEBUG_SYMBOLS:=$(DEBUG_ALL_BINARIES)))

BUILD_LIBRARIES += $(BUILD_LIBOSXUI)

$(BUILD_LIBOSXUI) : $(BUILD_LIBAWT)

$(BUILD_LIBOSXUI) : $(BUILD_LIBOSXAPP)

$(BUILD_LIBOSXUI) : $(BUILD_LIBAWT_LWAWT)

#$(BUILD_LIBOSXUI) : $(BUILD_LIBJAVA)

=======
  DEBUG_ALL_BINARIES := true
>>>>>>> 805a34cc
endif

##########################################################################################

include lib/CoreLibraries.gmk

include lib/PlatformLibraries.gmk

include lib/NetworkingLibraries.gmk

include lib/NioLibraries.gmk

include lib/SecurityLibraries.gmk

include lib/ServiceabilityLibraries.gmk

include lib/Awt2dLibraries.gmk

include lib/SoundLibraries.gmk

##########################################################################################

all: $(COPY_FILES) $(BUILD_LIBRARIES)

.PHONY: all<|MERGE_RESOLUTION|>--- conflicted
+++ resolved
@@ -66,3296 +66,7 @@
 
 # Build everything with debugging on OpenJDK
 ifdef OPENJDK
-<<<<<<< HEAD
-    DEBUG_ALL_BINARIES := true
-endif
-
-#
-# TODO replace with X_FLAGS / X_LIBS
-#   and add them to configure
-#
-OPENWIN_LIB:=$(OPENWIN_HOME)/lib
-
-##########################################################################################
-
-BUILD_LIBFDLIBM_OPTIMIZATION:=HIGH
-
-ifneq ($(OPENJDK_TARGET_OS), solaris)
-      BUILD_LIBFDLIBM_OPTIMIZATION:=NONE
-endif
-
-ifneq ($(OPENJDK_TARGET_OS),macosx)
-$(eval $(call SetupNativeCompilation,BUILD_LIBFDLIBM,\
-                STATIC_LIBRARY:=fdlibm,\
-                OUTPUT_DIR:=$(JDK_OUTPUTDIR)/objs,\
-                SRC:=$(JDK_TOPDIR)/src/share/native/java/lang/fdlibm/src,\
-		LANG:=C,\
-		OPTIMIZATION:=$(BUILD_LIBFDLIBM_OPTIMIZATION), \
-		CFLAGS:=$(CFLAGS_JDKLIB) \
-			-I$(JDK_TOPDIR)/src/share/native/java/lang/fdlibm/include,\
-		CFLAGS_windows_debug:=-DLOGGING,\
-		CFLAGS_aix:=-qfloat=nomaf,\
-		ARFLAGS:=$(ARFLAGS),\
-		OBJECT_DIR:=$(JDK_OUTPUTDIR)/objs/libfdlibm,\
-		DEBUG_SYMBOLS:=$(DEBUG_ALL_BINARIES)))
-
-else
-
-# On macosx the old build does partial (incremental) linking of fdlibm instead of
-# a plain static library.
-$(eval $(call SetupNativeCompilation,BUILD_LIBFDLIBM_MAC,\
-                LIBRARY:=fdlibm,\
-                OUTPUT_DIR:=$(JDK_OUTPUTDIR)/objs/libfdlibm,\
-                SRC:=$(JDK_TOPDIR)/src/share/native/java/lang/fdlibm/src,\
-		LANG:=C,\
-		CFLAGS:=$(CFLAGS_JDKLIB) \
-			-I$(JDK_TOPDIR)/src/share/native/java/lang/fdlibm/include,\
-		LDFLAGS:=-nostdlib -r -arch x86_64,\
-		OBJECT_DIR:=$(JDK_OUTPUTDIR)/objs/libfdlibm,\
-		DEBUG_SYMBOLS:=$(DEBUG_ALL_BINARIES)))
-
-BUILD_LIBFDLIBM := $(JDK_OUTPUTDIR)/objs/$(LIBRARY_PREFIX)fdlibm$(STATIC_LIBRARY_SUFFIX)
-$(BUILD_LIBFDLIBM) : $(BUILD_LIBFDLIBM_MAC)
-	$(call install-file)
-
-endif
-BUILD_LIBRARIES += $(BUILD_LIBFDLIBM)
-
-##########################################################################################
-
-BUILD_LIBVERIFY_SRC:=check_code.c check_format.c
-
-ifeq ($(OPENJDK_TARGET_OS), solaris)
-	ifneq ($(OPENJDK_TARGET_CPU), x86_64)
-		BUILD_LIBVERIFY_REORDER:=$(JDK_TOPDIR)/makefiles/mapfiles/libverify/reorder-$(OPENJDK_TARGET_CPU)
-	endif
-endif
-
-LIBVERIFY_OPTIMIZATION:=HIGH
-ifneq ($(findstring $(OPENJDK_TARGET_OS),solaris linux),)
-    ifeq ($(ENABLE_DEBUG_SYMBOLS), true)
-        LIBVERIFY_OPTIMIZATION:=LOW
-    endif
-endif
-
-
-$(eval $(call SetupNativeCompilation,BUILD_LIBVERIFY,\
-		LIBRARY:=verify, \
-                OUTPUT_DIR:=$(INSTALL_LIBRARIES_HERE),\
-		SRC:=$(JDK_TOPDIR)/src/share/native/common,\
-		INCLUDE_FILES:=$(BUILD_LIBVERIFY_SRC),\
-		LANG:=C,\
-		OPTIMIZATION:=$(LIBVERIFY_OPTIMIZATION), \
-		CFLAGS:=$(CFLAGS_JDKLIB),\
-		MAPFILE:=$(JDK_TOPDIR)/makefiles/mapfiles/libverify/mapfile-vers, \
-		LDFLAGS:=$(LDFLAGS_JDKLIB) \
-			 $(call SET_SHARED_LIBRARY_ORIGIN), \
-		LDFLAGS_SUFFIX_posix:=-ljvm -lc,\
-		LDFLAGS_SUFFIX_windows:=jvm.lib,\
-		VERSIONINFO_RESOURCE:=$(JDK_TOPDIR)/src/windows/resource/version.rc,\
-		RC_FLAGS:=$(RC_FLAGS) \
-			  -D "JDK_FNAME=verify.dll" \
-			  -D "JDK_INTERNAL_NAME=verify" \
-			  -D "JDK_FTYPE=0x2L",\
-		REORDER:=$(BUILD_LIBVERIFY_REORDER),\
-		OBJECT_DIR:=$(JDK_OUTPUTDIR)/objs/libverify,\
-		DEBUG_SYMBOLS:=true))
-
-BUILD_LIBRARIES += $(BUILD_LIBVERIFY)
-
-##########################################################################################
-
-LIBJAVA_SRC_DIRS:=$(JDK_TOPDIR)/src/$(OPENJDK_TARGET_OS_API_DIR)/native/java/lang \
-		$(JDK_TOPDIR)/src/share/native/java/lang \
-		$(JDK_TOPDIR)/src/share/native/java/lang/ref \
-		$(JDK_TOPDIR)/src/share/native/java/lang/reflect \
-		$(JDK_TOPDIR)/src/share/native/java/io \
-		$(JDK_TOPDIR)/src/$(OPENJDK_TARGET_OS_API_DIR)/native/java/io \
-		$(JDK_TOPDIR)/src/share/native/java/nio \
-		$(JDK_TOPDIR)/src/share/native/java/security \
-		$(JDK_TOPDIR)/src/share/native/common \
-		$(JDK_TOPDIR)/src/share/native/sun/misc \
-		$(JDK_TOPDIR)/src/share/native/sun/reflect \
-		$(JDK_TOPDIR)/src/share/native/java/util \
-		$(JDK_TOPDIR)/src/share/native/java/util/concurrent/atomic \
-		$(JDK_TOPDIR)/src/$(OPENJDK_TARGET_OS_API_DIR)/native/common \
-		$(JDK_TOPDIR)/src/$(OPENJDK_TARGET_OS_API_DIR)/native/java/util
-
-ifneq ($(OPENJDK_TARGET_OS),macosx)
-    LIBJAVA_SRC_DIRS+=$(JDK_TOPDIR)/src/$(OPENJDK_TARGET_OS_API_DIR)/native/sun/util/locale/provider
-else
-    LIBJAVA_SRC_DIRS+=$(JDK_TOPDIR)/src/macosx/native/sun/util/locale/provider
-endif
-
-ifeq ($(OPENJDK_TARGET_OS),windows)
-    LIBJAVA_SRC_DIRS+=$(JDK_TOPDIR)/src/$(OPENJDK_TARGET_OS_API_DIR)/native/sun/security/provider \
-		$(JDK_TOPDIR)/src/$(OPENJDK_TARGET_OS_API_DIR)/native/sun/io
-endif
-
-LIBJAVA_CFLAGS:=$(foreach dir,$(LIBJAVA_SRC_DIRS),-I$(dir)) \
-		  -I$(JDK_TOPDIR)/src/share/native/java/lang/fdlibm/include \
-                  -DARCHPROPNAME='"$(OPENJDK_TARGET_CPU_OSARCH)"'
-
-LIBJAVA_CFLAGS += -DJDK_MAJOR_VERSION='"$(JDK_MAJOR_VERSION)"' \
-                  -DJDK_MINOR_VERSION='"$(JDK_MINOR_VERSION)"' \
-                  -DJDK_MICRO_VERSION='"$(JDK_MICRO_VERSION)"' \
-                  -DJDK_BUILD_NUMBER='"$(JDK_BUILD_NUMBER)"'
-
-ifneq (,$(JDK_UPDATE_VERSION))
-	LIBJAVA_CFLAGS += -DJDK_UPDATE_VERSION='"$(JDK_UPDATE_VERSION)"'
-endif
-
-LIBJAVA_EXCLUDE_FILES:=check_code.c check_format.c jspawnhelper.c
-
-ifneq ($(OPENJDK_TARGET_OS),macosx)
-	LIBJAVA_EXCLUDE_FILES += java_props_macosx.c
-else
-	BUILD_LIBJAVA_java_props_md.c_CFLAGS:=-x objective-c
-endif
-
-ifeq ($(OPENJDK_TARGET_OS),windows)
-        LIBJAVA_EXCLUDE_FILES += \
-		UNIXProcess_md.c \
-		UnixFileSystem_md.c \
-		FileSystemPreferences.c
-else
-	LIBJAVA_EXCLUDE_FILES += \
-		ProcessImpl_md.c \
-		WinNTFileSystem_md.c \
-		dirent_md.c \
-		WindowsPreferences.c \
-		sun/security/provider/WinCAPISeedGenerator.c \
-		sun/io/Win32ErrorMode.c
-endif
-
-ifeq ($(OPENJDK_TARGET_OS), solaris)
-    ifneq ($(OPENJDK_TARGET_CPU), x86_64)
-        LIBJAVA_REORDER:=$(JDK_TOPDIR)/makefiles/mapfiles/libjava/reorder-$(OPENJDK_TARGET_CPU)
-    endif
-endif
-
-$(eval $(call SetupNativeCompilation,BUILD_LIBJAVA,\
-		LIBRARY:=java,\
-                OUTPUT_DIR:=$(INSTALL_LIBRARIES_HERE),\
-		SRC:=$(LIBJAVA_SRC_DIRS),\
-		EXCLUDES:=fdlibm/src zip, \
-		EXCLUDE_FILES:=$(LIBJAVA_EXCLUDE_FILES), \
-		LANG:=C,\
-		OPTIMIZATION:=HIGH, \
-		CFLAGS:=$(CFLAGS_JDKLIB) \
-                        $(LIBJAVA_CFLAGS),\
-		MAPFILE:=$(JDK_TOPDIR)/makefiles/mapfiles/libjava/mapfile-vers, \
-		LDFLAGS:=$(LDFLAGS_JDKLIB) \
-			 $(call SET_SHARED_LIBRARY_ORIGIN), \
-		LDFLAGS_SUFFIX_posix:=-ljvm -lverify, \
-		LDFLAGS_SUFFIX_solaris:=-lsocket -lnsl -lscf $(LIBDL) $(BUILD_LIBFDLIBM) -lc,\
-		LDFLAGS_SUFFIX_linux:=$(LIBDL) $(BUILD_LIBFDLIBM),\
-		LDFLAGS_SUFFIX_aix:=$(LIBDL) $(BUILD_LIBFDLIBM) -lm,\
-		LDFLAGS_SUFFIX_macosx:=-L$(JDK_OUTPUTDIR)/objs/ -lfdlibm \
-                                         -framework CoreFoundation \
-                                         -framework Security -framework SystemConfiguration, \
-		LDFLAGS_SUFFIX_windows:=-export:winFileHandleOpen -export:handleLseek \
-					jvm.lib $(BUILD_LIBFDLIBM) $(WIN_VERIFY_LIB) \
-					shell32.lib delayimp.lib -DELAYLOAD:shell32.dll \
-					advapi32.lib,\
-		VERSIONINFO_RESOURCE:=$(JDK_TOPDIR)/src/windows/resource/version.rc,\
-		RC_FLAGS:=$(RC_FLAGS)\
-			  -D "JDK_FNAME=java.dll" \
-			  -D "JDK_INTERNAL_NAME=java" \
-			  -D "JDK_FTYPE=0x2L",\
-		REORDER:=$(LIBJAVA_REORDER), \
-		OBJECT_DIR:=$(JDK_OUTPUTDIR)/objs/libjava,\
-		DEBUG_SYMBOLS:=$(DEBUG_ALL_BINARIES)))
-
-BUILD_LIBRARIES += $(BUILD_LIBJAVA)
-
-$(BUILD_LIBJAVA) : $(LIBJLI_BINARY)
-
-$(BUILD_LIBJAVA) : $(BUILD_LIBVERIFY)
-
-$(BUILD_LIBJAVA) : $(BUILD_LIBFDLIBM)
-
-##########################################################################################
-
-BUILD_LIBMLIB_SRC:=$(JDK_TOPDIR)/src/share/native/sun/awt/medialib
-BUILD_LIBMLIB_CFLAGS:=-D__USE_J2D_NAMES -D__MEDIALIB_OLD_NAMES \
-			-I$(BUILD_LIBMLIB_SRC) \
-			-I$(JDK_TOPDIR)/src/$(OPENJDK_TARGET_OS_API_DIR)/native/sun/awt/medialib
-
-BUILD_LIBMLIB_LDLIBS:=
-BUILD_LIBMLIB_IMAGE_MAPFILE:=$(JDK_TOPDIR)/makefiles/mapfiles/libmlib_image/mapfile-vers
-
-BUILD_LIBMLIB_CFLAGS += -DMLIB_NO_LIBSUNMATH
-
-ifeq ($(OPENJDK_TARGET_CPU_BITS), 64)
-	BUILD_LIBMLIB_CFLAGS += -DMLIB_OS64BIT
-endif
-
-ifneq ($(OPENJDK_TARGET_OS), windows)
-	BUILD_LIBMLIB_LDLIBS += $(LIBM) $(LIBDL)
-endif
-
-$(eval $(call SetupNativeCompilation,BUILD_LIBMLIB_IMAGE,\
-		LIBRARY:=mlib_image,\
-                OUTPUT_DIR:=$(INSTALL_LIBRARIES_HERE),\
-                SRC:=$(BUILD_LIBMLIB_SRC),\
-		EXCLUDE_FILES:=awt_ImagingLib.c mlib_c_ImageBlendTable.c,\
-		LANG:=C,\
-		OPTIMIZATION:=HIGHEST, \
-		CFLAGS:=$(CFLAGS_JDKLIB) \
-                        $(BUILD_LIBMLIB_CFLAGS),\
-		MAPFILE:=$(BUILD_LIBMLIB_IMAGE_MAPFILE), \
-		LDFLAGS:=$(LDFLAGS_JDKLIB) \
-			 $(call SET_SHARED_LIBRARY_ORIGIN),\
-		LDFLAGS_SUFFIX:=$(BUILD_LIBMLIB_LDLIBS) \
-				$(LDFLAGS_JDKLIB_SUFFIX),\
-		LDFLAGS_SUFFIX_solaris:=-lc, \
-		VERSIONINFO_RESOURCE:=$(JDK_TOPDIR)/src/windows/resource/version.rc,\
-		RC_FLAGS:=$(RC_FLAGS)\
-			  -D "JDK_FNAME=mlib_image.dll" \
-			  -D "JDK_INTERNAL_NAME=mlib_image" \
-			  -D "JDK_FTYPE=0x2L",\
-		OBJECT_DIR:=$(JDK_OUTPUTDIR)/objs/libmlib_image,\
-		DEBUG_SYMBOLS:=$(DEBUG_ALL_BINARIES)))
-
-$(BUILD_LIBMLIB_IMAGE) : $(BUILD_LIBJAVA)
-
-BUILD_LIBRARIES += $(BUILD_LIBMLIB_IMAGE)
-
-##########################################################################################
-
-ifeq ($(OPENJDK_TARGET_OS)-$(OPENJDK_TARGET_CPU_ARCH),solaris-sparc)
-
-BUILD_LIBMLIB_IMAGE_V_FILES:=\
-        mlib_v_ImageLookUp.c \
-        mlib_ImageCreate.c \
-        mlib_ImageAffine.c \
-        mlib_ImageConvMxN.c \
-        mlib_ImageConvKernelConvert.c \
-        mlib_sys.c \
-        mlib_ImageLookUp_64.c \
-        mlib_ImageLookUp_Bit.c \
-        mlib_ImageColorTrue2Index.c \
-        mlib_c_ImageThresh1_U8.c \
-        mlib_v_ImageLookUpS16S16Func.c \
-        mlib_v_ImageLookUpS16S32Func.c \
-        mlib_v_ImageLookUpS16U16Func.c \
-        mlib_v_ImageLookUpS16U8Func.c \
-        mlib_v_ImageLookUpS32S16Func.c \
-        mlib_v_ImageLookUpS32S32Func.c \
-        mlib_v_ImageLookUpS32U16Func.c \
-        mlib_v_ImageLookUpS32U8Func.c \
-        mlib_v_ImageLookUpSIS16S16Func.c \
-        mlib_v_ImageLookUpSIS16S32Func.c \
-        mlib_v_ImageLookUpSIS16U16Func.c \
-        mlib_v_ImageLookUpSIS16U8Func.c \
-        mlib_v_ImageLookUpSIS32S16Func.c \
-        mlib_v_ImageLookUpSIS32S32Func.c \
-        mlib_v_ImageLookUpSIS32U16Func.c \
-        mlib_v_ImageLookUpSIS32U8Func.c \
-        mlib_v_ImageLookUpSIU16S16Func.c \
-        mlib_v_ImageLookUpSIU16S32Func.c \
-        mlib_v_ImageLookUpSIU16U16Func.c \
-        mlib_v_ImageLookUpSIU16U8Func.c \
-        mlib_v_ImageLookUpSIU8S16Func.c \
-        mlib_v_ImageLookUpSIU8S32Func.c \
-        mlib_v_ImageLookUpSIU8U16Func.c \
-        mlib_v_ImageLookUpSIU8U8Func.c \
-        mlib_v_ImageLookUpU16S16Func.c \
-        mlib_v_ImageLookUpU16S32Func.c \
-        mlib_v_ImageLookUpU16U16Func.c \
-        mlib_v_ImageLookUpU16U8Func.c \
-        mlib_v_ImageLookUpU8S16Func.c \
-        mlib_v_ImageLookUpU8S32Func.c \
-        mlib_v_ImageLookUpU8U16Func.c \
-        mlib_v_ImageLookUpU8U8Func.c \
-        mlib_v_ImageAffineIndex_BC.c \
-        mlib_v_ImageAffine_BC.c \
-        mlib_v_ImageAffine_BC_S16.c \
-        mlib_v_ImageAffine_BC_U16.c \
-        mlib_v_ImageAffine_BL.c \
-        mlib_v_ImageAffine_BL_S16.c \
-        mlib_v_ImageAffine_BL_U16.c \
-        mlib_v_ImageAffine_NN.c \
-        mlib_v_ImageFilters.c \
-        mlib_ImageAffineEdge.c \
-        mlib_ImageAffine_BC_D64.c \
-        mlib_ImageAffine_BC_F32.c \
-        mlib_ImageAffine_BC_S32.c \
-        mlib_ImageAffine_BL_D64.c \
-        mlib_ImageAffine_BL_F32.c \
-        mlib_ImageAffine_BL_S32.c \
-        mlib_ImageAffine_NN.c \
-        mlib_ImageAffine_NN_Bit.c \
-        mlib_ImageFilters.c \
-        mlib_ImageScanPoly.c \
-        mlib_ImageConv_8nw.c \
-        mlib_ImageConv_8ext.c \
-        mlib_ImageConv_16nw.c \
-        mlib_ImageConv_16ext.c \
-        mlib_ImageConv_u16nw.c \
-        mlib_ImageConv_u16ext.c \
-        mlib_ImageConv_32nw.c \
-        mlib_ImageConv_F32nw.c \
-        mlib_ImageConvMxN_Fp.c \
-        mlib_ImageConvMxN_ext.c \
-        mlib_ImageConv_D64nw.c \
-        mlib_ImageClipping.c \
-        mlib_ImageConvCopyEdge_Bit.c \
-        mlib_ImageConvClearEdge_Bit.c \
-        mlib_ImageConv2x2_f.c \
-        mlib_ImageConvClearEdge_Fp.c \
-        mlib_v_ImageConvMxN_8.c \
-        mlib_v_ImageConvClearEdge.c \
-        mlib_v_ImageConvCopyEdge.c \
-        mlib_v_ImageConvMxN_8ext.c \
-        mlib_v_ImageConvVersion.c \
-        mlib_v_ImageConv_8nw.c \
-        mlib_ImageConvCopyEdge_Fp.c \
-        mlib_v_ImageChannelInsert_1.c \
-        mlib_v_ImageChannelExtract_43.c \
-        mlib_v_ImageChannelExtract_1.c \
-        mlib_ImageCopy_Bit.c \
-        mlib_v_ImageCopy_f.c \
-        mlib_ImageUtils.c \
-        mlib_ImageDivTables.c
-
-BUILD_LIBMLIB_V_CFLAGS := $(filter-out -DMLIB_NO_LIBSUNMATH,$(BUILD_LIBMLIB_CFLAGS))
-
-$(eval $(call SetupNativeCompilation,BUILD_LIBMLIB_IMAGE_V,\
-		LIBRARY:=mlib_image_v, \
-                OUTPUT_DIR:=$(INSTALL_LIBRARIES_HERE),\
-                SRC:=$(JDK_TOPDIR)/src/share/native/sun/awt/medialib \
-		     $(JDK_TOPDIR)/src/solaris/native/sun/awt/medialib,\
-		LANG:=C,\
-		INCLUDE_FILES:=$(BUILD_LIBMLIB_IMAGE_V_FILES),\
-		OPTIMIZATION:=HIGHEST, \
-		CFLAGS:=-xarch=sparcvis \
-                      $(JDK_TOPDIR)/src/solaris/native/sun/awt/medialib/vis_$(OPENJDK_TARGET_CPU_BITS).il\
-                      $(BUILD_LIBMLIB_V_CFLAGS) \
-                      $(CFLAGS_JDKLIB), \
-		MAPFILE:=$(BUILD_LIBMLIB_IMAGE_MAPFILE), \
-		LDFLAGS:=$(LDFLAGS_JDKLIB) \
-                         $(BUILD_LIBMLIB_LDLIBS) -ljava -ljvm \
-			 $(call SET_SHARED_LIBRARY_ORIGIN),\
-		LDFLAGS_SUFFIX_solaris:=-lc,\
-		OBJECT_DIR:=$(JDK_OUTPUTDIR)/objs/libmlib_image_v,\
-		DEBUG_SYMBOLS:=$(DEBUG_ALL_BINARIES)))
-
-$(BUILD_LIBMLIB_IMAGE_V): $(BUILD_LIBJAVA)
-
-BUILD_LIBRARIES += $(BUILD_LIBMLIB_IMAGE_V)
-
-endif
-
-##########################################################################################
-
-LIBAWT_DIRS:=\
-	$(JDK_TOPDIR)/src/share/native/sun/awt \
-	$(JDK_TOPDIR)/src/$(OPENJDK_TARGET_OS_API_DIR)/native/sun/awt \
-	$(JDK_TOPDIR)/src/share/native/sun/awt/image \
-	$(JDK_TOPDIR)/src/share/native/sun/awt/image/gif \
-	$(JDK_TOPDIR)/src/share/native/sun/awt/image/cvutils \
-	$(JDK_TOPDIR)/src/share/native/sun/awt/medialib \
-	$(JDK_TOPDIR)/src/share/native/sun/awt/debug \
-	$(JDK_TOPDIR)/src/share/native/sun/awt/utility \
-	$(JDK_TOPDIR)/src/share/native/sun/java2d \
-	$(JDK_TOPDIR)/src/$(OPENJDK_TARGET_OS_API_DIR)/native/sun/java2d \
-	$(JDK_TOPDIR)/src/share/native/sun/java2d/loops \
-	$(JDK_TOPDIR)/src/share/native/sun/java2d/pipe \
-	$(JDK_TOPDIR)/src/share/native/sun/awt/image \
-	$(JDK_TOPDIR)/src/share/native/sun/java2d/opengl \
-	$(JDK_TOPDIR)/src/$(OPENJDK_TARGET_OS_API_DIR)/native/sun/java2d/opengl \
-	$(JDK_TOPDIR)/src/share/native/sun/font
-
-ifeq ($(OPENJDK_TARGET_OS),windows)
-    LIBAWT_DIRS+=\
-	$(JDK_TOPDIR)/src/$(OPENJDK_TARGET_OS_API_DIR)/native/sun/windows \
-	$(JDK_TOPDIR)/src/$(OPENJDK_TARGET_OS_API_DIR)/native/sun/java2d/windows \
-	$(JDK_TOPDIR)/src/$(OPENJDK_TARGET_OS_API_DIR)/native/sun/java2d/d3d
-    LIBAWT_CFLAGS+=-I$(DXSDK_INCLUDE_PATH)
-else
-    LIBAWT_DIRS+=\
-	$(JDK_TOPDIR)/src/$(OPENJDK_TARGET_OS_API_DIR)/native/sun/java2d/x11
-endif
-
-LIBAWT_CFLAGS+=-D__MEDIALIB_OLD_NAMES -D__USE_J2D_NAMES \
-	$(X_CFLAGS) \
-	$(foreach dir,$(LIBAWT_DIRS),-I$(dir))
-
-LIBAWT_FILES:=\
-	gifdecoder.c \
-	imageInitIDs.c \
-	img_globals.c \
-	SurfaceData.c \
-	Region.c \
-	BufImgSurfaceData.c \
-	Disposer.c \
-	Trace.c \
-	GraphicsPrimitiveMgr.c \
-	Blit.c \
-	BlitBg.c \
-	ScaledBlit.c \
-	FillRect.c \
-	FillSpans.c \
-	FillParallelogram.c \
-	DrawParallelogram.c \
-	DrawLine.c \
-	DrawRect.c \
-	DrawPolygons.c \
-	DrawPath.c \
-	FillPath.c \
-	ProcessPath.c \
-	MaskBlit.c \
-	MaskFill.c \
-	TransformHelper.c \
-	AlphaMath.c \
-	AlphaMacros.c \
-	AnyByte.c \
-	ByteBinary1Bit.c \
-	ByteBinary2Bit.c \
-	ByteBinary4Bit.c \
-	ByteIndexed.c \
-	ByteGray.c \
-	Index8Gray.c \
-	Index12Gray.c \
-	AnyShort.c \
-	Ushort555Rgb.c \
-	Ushort565Rgb.c \
-	Ushort4444Argb.c \
-	Ushort555Rgbx.c \
-	UshortGray.c \
-	UshortIndexed.c \
-	Any3Byte.c \
-	ThreeByteBgr.c \
-	AnyInt.c \
-	IntArgb.c \
-	IntArgbPre.c \
-	IntArgbBm.c \
-	IntRgb.c \
-	IntBgr.c \
-	IntRgbx.c \
-	Any4Byte.c \
-	FourByteAbgr.c \
-	FourByteAbgrPre.c \
-	BufferedMaskBlit.c \
-	BufferedRenderPipe.c \
-	ShapeSpanIterator.c \
-	SpanClipRenderer.c \
-	awt_ImageRep.c \
-	awt_ImagingLib.c \
-	awt_Mlib.c \
-	awt_parseImage.c \
-	DataBufferNative.c \
-	dither.c \
-	debug_assert.c \
-	debug_mem.c \
-	debug_trace.c \
-	debug_util.c
-
-ifneq (,$(filter $(OPENJDK_TARGET_OS), solaris linux aix))
-	LIBAWT_FILES += awt_LoadLibrary.c initIDs.c img_colors.c
-endif
-
-ifeq ($(OPENJDK_TARGET_OS),macosx)
-	LIBAWT_FILES += awt_LoadLibrary.c img_colors.c
-	LIBAWT_DIRS += $(JDK_TOPDIR)/src/macosx/native/com/apple/resources
-	LIBAWT_FILES += awt_LoadLibrary.c MacOSXResourceBundle.m
-	LIBAWT_CFLAGS += -F/System/Library/Frameworks/JavaVM.framework/Frameworks
-
-	LIBAWT_MacOSXResourceBundle.m_CFLAGS:=-O0
-endif
-
-ifeq ($(OPENJDK_TARGET_OS)-$(OPENJDK_TARGET_CPU_ARCH), solaris-sparc)
-        LIBAWT_CFLAGS += -DMLIB_ADD_SUFF
-        LIBAWT_CFLAGS += -xarch=sparcvis
-	LIBAWT_CFLAGS += $(JDK_TOPDIR)/src/solaris/native/sun/awt/medialib/vis_$(OPENJDK_TARGET_CPU_BITS).il
-        LIBAWT_CFLAGS += \
-            -I$(JDK_TOPDIR)/src/solaris/native/sun/awt/medialib \
-            -I$(JDK_TOPDIR)/src/solaris/native/sun/java2d/medialib \
-            -I$(JDK_TOPDIR)/src/solaris/native/sun/java2d/loops
-
-	LIBAWT_DIRS += $(JDK_TOPDIR)/src/solaris/native/sun/awt/medialib \
-                       $(JDK_TOPDIR)/src/solaris/native/sun/java2d/loops
-
-	LIBAWT_FILES += \
-                vis_FuncArray.c           \
-                java2d_Mlib.c             \
-                mlib_ImageCreate.c        \
-                mlib_ImageZoom_NN.c       \
-                mlib_ImageCopy_Bit.c      \
-                mlib_sys.c                \
-                mlib_v_ImageClear.c       \
-                mlib_v_ImageClear_f.c     \
-                mlib_v_ImageConstXor.c    \
-                mlib_v_ImageCopy.c        \
-                mlib_v_ImageCopy_f.c      \
-                mlib_v_ImageXor.c         \
-                mlib_v_ImageZoom_NN_f.c   \
-                vis_Interp.c              \
-                vis_AlphaMacros.c         \
-                vis_AlphaMaskBlit.c       \
-                vis_AlphaMaskFill.c       \
-                vis_ByteGray.c            \
-                vis_ByteGray_FromRgb.c    \
-                vis_ByteGray_Mask.c       \
-                vis_ByteIndexed.c         \
-                vis_DrawLine.c            \
-                vis_FourByteAbgr.c        \
-                vis_IntArgb.c             \
-                vis_IntArgbPre.c          \
-                vis_IntArgbPre_Mask.c     \
-                vis_IntBgr.c              \
-                vis_IntRgb.c              \
-                vis_IntRgbx.c             \
-                vis_SrcMaskFill.c         \
-                vis_SrcOverMaskBlit.c     \
-                vis_SrcOverMaskFill.c     \
-                vis_FourByteAbgrPre.c     \
-                vis_GlyphList.c           \
-                vis_GlyphListXor.c        \
-                vis_IntArgbBm.c           \
-                vis_ThreeByteBgr.c        \
-                vis_UshortGray.c          \
-                vis_UshortGray_FromRgb.c  \
-                vis_XorBlit.c             \
-                mlib_v_ImageCopy_blk.s
-
-	ifeq ($(OPENJDK_TARGET_CPU),sparcv9)
-		LIBAWT_ASFLAGS=-P -xarch=v9a
-	else
-		LIBAWT_ASFLAGS=-P -xarch=v8plusa
-	endif
-else
-	LIBAWT_FILES += MapAccelFunc.c
-endif
-
-ifneq ($(OPENJDK_TARGET_OS),solaris)
-	LIBAWT_CFLAGS += -DMLIB_NO_LIBSUNMATH
-endif
-
-LIBAWT_LANG:=C
-
-ifeq ($(OPENJDK_TARGET_OS),windows)
-	LIBAWT_FILES += AccelGlyphCache.c \
-			ShaderList.c \
-			CmdIDList.cpp \
-			Hashtable.cpp \
-			GDIHashtable.cpp \
-			Devices.cpp \
-			ObjectList.cpp \
-			GDIBlitLoops.cpp \
-			GDIRenderer.cpp \
-			GDIWindowSurfaceData.cpp \
-			WindowsFlags.cpp \
-			WPrinterJob.cpp \
-			awt_%.cpp \
-			D3DBlitLoops.cpp \
-			D3DBufImgOps.cpp \
-			D3DContext.cpp \
-			D3DGlyphCache.cpp \
-			D3DGraphicsDevice.cpp \
-			D3DMaskBlit.cpp \
-			D3DMaskCache.cpp \
-			D3DMaskFill.cpp \
-			D3DPipelineManager.cpp \
-			D3DPaints.cpp \
-			D3DRenderer.cpp \
-			D3DRenderQueue.cpp \
-			D3DResourceManager.cpp \
-			D3DSurfaceData.cpp \
-			D3DTextRenderer.cpp \
-			D3DVertexCacher.cpp \
-			ShellFolder2.cpp \
-			ThemeReader.cpp \
-			ComCtl32Util.cpp \
-			DllUtil.cpp \
-			initIDs.cpp \
-			MouseInfo.cpp \
-			rect.c \
-			OGLBlitLoops.c \
-			OGLBufImgOps.c \
-		        OGLContext.c \
-		        OGLFuncs.c \
-		        OGLMaskBlit.c \
-		        OGLMaskFill.c \
-		        OGLPaints.c \
-		        OGLRenderQueue.c \
-		        OGLRenderer.c \
-		        OGLSurfaceData.c \
-		        OGLTextRenderer.c \
-		        OGLVertexCache.c \
-		        WGLGraphicsConfig.c \
-		        WGLSurfaceData.c
-	LIBAWT_LANG:=C++
-	LIBAWT_CFLAGS += -EHsc -DUNICODE -D_UNICODE
-	ifeq ($(OPENJDK_TARGET_CPU_BITS), 64)
-		LIBAWT_CFLAGS += -DMLIB_OS64BIT
-	endif
-
-	ifdef OPENJDK
-		LIBAWT_RC_FLAGS:=-i "$(JDK_TOPDIR)/src/windows/resource/icons"
-	else
-		LIBAWT_RC_FLAGS:=-i "$(JDK_TOPDIR)/src/closed/windows/native/sun/windows"
-	endif
-	LIBAWT_VERSIONINFO_RESOURCE:=$(JDK_TOPDIR)/src/windows/native/sun/windows/awt.rc
-endif
-
-ifeq ($(MILESTONE), internal)
-	LIBAWT_CFLAGS += -DINTERNAL_BUILD
-endif
-
-LIBAWT_MAPFILE:=$(JDK_TOPDIR)/makefiles/mapfiles/libawt/mapfile-vers
-ifeq ($(OPENJDK_TARGET_OS),linux)
-	LIBAWT_MAPFILE:=
-endif
-
-$(eval $(call SetupNativeCompilation,BUILD_LIBAWT,\
-		LIBRARY:=awt,\
-                OUTPUT_DIR:=$(INSTALL_LIBRARIES_HERE),\
-		SRC:=$(LIBAWT_DIRS),\
-		INCLUDE_FILES:=$(LIBAWT_FILES),\
-		LANG:=$(LIBAWT_LANG),\
-		OPTIMIZATION:=LOW, \
-		CFLAGS:=$(CFLAGS_JDKLIB) $(LIBAWT_CFLAGS),\
-		ASFLAGS:=$(LIBAWT_ASFLAGS),\
-		MAPFILE:=$(LIBAWT_MAPFILE), \
-		LDFLAGS:=$(LDFLAGS_JDKLIB) $(call SET_SHARED_LIBRARY_ORIGIN),\
-		LDFLAGS_solaris:=-R/usr/dt/lib$(OPENJDK_TARGET_CPU_ISADIR) -R$(OPENWIN_LIB)$(OPENJDK_TARGET_CPU_ISADIR),\
-		LDFLAGS_SUFFIX_linux:=-ljvm $(LIBM) $(LIBDL) -ljava,\
-		LDFLAGS_SUFFIX_solaris:=-ljvm $(LIBM) $(LIBDL) -ljava -lc,\
-		LDFLAGS_SUFFIX_aix:=-ljvm $(LIBM) $(LIBDL) -ljava -lm,\
-		LDFLAGS_SUFFIX_macosx:=-lmlib_image -ljvm $(LIBM) \
-				       -framework Cocoa \
-				       -framework OpenGL \
-				       -F/System/Library/Frameworks/JavaVM.framework/Frameworks \
-				       -framework JavaNativeFoundation \
-				       -framework JavaRuntimeSupport \
-				       -framework ApplicationServices \
-				       -framework AudioToolbox \
-				       -ljava,\
-		LDFLAGS_SUFFIX_windows:=kernel32.lib user32.lib gdi32.lib winspool.lib \
-					imm32.lib ole32.lib uuid.lib shell32.lib \
-					comdlg32.lib winmm.lib comctl32.lib shlwapi.lib \
-					delayimp.lib jvm.lib $(WIN_JAVA_LIB) advapi32.lib \
-					-DELAYLOAD:user32.dll -DELAYLOAD:gdi32.dll \
-					-DELAYLOAD:shell32.dll -DELAYLOAD:winmm.dll \
-					-DELAYLOAD:winspool.drv -DELAYLOAD:imm32.dll \
-					-DELAYLOAD:ole32.dll -DELAYLOAD:comdlg32.dll \
-					-DELAYLOAD:comctl32.dll -DELAYLOAD:shlwapi.dll,\
-		VERSIONINFO_RESOURCE:=$(LIBAWT_VERSIONINFO_RESOURCE),\
-		RC_FLAGS:=$(RC_FLAGS) $(LIBAWT_RC_FLAGS) \
-			  -D "JDK_FNAME=awt.dll" \
-			  -D "JDK_INTERNAL_NAME=awt" \
-			  -D "JDK_FTYPE=0x2L",\
-		OBJECT_DIR:=$(JDK_OUTPUTDIR)/objs/libawt,\
-		DEBUG_SYMBOLS:=$(DEBUG_ALL_BINARIES)))
-
-$(BUILD_LIBAWT) : $(BUILD_LIBJAVA)
-
-ifeq ($(OPENJDK_TARGET_OS), macosx)
-$(BUILD_LIBAWT) : $(BUILD_LIBMLIB_IMAGE)
-endif
-
-BUILD_LIBRARIES += $(BUILD_LIBAWT)
-
-##########################################################################################
-
-# TODO!!
-# Even though this variable as a general name, it is
-# only used on macos, in fontpath.c, as prefix for where to find fonts.
-#
-# It's used for libawt_headless _and_ libawt_xawt
-#
-X11_PATH:=/usr/X11R6
-
-ifneq ($(OPENJDK_TARGET_OS), windows)
-ifndef BUILD_HEADLESS_ONLY
-
-LIBAWT_XAWT_DIRS:=\
-		$(JDK_TOPDIR)/src/share/native/sun/awt/debug \
-		$(JDK_TOPDIR)/src/share/native/sun/awt/utility \
-		$(JDK_TOPDIR)/src/share/native/sun/font \
-		$(JDK_TOPDIR)/src/$(OPENJDK_TARGET_OS_API_DIR)/native/sun/font \
-		$(JDK_TOPDIR)/src/share/native/sun/java2d/opengl \
-		$(JDK_TOPDIR)/src/$(OPENJDK_TARGET_OS_API_DIR)/native/sun/awt \
-		$(JDK_TOPDIR)/src/$(OPENJDK_TARGET_OS_API_DIR)/native/sun/java2d/opengl \
-		$(JDK_TOPDIR)/src/$(OPENJDK_TARGET_OS_API_DIR)/native/sun/java2d/x11 \
-		$(JDK_TOPDIR)/src/$(OPENJDK_TARGET_OS_API_DIR)/native/sun/xawt \
-
-LIBAWT_XAWT_CFLAGS:=-DXAWT -DXAWT_HACK \
-        -DX11_PATH=\"$(X11_PATH)\" -DPACKAGE_PATH=\"$(PACKAGE_PATH)\" \
-	$(CUPS_CFLAGS) \
-	$(foreach dir,$(LIBAWT_XAWT_DIRS),-I$(dir)) \
-	-I$(JDK_TOPDIR)/src/share/native/sun/java2d \
-	-I$(JDK_TOPDIR)/src/$(OPENJDK_TARGET_OS_API_DIR)/native/sun/java2d \
-	-I$(JDK_TOPDIR)/src/share/native/sun/java2d/loops \
-	-I$(JDK_TOPDIR)/src/share/native/sun/java2d/pipe \
-	-I$(JDK_TOPDIR)/src/share/native/sun/awt/image \
-	-I$(JDK_TOPDIR)/src/share/native/sun/awt/image/cvutils \
-	-I$(JDK_TOPDIR)/src/share/native/sun/awt/debug \
-	-I$(JDK_TOPDIR)/src/$(OPENJDK_TARGET_OS_API_DIR)/native/sun/jdga
-
-ifeq ($(OPENJDK_TARGET_OS),solaris)
-	LIBAWT_XAWT_CFLAGS += -DFUNCPROTO=15
-endif
-
-ifeq ($(OPENJDK_TARGET_OS),linux)
-ifndef OPENJDK
-include $(JDK_TOPDIR)/make/closed/xawt.gmk
-endif
-
-ifeq ($(DISABLE_XRENDER),true)
-	LIBAWT_XAWT_CFLAGS += -DDISABLE_XRENDER_BY_DEFAULT=true
-endif
-endif
-
-ifeq ($(MILESTONE),internal)
-	LIBAWT_XAWT_CFLAGS += -DINTERNAL_BUILD
-endif
-
-LIBAWT_XAWT_FILES:=\
-	XlibWrapper.c \
-	XWindow.c \
-	XToolkit.c \
-	X11Color.c \
-	X11SurfaceData.c \
-	awt_GraphicsEnv.c \
-	awt_InputMethod.c \
-	robot_common.c \
-	awt_Robot.c \
-        list.c \
-        multiVis.c \
-	initIDs.c \
-	awt_util.c \
-	awt_Desktop.c \
-	awt_UNIXToolkit.c \
-	X11FontScaler_md.c \
-	X11TextRenderer_md.c \
-	fontpath.c \
-	awt_Insets.c \
-	awt_Event.c \
-	X11Renderer.c \
-	X11PMBlitLoops.c \
-	OGLBlitLoops.c \
-	OGLBufImgOps.c \
-	OGLContext.c \
-	OGLFuncs.c \
-	OGLMaskBlit.c \
-	OGLMaskFill.c \
-	OGLPaints.c \
-	OGLRenderQueue.c \
-	OGLRenderer.c \
-	OGLSurfaceData.c \
-	OGLTextRenderer.c \
-	OGLVertexCache.c \
-	GLXGraphicsConfig.c \
-	GLXSurfaceData.c \
-	AccelGlyphCache.c \
-	awt_Font.c \
-	multi_font.c \
-	awt_AWTEvent.c \
-	awt_DrawingSurface.c \
-	jawt.c \
-	CUPSfuncs.c \
-	debug_assert.c \
-	debug_mem.c \
-	debug_trace.c \
-	debug_util.c \
-	awt_Plugin.c \
-        gnome_interface.c \
-	gtk2_interface.c \
-        swing_GTKEngine.c \
-        swing_GTKStyle.c \
-        rect.c \
-	sun_awt_X11_GtkFileDialogPeer.c \
-	XRSurfaceData.c \
-	XRBackendNative.c
-
-LIBAWT_XAWT_LDFLAGS_SUFFIX:=$(LIBM) -lawt -lXext -lX11 -lXrender $(LIBDL) -lXtst -lXi  -ljava -ljvm -lc
-
-ifeq ($(OPENJDK_TARGET_OS), linux)
-        # To match old build, add this to LDFLAGS instead of suffix.
-	LIBAWT_XAWT_LDFLAGS += -lpthread
-endif
-
-ifeq ($(OPENJDK_TARGET_OS), macosx)
-	LIBAWT_XAWT_LDFLAGS_SUFFIX += -lpthread
-endif
-
-# On macosx, the shared library origin is set twice for this lib.
-$(eval $(call SetupNativeCompilation,BUILD_LIBAWT_XAWT,\
-		LIBRARY:=awt_xawt,\
-                OUTPUT_DIR:=$(INSTALL_LIBRARIES_HERE),\
-		SRC:=$(LIBAWT_XAWT_DIRS),\
-		INCLUDE_FILES:=$(LIBAWT_XAWT_FILES),\
-		LANG:=C,\
-		OPTIMIZATION:=LOW, \
-		CFLAGS:=$(CFLAGS_JDKLIB) $(LIBAWT_XAWT_CFLAGS) \
-                        $(X_CFLAGS),\
-		MAPFILE:=$(JDK_TOPDIR)/makefiles/mapfiles/libawt_xawt/mapfile-vers, \
-		LDFLAGS:=$(LDFLAGS_JDKLIB) \
-			 $(X_LIBS) $(LIBAWT_XAWT_LDFLAGS),\
-		LDFLAGS_linux:=$(call SET_SHARED_LIBRARY_ORIGIN) \
-			       $(call SET_SHARED_LIBRARY_ORIGIN,/..),\
-		LDFLAGS_solaris:=-L$(OPENWIN_HOME)/sfw/lib$(OPENJDK_TARGET_CPU_ISADIR) \
-				 -L$(OPENWIN_LIB)$(OPENJDK_TARGET_CPU_ISADIR) \
-				 -R$(OPENWIN_HOME)/sfw/lib$(OPENJDK_TARGET_CPU_ISADIR) \
-				 -R$(OPENWIN_LIB)$(OPENJDK_TARGET_CPU_ISADIR) \
-				 -R/usr/dt/lib$(OPENJDK_TARGET_CPU_ISADIR) \
-			 	 $(call SET_SHARED_LIBRARY_ORIGIN) \
-			 	 $(call SET_SHARED_LIBRARY_ORIGIN,/..),\
-		LDFLAGS_macosx:=$(call SET_SHARED_LIBRARY_ORIGIN) \
-				$(call SET_SHARED_LIBRARY_ORIGIN). \
-				$(call SET_SHARED_LIBRARY_ORIGIN) \
-				$(call SET_SHARED_LIBRARY_ORIGIN).,\
-		LDFLAGS_SUFFIX:=$(LIBAWT_XAWT_LDFLAGS_SUFFIX),\
-		VERSIONINFO_RESOURCE:=$(JDK_TOPDIR)/src/windows/resource/version.rc,\
-		RC_FLAGS:=$(RC_FLAGS)\
-			  -D "JDK_FNAME=xawt.dll" \
-			  -D "JDK_INTERNAL_NAME=xawt" \
-			  -D "JDK_FTYPE=0x2L",\
-		OBJECT_DIR:=$(JDK_OUTPUTDIR)/objs/libawt_xawt,\
-		DEBUG_SYMBOLS:=$(DEBUG_ALL_BINARIES)))
-
-$(BUILD_LIBAWT_XAWT) : $(BUILD_LIBJAVA)
-
-$(BUILD_LIBAWT_XAWT) : $(BUILD_LIBAWT)
-
-BUILD_LIBRARIES += $(BUILD_LIBAWT_XAWT)
-
-endif
-endif
-
-##########################################################################################
-
-BUILD_LIBZIP_EXCLUDES :=
-ifeq ($(USE_EXTERNAL_LIBZ),true)
-    LIBZ := -lz
-    LIBZIP_EXCLUDES += zlib-1.2.5
-else
-    ZLIB_CPPFLAGS := -I$(JDK_TOPDIR)/src/share/native/java/util/zip/zlib-1.2.5
-endif
-
-BUILD_LIBZIP_REORDER :=
-ifeq ($(OPENJDK_TARGET_OS), solaris)
-    ifneq ($(OPENJDK_TARGET_CPU), x86_64)
-        BUILD_LIBZIP_REORDER := $(JDK_TOPDIR)/makefiles/mapfiles/libzip/reorder-$(OPENJDK_TARGET_CPU)
-    endif
-endif
-
-ifeq ($(LIBZIP_CAN_USE_MMAP), true)
-     BUILD_LIBZIP_MMAP := -DUSE_MMAP
-endif
-
-$(eval $(call SetupNativeCompilation,BUILD_LIBZIP,\
-                LIBRARY:=zip,\
-                OUTPUT_DIR:=$(INSTALL_LIBRARIES_HERE),\
-		LANG:=C,\
-		OPTIMIZATION:=LOW, \
-		SRC:=$(JDK_TOPDIR)/src/share/native/java/util/zip,\
-		EXCLUDES:=$(LIBZIP_EXCLUDES),\
-		CFLAGS:=$(CFLAGS_JDKLIB) \
-                        $(ZLIB_CPPFLAGS) \
-		        -I$(JDK_TOPDIR)/src/share/native/java/io \
-                        -I$(JDK_TOPDIR)/src/$(OPENJDK_TARGET_OS_API_DIR)/native/java/io,\
-		CFLAGS_posix:=$(BUILD_LIBZIP_MMAP) -UDEBUG,\
-		MAPFILE:=$(JDK_TOPDIR)/makefiles/mapfiles/libzip/mapfile-vers, \
-		REORDER:=$(BUILD_LIBZIP_REORDER), \
-		LDFLAGS:=$(LDFLAGS_JDKLIB) \
-			 $(call SET_SHARED_LIBRARY_ORIGIN) \
-			 $(EXPORT_ZIP_FUNCS), \
-		LDFLAGS_windows:=-export:ZIP_Open -export:ZIP_Close -export:ZIP_FindEntry \
-                                -export:ZIP_ReadEntry -export:ZIP_GetNextEntry jvm.lib \
-                                $(WIN_JAVA_LIB),\
-		LDFLAGS_SUFFIX_linux:=-ljvm -ljava $(LIBZ),\
-		LDFLAGS_SUFFIX_solaris:=-ljvm -ljava $(LIBZ) -lc,\
-		LDFLAGS_SUFFIX_aix:=-ljvm -ljava $(LIBZ),\
-		LDFLAGS_SUFFIX_macosx:=$(LIBZ) -ljava -ljvm,\
-		VERSIONINFO_RESOURCE:=$(JDK_TOPDIR)/src/windows/resource/version.rc,\
-		RC_FLAGS:=$(RC_FLAGS)\
-			  -D "JDK_FNAME=zip.dll" \
-			  -D "JDK_INTERNAL_NAME=zip" \
-			  -D "JDK_FTYPE=0x2L",\
-		OBJECT_DIR:=$(JDK_OUTPUTDIR)/objs/libzip,\
-		DEBUG_SYMBOLS:=$(DEBUG_ALL_BINARIES)))
-
-$(BUILD_LIBZIP) : $(BUILD_LIBJAVA)
-
-BUILD_LIBRARIES += $(BUILD_LIBZIP)
-
-##########################################################################################
-
-$(eval $(call SetupNativeCompilation,BUILD_LIBUNPACK,\
-		LIBRARY:=unpack, \
-                OUTPUT_DIR:=$(INSTALL_LIBRARIES_HERE),\
-                SRC:=$(JDK_TOPDIR)/src/share/native/com/sun/java/util/jar/pack,\
-		EXCLUDE_FILES:=main.cpp,\
-		LANG:=C++,\
-		OPTIMIZATION:=LOW, \
-		CFLAGS:=$(CXXFLAGS_JDKLIB) \
-			 -DNO_ZLIB -DUNPACK_JNI -DFULL,\
-		CFLAGS_release:=-DPRODUCT,\
-		MAPFILE:=$(JDK_TOPDIR)/makefiles/mapfiles/libunpack/mapfile-vers, \
-		LDFLAGS:=$(LDFLAGS_JDKLIB) $(LDFLAGS_CXX_JDK) \
-			 $(call SET_SHARED_LIBRARY_ORIGIN),\
-		LDFLAGS_windows:=-map:$(JDK_OUTPUTDIR)/objs/unpack.map -debug \
-				jvm.lib $(WIN_JAVA_LIB),\
-		LDFLAGS_SUFFIX_posix:=-ljvm $(LIBCXX) -ljava -lc,\
-		OBJECT_DIR:=$(JDK_OUTPUTDIR)/objs/libunpack,\
-		VERSIONINFO_RESOURCE:=$(JDK_TOPDIR)/src/windows/resource/version.rc,\
-		RC_FLAGS:=$(RC_FLAGS)\
-			  -D "JDK_FNAME=unpack.dll" \
-			  -D "JDK_INTERNAL_NAME=unpack" \
-			  -D "JDK_FTYPE=0x2L",\
-		DEBUG_SYMBOLS:=$(DEBUG_ALL_BINARIES)))
-
-$(BUILD_LIBUNPACK) : $(BUILD_LIBJAVA)
-
-BUILD_LIBRARIES += $(BUILD_LIBUNPACK)
-
-ifeq ($(OPENJDK_TARGET_OS),windows)
-    $(INSTALL_LIBRARIES_HERE)/$(LIBRARY_PREFIX)unpack.map: $(BUILD_LIBUNPACK)
-	$(ECHO) Copying $(@F)
-	$(CP) $(patsubst %$(SHARED_LIBRARY_SUFFIX),%.map,$<) $@
-
-    $(INSTALL_LIBRARIES_HERE)/$(LIBRARY_PREFIX)unpack.pdb: $(BUILD_LIBUNPACK)
-	$(ECHO) Copying $(@F)
-	$(CP) $(patsubst %$(SHARED_LIBRARY_SUFFIX),%.pdb,$<) $@
-endif
-
-##########################################################################################
-
-LIBATTACH_EXCLUDE_FILES:=
-ifneq ($(OPENJDK_TARGET_OS),solaris)
-    LIBATTACH_EXCLUDE_FILES+=SolarisVirtualMachine.c
-endif
-ifneq ($(OPENJDK_TARGET_OS),linux)
-    LIBATTACH_EXCLUDE_FILES+=LinuxVirtualMachine.c
-endif
-ifneq ($(OPENJDK_TARGET_OS),macosx)
-    LIBATTACH_EXCLUDE_FILES+=BsdVirtualMachine.c
-endif
-ifneq ($(OPENJDK_TARGET_OS),aix)
-    LIBATTACH_EXCLUDE_FILES+=AixVirtualMachine.c
-endif
-
-$(eval $(call SetupNativeCompilation,BUILD_LIBATTACH,\
-		LIBRARY:=attach, \
-                OUTPUT_DIR:=$(INSTALL_LIBRARIES_HERE),\
-                SRC:=$(JDK_TOPDIR)/src/$(OPENJDK_TARGET_OS_API_DIR)/native/sun/tools/attach,\
-		EXCLUDE_FILES:=$(LIBATTACH_EXCLUDE_FILES),\
-		LANG:=C,\
-		OPTIMIZATION:=LOW, \
-		CFLAGS:=$(CFLAGS_JDKLIB),\
-		CFLAGS_windows:=/Gy,\
-		MAPFILE:=$(JDK_TOPDIR)/makefiles/mapfiles/libattach/mapfile-$(OPENJDK_TARGET_OS), \
-		VERSIONINFO_RESOURCE:=$(JDK_TOPDIR)/src/windows/resource/version.rc,\
-		RC_FLAGS:=$(RC_FLAGS) \
-			  -D "JDK_FNAME=attach.dll" \
-			  -D "JDK_INTERNAL_NAME=attach" \
-			  -D "JDK_FTYPE=0x2L",\
-		LDFLAGS:=$(LDFLAGS_JDKLIB) \
-			 $(call SET_SHARED_LIBRARY_ORIGIN),\
-		LDFLAGS_solaris:=-ldoor,\
-		LDFLAGS_windows:=/ORDER:@$(JDK_TOPDIR)/makefiles/mapfiles/libattach/reorder-windows-$(OPENJDK_TARGET_CPU),\
-		LDFLAGS_SUFFIX:=$(LDFLAGS_JDKLIB_SUFFIX),\
-		LDFLAGS_SUFFIX_windows:=$(WIN_JAVA_LIB) advapi32.lib psapi.lib,\
-		OBJECT_DIR:=$(JDK_OUTPUTDIR)/objs/libattach,\
-		DEBUG_SYMBOLS:=true))
-
-$(BUILD_LIBATTACH) : $(BUILD_LIBJAVA)
-
-BUILD_LIBRARIES += $(BUILD_LIBATTACH)
-
-##########################################################################################
-
-$(eval $(call SetupNativeCompilation,BUILD_LIBDT_SOCKET,\
-		LIBRARY:=dt_socket,\
-                OUTPUT_DIR:=$(INSTALL_LIBRARIES_HERE),\
-                SRC:=$(JDK_TOPDIR)/src/share/transport/socket \
-			$(JDK_TOPDIR)/src/$(OPENJDK_TARGET_OS_API_DIR)/transport/socket,\
-		LANG:=C,\
-		OPTIMIZATION:=LOW, \
-		CFLAGS:=$(CFLAGS_JDKLIB) -DUSE_MMAP \
-                        -I$(INCLUDEDIR) -I$(JDK_OUTPUTDIR)/include/$(OPENJDK_TARGET_OS) \
-                        -I$(JDK_TOPDIR)/src/share/transport/socket \
-		        -I$(JDK_TOPDIR)/src/$(OPENJDK_TARGET_OS_API_DIR)/transport/socket \
-                        -I$(JDK_TOPDIR)/src/share/back/export \
-                        -I$(JDK_TOPDIR)/src/share/back,\
-		MAPFILE:=$(JDK_TOPDIR)/makefiles/mapfiles/libdt_socket/mapfile-vers, \
-		LDFLAGS:=$(LDFLAGS_JDKLIB) \
-			 $(call SET_SHARED_LIBRARY_ORIGIN), \
-		LDFLAGS_SUFFIX_linux:=-lpthread,\
-		LDFLAGS_SUFFIX_solaris:=-lnsl -lsocket -lc,\
-		LDFLAGS_SUFFIX_windows:=$(LDFLAGS_JDKLIB_SUFFIX) -export:jdwpTransport_OnLoad ws2_32.lib,\
-		VERSIONINFO_RESOURCE:=$(JDK_TOPDIR)/src/windows/resource/version.rc,\
-		RC_FLAGS:=$(RC_FLAGS)\
-			  -D "JDK_FNAME=dt_socket.dll" \
-			  -D "JDK_INTERNAL_NAME=dt_socket" \
-			  -D "JDK_FTYPE=0x2L",\
-		OBJECT_DIR:=$(JDK_OUTPUTDIR)/objs/libdt_socket,\
-		DEBUG_SYMBOLS:=true))
-
-$(BUILD_LIBDT_SOCKET) : $(BUILD_LIBJAVA)
-
-BUILD_LIBRARIES += $(BUILD_LIBDT_SOCKET)
-
-##########################################################################################
-
-ifeq ($(OPENJDK_TARGET_OS),windows)
-
-  $(eval $(call SetupNativeCompilation,BUILD_LIBDT_SHMEM,\
-		LIBRARY:=dt_shmem,\
-                OUTPUT_DIR:=$(INSTALL_LIBRARIES_HERE),\
-                SRC:=$(JDK_TOPDIR)/src/share/native/com/sun/tools/jdi \
-			$(JDK_TOPDIR)/src/share/transport/shmem \
-			$(JDK_TOPDIR)/src/$(OPENJDK_TARGET_OS_API_DIR)/transport/shmem,\
-		LANG:=C,\
-		OPTIMIZATION:=LOW, \
-		CFLAGS:=$(CFLAGS_JDKLIB) -DUSE_MMAP\
-                        -I$(INCLUDEDIR) -I$(JDK_OUTPUTDIR)/include/$(OPENJDK_TARGET_OS) \
-                        -I$(JDK_TOPDIR)/src/share/transport/shmem \
-		        -I$(JDK_TOPDIR)/src/$(OPENJDK_TARGET_OS_API_DIR)/transport/shmem \
-                        -I$(JDK_TOPDIR)/src/share/back/export, \
-		LDFLAGS:=$(LDFLAGS_JDKLIB),\
-		LDFLAGS_windows:=-export:jdwpTransport_OnLoad,\
-		LDFLAGS_SUFFIX:=$(LDFLAGS_JDKLIB_SUFFIX),\
-		VERSIONINFO_RESOURCE:=$(JDK_TOPDIR)/src/windows/resource/version.rc,\
-		RC_FLAGS:=$(RC_FLAGS)\
-			  -D "JDK_FNAME=dt_shmem.dll" \
-			  -D "JDK_INTERNAL_NAME=dt_shmem" \
-			  -D "JDK_FTYPE=0x2L",\
-		OBJECT_DIR:=$(JDK_OUTPUTDIR)/objs/libdt_shmem,\
-		DEBUG_SYMBOLS:=$(DEBUG_ALL_BINARIES)))
-
-  BUILD_LIBRARIES += $(BUILD_LIBDT_SHMEM)
-
-endif # OPENJDK_TARGET_OS
-
-##########################################################################################
-# JDWP_LOGGING causes log messages to be compiled into the library.
-$(eval $(call SetupNativeCompilation,BUILD_LIBJDWP,\
-		LIBRARY:=jdwp, \
-                OUTPUT_DIR:=$(INSTALL_LIBRARIES_HERE),\
-                SRC:=$(JDK_TOPDIR)/src/share/back $(JDK_TOPDIR)/src/$(OPENJDK_TARGET_OS_API_DIR)/back,\
-		LANG:=C,\
-		OPTIMIZATION:=LOW, \
-		CFLAGS:=$(CFLAGS_JDKLIB) -DJDWP_LOGGING\
-		 -I$(JDK_TOPDIR)/src/share/transport/export \
-                 -I$(JDK_TOPDIR)/src/share/back/export \
-                 -I$(JDK_TOPDIR)/src/share/npt \
-                 -I$(JDK_TOPDIR)/src/$(OPENJDK_TARGET_OS_API_DIR)/npt \
-                 -I$(JDK_TOPDIR)/src/share/back \
-                 -I$(JDK_TOPDIR)/src/$(OPENJDK_TARGET_OS_API_DIR)/back \
-		 -I$(JDK_OUTPUTDIR)/gensrc_jdwp_headers,\
-		MAPFILE:=$(JDK_TOPDIR)/makefiles/mapfiles/libjdwp/mapfile-vers, \
-		LDFLAGS:=$(LDFLAGS_JDKLIB) \
-			 $(call SET_SHARED_LIBRARY_ORIGIN),\
-		LDFLAGS_SUFFIX_linux:=$(LIBDL),\
-		LDFLAGS_SUFFIX_solaris:=$(LIBDL) -lc,\
-		LDFLAGS_SUFFIX_windows:=$(LDFLAGS_JDKLIB_SUFFIX),\
-		VERSIONINFO_RESOURCE:=$(JDK_TOPDIR)/src/windows/resource/version.rc,\
-		RC_FLAGS:=$(RC_FLAGS)\
-			  -D "JDK_FNAME=jdwp.dll" \
-			  -D "JDK_INTERNAL_NAME=jdwp" \
-			  -D "JDK_FTYPE=0x2L",\
-		OBJECT_DIR:=$(JDK_OUTPUTDIR)/objs/libjdwp,\
-		DEBUG_SYMBOLS:=true))
-
-$(BUILD_LIBJDWP) : $(BUILD_LIBJAVA)
-
-BUILD_LIBRARIES += $(BUILD_LIBJDWP)
-
-##########################################################################################
-
-LIBJAAS_MAPFILE:=
-ifneq ($(OPENJDK_TARGET_OS),solaris)
-   LIBJAAS_EXCLUDE_FILES:=Solaris.c
-else
-   # only on solaris...wonder why
-   LIBJAAS_MAPFILE:=$(JDK_TOPDIR)/makefiles/mapfiles/libjaas/mapfile-vers
-endif
-
-LIBJAAS_NAME:=jaas_unix
-ifeq ($(OPENJDK_TARGET_OS), windows)
-     LIBJAAS_NAME:=jaas_nt
-endif
-
-$(eval $(call SetupNativeCompilation,BUILD_LIBJAAS,\
-		LIBRARY:=$(LIBJAAS_NAME),\
-                OUTPUT_DIR:=$(INSTALL_LIBRARIES_HERE),\
-                SRC:=$(JDK_TOPDIR)/src/$(OPENJDK_TARGET_OS_API_DIR)/native/com/sun/security/auth/module,\
-		LANG:=C,\
-		OPTIMIZATION:=LOW, \
-		CFLAGS:=$(CFLAGS_JDKLIB),\
-		MAPFILE:=$(LIBJAAS_MAPFILE),\
-		LDFLAGS:=$(filter-out -ljava,$(LDFLAGS_JDKLIB)) \
-			 $(call SET_SHARED_LIBRARY_ORIGIN),\
-		LDFLAGS_windows:=netapi32.lib user32.lib mpr.lib advapi32.lib,\
-		LDFLAGS_SUFFIX_windows:=$(LDFLAGS_JDKLIB_SUFFIX),\
-		LDFLAGS_SUFFIX_solaris:=-lc,\
-		EXCLUDE_FILES:=$(LIBJAAS_EXCLUDE_FILES),\
-		VERSIONINFO_RESOURCE:=$(JDK_TOPDIR)/src/windows/resource/version.rc,\
-		RC_FLAGS:=$(RC_FLAGS) \
-			  -D "JDK_FNAME=$(LIBJAAS_NAME).dll" \
-			  -D "JDK_INTERNAL_NAME=$(LIBJAAS_NAME)" \
-			  -D "JDK_FTYPE=0x2L",\
-		OBJECT_DIR:=$(JDK_OUTPUTDIR)/objs/libjaas,\
-		DEBUG_SYMBOLS:=$(DEBUG_ALL_BINARIES)))
-
-$(BUILD_LIBJAAS) : $(BUILD_LIBJAVA)
-
-BUILD_LIBRARIES += $(BUILD_LIBJAAS)
-
-##########################################################################################
-
-$(eval $(call SetupNativeCompilation,BUILD_LIBJSDT,\
-		LIBRARY:=jsdt,\
-                OUTPUT_DIR:=$(INSTALL_LIBRARIES_HERE),\
-                SRC:=$(JDK_TOPDIR)/src/share/native/sun/tracing/dtrace\
-			$(JDK_TOPDIR)/src/$(OPENJDK_TARGET_OS_API_DIR)/native/sun/tracing/dtrace,\
-		LANG:=C,\
-		OPTIMIZATION:=LOW, \
-		CFLAGS:=$(CFLAGS_JDKLIB)\
-			-I$(JDK_TOPDIR)/src/share/native/sun/tracing/dtrace,\
-		MAPFILE:=$(JDK_TOPDIR)/makefiles/mapfiles/libjsdt/mapfile-vers, \
-		LDFLAGS:=$(LDFLAGS_JDKLIB) \
-			 $(call SET_SHARED_LIBRARY_ORIGIN),\
-		LDFLAGS_SUFFIX_linux:=$(LIBDL),\
-		LDFLAGS_SUFFIX_windows:=$(LDFLAGS_JDKLIB_SUFFIX) $(LIBDL),\
-		LDFLAGS_SUFFIX_macosx:=                         $(LIBDL),\
-		LDFLAGS_SUFFIX_solaris:=-lc,\
-		VERSIONINFO_RESOURCE:=$(JDK_TOPDIR)/src/windows/resource/version.rc,\
-		RC_FLAGS:=$(RC_FLAGS)\
-			  -D "JDK_FNAME=jsdt.dll" \
-			  -D "JDK_INTERNAL_NAME=jsdt" \
-			  -D "JDK_FTYPE=0x2L",\
-		OBJECT_DIR:=$(JDK_OUTPUTDIR)/objs/libjsdt, \
-                DEBUG_SYMBOLS:=true))
-
-$(BUILD_LIBJSDT) : $(BUILD_LIBJAVA)
-
-BUILD_LIBRARIES += $(BUILD_LIBJSDT)
-
-##########################################################################################
-
-    # TODO: Update awt lib path when awt is converted
-    $(eval $(call SetupNativeCompilation,BUILD_LIBLCMS,\
-                LIBRARY:=lcms,\
-                OUTPUT_DIR:=$(INSTALL_LIBRARIES_HERE),\
-                SRC:=$(JDK_TOPDIR)/src/share/native/sun/java2d/cmm/lcms,\
-		LANG:=C,\
-		OPTIMIZATION:=HIGHEST, \
-		CFLAGS:=$(filter-out -xc99=%none,$(CFLAGS_JDKLIB)) \
-			$(SHARED_LIBRARY_FLAGS) \
-			-I$(JDK_TOPDIR)/src/share/native/sun/java2d \
-			-I$(JDK_TOPDIR)/src/share/native/sun/awt/debug,\
-		CFLAGS_solaris:=-xc99=no_lib,\
-		CFLAGS_windows:=-DCMS_IS_WINDOWS_,\
-		MAPFILE:=$(JDK_TOPDIR)/makefiles/mapfiles/liblcms/mapfile-vers, \
-		LDFLAGS:=$(LDFLAGS_JDKLIB) \
-                         $(call SET_SHARED_LIBRARY_ORIGIN), \
-		LDFLAGS_solaris:=/usr/lib$(OPENJDK_TARGET_CPU_ISADIR)/libm.so.2,\
-		LDFLAGS_windows:=$(WIN_AWT_LIB) $(WIN_JAVA_LIB),\
-		LDFLAGS_SUFFIX_solaris:=-lawt -ljava -ljvm -lc,\
-		LDFLAGS_SUFFIX_macosx:=$(LIBM) -lawt -ljava -ljvm,\
-		LDFLAGS_SUFFIX_linux:=-lm -lawt -ljava -ljvm,\
-		LDFLAGS_SUFFIX_aix:=-lm -lawt -ljava -ljvm,\
-		VERSIONINFO_RESOURCE:=$(JDK_TOPDIR)/src/windows/resource/version.rc,\
-		RC_FLAGS:=$(RC_FLAGS)\
-			  -D "JDK_FNAME=lcms.dll" \
-			  -D "JDK_INTERNAL_NAME=lcms" \
-			  -D "JDK_FTYPE=0x2L",\
-		OBJECT_DIR:=$(JDK_OUTPUTDIR)/objs/liblcms,\
-		DEBUG_SYMBOLS:=$(DEBUG_ALL_BINARIES)))
-
-    BUILD_LIBRARIES += $(BUILD_LIBLCMS)
-
-    $(BUILD_LIBLCMS) : $(BUILD_LIBAWT)
-
-##########################################################################################
-
-ifdef OPENJDK
-    BUILD_LIBJPEG_MAPFILE:=$(JDK_TOPDIR)/makefiles/mapfiles/libjpeg/mapfile-vers
-else
-    BUILD_LIBJPEG_MAPFILE:=$(JDK_TOPDIR)/makefiles/mapfiles/libjpeg/mapfile-vers-closed
-    BUILD_LIBJPEG_CLOSED_SRC:=$(JDK_TOPDIR)/src/closed/share/native/sun/awt/image/jpeg
-    BUILD_LIBJPEG_CLOSED_INCLUDES:=-I$(BUILD_LIBJPEG_CLOSED_SRC)
-endif
-
-BUILD_LIBJPEG_REORDER:=
-ifeq ($(OPENJDK_TARGET_OS), solaris)
-    ifneq ($(OPENJDK_TARGET_CPU), x86_64)
-        BUILD_LIBJPEG_REORDER:=$(JDK_TOPDIR)/makefiles/mapfiles/libjpeg/reorder-$(OPENJDK_TARGET_CPU)
-    endif
-endif
-
-# Suppress gcc warnings like "variable might be clobbered by 'longjmp'
-# or 'vfork'": this warning indicates that some variable is placed to
-# a register by optimized compiler and it's value might be lost on longjmp().
-# Recommended way to avoid such warning is to declare the variable as
-# volatile to prevent the optimization. However, this approach does not
-# work because we have to declare all variables as volatile in result.
-#ifndef CROSS_COMPILE_ARCH
-#    CC_43_OR_NEWER:=\
-#        $(shell $(EXPR) $(CC_MAJORVER) \> 4 \| \
-#              \( $(CC_MAJORVER) = 4 \& $(CC_MINORVER) \>= 3 \) )
-#    ifeq ($(CC_43_OR_NEWER),1)
-#        BUILD_LIBJPEG_CFLAGS_linux += -Wno-clobbered
-#    endif
-#endif
-
-$(eval $(call SetupNativeCompilation,BUILD_LIBJPEG,\
-                LIBRARY:=jpeg, \
-                OUTPUT_DIR:=$(INSTALL_LIBRARIES_HERE),\
-                SRC:=$(BUILD_LIBJPEG_CLOSED_SRC) \
-		     $(JDK_TOPDIR)/src/share/native/sun/awt/image/jpeg,\
-		LANG:=C,\
-		OPTIMIZATION:=HIGHEST, \
-		CFLAGS:=$(CFLAGS_JDKLIB) \
-			$(BUILD_LIBJPEG_CLOSED_INCLUDES) \
-			-I$(JDK_TOPDIR)/src/share/native/sun/awt/image/jpeg,\
-		MAPFILE:=$(BUILD_LIBJPEG_MAPFILE), \
-		LDFLAGS:=$(LDFLAGS_JDKLIB) \
-			 $(call SET_SHARED_LIBRARY_ORIGIN),\
-		LDFLAGS_windows:=$(WIN_JAVA_LIB) jvm.lib,\
-		LDFLAGS_SUFFIX:=$(LDFLAGS_JDKLIB_SUFFIX),\
-		VERSIONINFO_RESOURCE:=$(JDK_TOPDIR)/src/windows/resource/version.rc,\
-		RC_FLAGS:=$(RC_FLAGS)\
-			  -D "JDK_FNAME=jpeg.dll" \
-			  -D "JDK_INTERNAL_NAME=jpeg" \
-			  -D "JDK_FTYPE=0x2L",\
-		REORDER:=$(BUILD_LIBJPEG_REORDER),\
-		OBJECT_DIR:=$(JDK_OUTPUTDIR)/objs/libjpeg,\
-		DEBUG_SYMBOLS:=$(DEBUG_ALL_BINARIES)))
-
-$(BUILD_LIBJPEG) : $(BUILD_LIBJAVA)
-
-BUILD_LIBRARIES += $(BUILD_LIBJPEG)
-
-##########################################################################################
-
-ifndef OPENJDK
-    FONT_HEADERS:=-I$(JDK_TOPDIR)/src/closed/share/native/sun/font/t2k
-    BUILD_LIBFONTMANAGER_MAPFILE:=$(JDK_TOPDIR)/makefiles/mapfiles/libfontmanager/mapfile-vers
-    LIBFONTMANAGER_EXCLUDE_FILES += freetypeScaler.c
-else
-    FONT_HEADERS:=$(FREETYPE2_CFLAGS)
-    BUILD_LIBFONTMANAGER_MAPFILE:=$(JDK_TOPDIR)/makefiles/mapfiles/libfontmanager/mapfile-vers.openjdk
-    BUILD_LIBFONTMANAGER_FONTLIB:=$(FREETYPE2_LIBS)
-endif
-
-LIBFONTMANAGER_OPTIMIZATION:=HIGH
-
-ifeq ($(OPENJDK_TARGET_OS),windows)
-    LIBFONTMANAGER_EXCLUDE_FILES += X11FontScaler.c \
-				    X11TextRenderer.c
-LIBFONTMANAGER_OPTIMIZATION:=HIGHEST
-else
-    LIBFONTMANAGER_EXCLUDE_FILES += fontpath.c \
-				    lcdglyph.c
-endif
-
-BUILD_LIBFONTMANAGER_CFLAGS_COMMON:=\
-			$(X_CFLAGS) \
-			-DLE_STANDALONE -DHEADLESS \
-			$(FONT_HEADERS) \
-			-I$(JDK_TOPDIR)/src/share/native/sun/font \
-			-I$(JDK_TOPDIR)/src/share/native/sun/font/layout \
-			-I$(JDK_TOPDIR)/src/share/native/sun/awt/image/cvutils \
-			-I$(JDK_TOPDIR)/src/$(OPENJDK_TARGET_OS_API_DIR)/native/sun/awt \
-			-I$(JDK_TOPDIR)/src/share/native/sun/awt/debug \
-			-I$(JDK_TOPDIR)/src/share/native/sun/java2d/loops \
-			-I$(JDK_TOPDIR)/src/share/native/sun/java2d/pipe \
-			-I$(JDK_TOPDIR)/src/$(OPENJDK_TARGET_OS_API_DIR)/native/sun/java2d \
-			-I$(JDK_TOPDIR)/src/share/native/sun/java2d
-
-# Turn off aliasing with GCC for ExtensionSubtables.cpp
-ifeq ($(OPENJDK_TARGET_OS), linux)
-    BUILD_LIBFONTMANAGER_ExtensionSubtables.cpp_CXXFLAGS:=-fno-strict-aliasing
-endif
-
-$(eval $(call SetupNativeCompilation,BUILD_LIBFONTMANAGER,\
-		LIBRARY:=fontmanager, \
-                OUTPUT_DIR:=$(INSTALL_LIBRARIES_HERE),\
-                SRC:=$(JDK_TOPDIR)/src/share/native/sun/font\
-		     $(JDK_TOPDIR)/src/$(OPENJDK_TARGET_OS_API_DIR)/native/sun/font,\
-		EXCLUDE_FILES:=$(LIBFONTMANAGER_EXCLUDE_FILES) \
-			       AccelGlyphCache.c,\
-		LANG:=C++,\
-		CFLAGS:=$(CFLAGS_JDKLIB) $(BUILD_LIBFONTMANAGER_CFLAGS_COMMON),\
-		CXXFLAGS:=$(CXXFLAGS_JDKLIB) $(BUILD_LIBFONTMANAGER_CFLAGS_COMMON),\
-		OPTIMIZATION:=$(LIBFONTMANAGER_OPTIMIZATION), \
-		CFLAGS_windows= -I$(JDK_TOPDIR)/src/$(OPENJDK_TARGET_OS_API_DIR)/native/sun/windows \
-				-DCC_NOEX, \
-		MAPFILE:=$(BUILD_LIBFONTMANAGER_MAPFILE), \
-		LDFLAGS:=$(subst -Xlinker -z -Xlinker defs,,$(LDFLAGS_JDKLIB)) $(LDFLAGS_CXX_JDK) \
-			 $(call SET_SHARED_LIBRARY_ORIGIN),\
-		LDFLAGS_SUFFIX:=$(BUILD_LIBFONTMANAGER_FONTLIB),\
-		LDFLAGS_SUFFIX_linux:=-lawt $(LIBM) $(LIBCXX) -ljava -ljvm -lc,\
-		LDFLAGS_SUFFIX_solaris:=-lawt -lawt_xawt -lc $(LIBM) $(LIBCXX) -ljava -ljvm,\
-		LDFLAGS_SUFFIX_aix:=-lawt -lawt_xawt $(LIBM) $(LIBCXX) -ljava -ljvm,\
-		LDFLAGS_SUFFIX_macosx:=-lawt $(LIBM) $(LIBCXX) -undefined dynamic_lookup \
-				       -ljava -ljvm,\
-		LDFLAGS_SUFFIX_windows:=$(WIN_JAVA_LIB) advapi32.lib user32.lib gdi32.lib \
-					$(WIN_AWT_LIB),\
-		VERSIONINFO_RESOURCE:=$(JDK_TOPDIR)/src/windows/resource/version.rc,\
-		RC_FLAGS:=$(RC_FLAGS)\
-			  -D "JDK_FNAME=fontmanager.dll" \
-			  -D "JDK_INTERNAL_NAME=fontmanager" \
-			  -D "JDK_FTYPE=0x2L",\
-		OBJECT_DIR:=$(JDK_OUTPUTDIR)/objs/libfontmanager,\
-		DEBUG_SYMBOLS:=$(DEBUG_ALL_BINARIES)))
-
-$(BUILD_LIBFONTMANAGER) : $(BUILD_LIBAWT)
-
-ifneq (,$(findstring $(OPENJDK_TARGET_OS),solaris macosx aix))
-$(BUILD_LIBFONTMANAGER) : $(BUILD_LIBAWT_XAWT)
-endif
-
-BUILD_LIBRARIES += $(BUILD_LIBFONTMANAGER)
-
-##########################################################################################
-
-ifndef OPENJDK
-
-#    ifeq ($(OPENJDK_TARGET_OS), linux)
-#        ifeq ("$(CC_VER_MAJOR)", "3")
-#            OTHER_LDLIBS  += -Wl,-Bstatic -lgcc_eh -Wl,-Bdynamic
-#        endif
-#    endif
-#
-# The resulting size of the t2k lib file is (at least on linux) dependant on the order of
-# the input .o files. Because of this the new build will differ in size to the old build.
-    BUILD_LIBT2K_CFLAGS_COMMON:=-I$(JDK_TOPDIR)/src/share/native/sun/font \
-		            -I$(JDK_TOPDIR)/src/closed/share/native/sun/font/t2k \
-		            -I$(JDK_TOPDIR)/src/closed/share/native/sun/font \
-		            -I$(JDK_TOPDIR)/src/share/share/native/sun/font \
-		            -I$(JDK_TOPDIR)/src/$(OPENJDK_TARGET_OS_API_DIR)/native/sun/font \
-		            -I$(JDK_TOPDIR)/src/share/native/sun/java2d/loops \
-		            -I$(JDK_TOPDIR)/src/share/native/sun/java2d/pipe \
-		            -I$(JDK_TOPDIR)/src/$(OPENJDK_TARGET_OS_API_DIR)/native/sun/java2d \
-		            -I$(JDK_TOPDIR)/src/share/native/sun/java2d
-
-    $(eval $(call SetupNativeCompilation,BUILD_LIBT2K,\
-                LIBRARY:=t2k, \
-                OUTPUT_DIR:=$(INSTALL_LIBRARIES_HERE),\
-                SRC:=$(JDK_TOPDIR)/src/closed/share/native/sun/font \
-		     $(JDK_TOPDIR)/src/closed/share/native/sun/font/t2k \
-		     $(JDK_TOPDIR)/src/closed/share/native/sun/font/t2k/ttHints,\
-		EXCLUDE_FILES:=orion.c,\
-		LANG:=C++,\
-		OPTIMIZATION:=HIGH, \
-		CFLAGS:=$(CFLAGS_JDKLIB) $(BUILD_LIBT2K_CFLAGS_COMMON),\
-		CXXFLAGS:=$(CXXFLAGS_JDKLIB) $(BUILD_LIBT2K_CFLAGS_COMMON),\
-		CFLAGS_windows=-DCC_NOEX, \
-		CXXFLAGS_windows=-DCC_NOEX, \
-		MAPFILE:=$(JDK_TOPDIR)/makefiles/mapfiles/libt2k/mapfile-vers, \
-		LDFLAGS:=$(LDFLAGS_JDKLIB) $(LDFLAGS_CXX_JDK) \
-			 $(call SET_SHARED_LIBRARY_ORIGIN),\
-		LDFLAGS_windows:=user32.lib $(JDK_OUTPUTDIR)/objs/libfontmanager/fontmanager.lib,\
-		LDFLAGS_SUFFIX_posix:=$(LIBM) $(LIBCXX) -lfontmanager -ljava -ljvm -lc,\
-		LDFLAGS_SUFFIX_solaris:=-lawt -lawt_xawt,\
-		VERSIONINFO_RESOURCE:=$(JDK_TOPDIR)/src/windows/resource/version.rc,\
-		RC_FLAGS:=$(RC_FLAGS)\
-			  -D "JDK_FNAME=t2k.dll" \
-			  -D "JDK_INTERNAL_NAME=t2k" \
-			  -D "JDK_FTYPE=0x2L",\
-		OBJECT_DIR:=$(JDK_OUTPUTDIR)/objs/libt2k,\
-		DEBUG_SYMBOLS:=$(DEBUG_ALL_BINARIES)))
-
-    # t2k is linked against fontmanager
-    $(BUILD_LIBT2K) : $(BUILD_LIBFONTMANAGER)
-
-    BUILD_LIBRARIES += $(BUILD_LIBT2K)
-endif
-
-##########################################################################################
-
-ifeq ($(OPENJDK_TARGET_OS), windows)
-    ifeq ($(OPENJDK_TARGET_CPU), x86)
-        KERNEL32_LIB:=kernel32.lib
-    endif
-    $(eval $(call SetupNativeCompilation,BUILD_LIBJAWT,\
-                LIBRARY:=jawt, \
-                OUTPUT_DIR:=$(INSTALL_LIBRARIES_HERE),\
-                SRC:=$(JDK_TOPDIR)/src/$(OPENJDK_TARGET_OS_API_DIR)/native/sun/windows,\
-		INCLUDE_FILES:=jawt.cpp,\
-		LANG:=C++,\
-		OPTIMIZATION:=LOW, \
-		CFLAGS:=$(CXXFLAGS_JDKLIB) \
-			-EHsc -DUNICODE -D_UNICODE \
-			-I$(JDK_TOPDIR)/src/$(OPENJDK_TARGET_OS_API_DIR)/native/sun/windows \
-		        -I$(JDK_TOPDIR)/src/share/native/sun/awt/debug \
-		        -I$(JDK_TOPDIR)/src/share/native/sun/java2d \
-			-I$(JDK_TOPDIR)/src/share/native/sun/awt/image/cvutils \
-			-I$(JDK_TOPDIR)/src/$(OPENJDK_TARGET_OS_API_DIR)/native/sun/java2d/windows \
-			-I$(DXSDK_INCLUDE_PATH), \
-		LDFLAGS:=$(LDFLAGS_JDKLIB) $(KERNEL32_LIB) $(LDFLAGS_CXX_JDK) \
-			 advapi32.lib $(WIN_AWT_LIB),\
-		LDFLAGS_SUFFIX:=$(LDFLAGS_JDKLIB_SUFFIX),\
-		VERSIONINFO_RESOURCE:=$(JDK_TOPDIR)/src/windows/resource/version.rc,\
-		RC_FLAGS:=$(RC_FLAGS)\
-			  -D "JDK_FNAME=jawt.dll" \
-			  -D "JDK_INTERNAL_NAME=jawt" \
-			  -D "JDK_FTYPE=0x2L",\
-		OBJECT_DIR:=$(JDK_OUTPUTDIR)/objs/libjawt,\
-		DEBUG_SYMBOLS:=$(DEBUG_ALL_BINARIES)))
-
-$(BUILD_LIBJAWT) : $(BUILD_LIBAWT)
-
-$(JDK_OUTPUTDIR)/lib/$(LIBRARY_PREFIX)jawt$(STATIC_LIBRARY_SUFFIX): $(BUILD_LIBJAWT)
-	$(ECHO) Copying $(@F)
-	$(CP) $(JDK_OUTPUTDIR)/objs/libjawt/$(LIBRARY_PREFIX)jawt$(STATIC_LIBRARY_SUFFIX) $@
-
-BUILD_LIBRARIES += $(JDK_OUTPUTDIR)/lib/$(LIBRARY_PREFIX)jawt$(STATIC_LIBRARY_SUFFIX)
-
-else # OPENJDK_TARGET_OS not windows
-
-    JAWT_LIBS:=
-    ifneq ($(OPENJDK_TARGET_OS), solaris)
-        JAWT_LIBS += -lawt
-    endif
-
-    ifndef BUILD_HEADLESS_ONLY
-        JAWT_LIBS += -lawt_xawt
-    else
-        JAWT_LIBS += -lawt_headless
-        HEADLESS_CFLAG += -DHEADLESS
-    endif
-
-    JAWT_FILES:=jawt.c
-    ifeq ($(OPENJDK_TARGET_OS), macosx)
-	JAWT_FILES:=jawt.m
-	JAWT_LIBS:=-lawt_lwawt
-    endif
-
-    $(eval $(call SetupNativeCompilation,BUILD_LIBJAWT,\
-                LIBRARY:=jawt, \
-                OUTPUT_DIR:=$(INSTALL_LIBRARIES_HERE),\
-                SRC:=$(JDK_TOPDIR)/src/$(OPENJDK_TARGET_OS_API_DIR)/native/sun/awt \
-                     $(JDK_TOPDIR)/src/macosx/native/sun/awt,\
-		INCLUDE_FILES:=$(JAWT_FILES),\
-		LANG:=C,\
-		OPTIMIZATION:=LOW, \
-		CFLAGS:=$(CFLAGS_JDKLIB), \
-		CFLAGS_linux:=$(HEADLESS_CFLAG),\
-		CFLAGS_macosx:=-I$(JDK_TOPDIR)/src/solaris/native/sun/awt ,\
-		MAPFILE:=$(JDK_TOPDIR)/makefiles/mapfiles/libjawt/mapfile-vers, \
-		LDFLAGS:=$(LDFLAGS_JDKLIB) \
-			 $(call SET_SHARED_LIBRARY_ORIGIN),\
-		LDFLAGS_solaris:=-L$(OPENWIN_HOME)/sfw/lib$(OPENJDK_TARGET_CPU_ISADIR) -L$(OPENWIN_LIB)$(OPENJDK_TARGET_CPU_ISADIR),\
-		LDFLAGS_SUFFIX_linux:=$(JAWT_LIBS) $(LDFLAGS_JDKLIB_SUFFIX),\
-		LDFLAGS_SUFFIX_aix:=$(JAWT_LIBS) $(LDFLAGS_JDKLIB_SUFFIX),\
-		LDFLAGS_SUFFIX_solaris:=$(JAWT_LIBS) $(LDFLAGS_JDKLIB_SUFFIX) -lXrender,\
-		LDFLAGS_SUFFIX_macosx:=-Xlinker -rpath -Xlinker @loader_path $(JAWT_LIBS) \
-				       -framework Cocoa $(LDFLAGS_JDKLIB_SUFFIX),\
-		OBJECT_DIR:=$(JDK_OUTPUTDIR)/objs/libjawt,\
-		DEBUG_SYMBOLS:=$(DEBUG_ALL_BINARIES)))
-
-ifndef BUILD_HEADLESS_ONLY
-$(BUILD_LIBJAWT) : $(BUILD_LIBAWT_XAWT)
-else
-$(BUILD_LIBJAWT) : $(INSTALL_LIBRARIES_HERE)/$(LIBRARY_PREFIX)awt_headless$(SHARED_LIBRARY_SUFFIX)
-endif
-
-ifeq ($(OPENJDK_TARGET_OS),macosx)
-$(BUILD_LIBJAWT) : $(INSTALL_LIBRARIES_HERE)/$(LIBRARY_PREFIX)awt_lwawt$(SHARED_LIBRARY_SUFFIX)
-endif
-
-endif # OPENJDK_TARGET_OS
-
-BUILD_LIBRARIES += $(BUILD_LIBJAWT)
-
-##########################################################################################
-
-LIBINSTRUMENT_SRC   :=$(JDK_TOPDIR)/src/share/instrument \
-                      $(JDK_TOPDIR)/src/$(OPENJDK_TARGET_OS_API_DIR)/native/java/io \
-                      $(JDK_TOPDIR)/src/$(OPENJDK_TARGET_OS_API_DIR)/instrument
-
-LIBINSTRUMENT_FILES :=\
-	EncodingSupport.c \
-	EncodingSupport_md.c \
-	FileSystemSupport_md.c \
-	InstrumentationImplNativeMethods.c \
-	InvocationAdapter.c \
-	JarFacade.c \
-	JPLISAgent.c \
-	JPLISAssert.c \
-	JavaExceptions.c \
-	PathCharsValidator.c \
-	Reentrancy.c \
-	Utilities.c \
-	canonicalize_md.c
-
-LIBINSTRUMENT_DIR   :=$(JDK_OUTPUTDIR)/objs/libinstrument
-LIBINSTRUMENT_CFLAGS:=$(CFLAGS_JDKLIB) \
-                      -I$(JDK_TOPDIR)/src/share/instrument \
-                      -I$(JDK_TOPDIR)/src/$(OPENJDK_TARGET_OS_API_DIR)/instrument \
-                      -I$(JDK_TOPDIR)/src/share/bin
-
-LIBINSTRUMENT_LDFLAGS:=
-LIBINSTRUMENT_LDFLAGS_SUFFIX:=
-
-ifeq ($(OPENJDK_TARGET_OS), windows)
-    LIBINSTRUMENT_LDFLAGS += $(JDK_OUTPUTDIR)/objs/jli_static.lib $(WIN_JAVA_LIB) \
-				 -export:Agent_OnAttach advapi32.lib
-    # Statically link the C runtime so that there are not dependencies on modules
-    # not on the search patch when invoked from the Windows system directory
-    # (or elsewhere).
-    LIBINSTRUMENT_CFLAGS := $(filter-out -MD,$(LIBINSTRUMENT_CFLAGS))
-    # equivalent of strcasecmp is stricmp on Windows
-    LIBINSTRUMENT_CFLAGS += -Dstrcasecmp=stricmp
-endif
-
-$(eval $(call SetupNativeCompilation,BUILD_LIBINSTRUMENT,\
-		LIBRARY:=instrument, \
-                OUTPUT_DIR:=$(INSTALL_LIBRARIES_HERE),\
-		SRC:=$(LIBINSTRUMENT_SRC),\
-		INCLUDE_FILES:=$(LIBINSTRUMENT_FILES),\
-		LANG:=C,\
-		OPTIMIZATION:=LOW, \
-		CFLAGS:=$(LIBINSTRUMENT_CFLAGS),\
-		CFLAGS_debug:=-DJPLIS_LOGGING,\
-		CFLAGS_release:=-DNO_JPLIS_LOGGING,\
-		MAPFILE:=$(JDK_TOPDIR)/makefiles/mapfiles/libinstrument/mapfile-vers, \
-		LDFLAGS:=$(LDFLAGS_JDKLIB) \
-			 $(call SET_SHARED_LIBRARY_ORIGIN) \
-                         $(LIBINSTRUMENT_LDFLAGS),\
-		LDFLAGS_linux:=$(call SET_SHARED_LIBRARY_ORIGIN,/jli),\
-		LDFLAGS_solaris:= $(call SET_SHARED_LIBRARY_ORIGIN,/jli),\
-		LDFLAGS_macosx:=-Xlinker -all_load $(JDK_OUTPUTDIR)/objs/libjli_static.a \
-				-framework Cocoa -framework Security -framework ApplicationServices,\
-		LDFLAGS_SUFFIX:=$(LIBINSTRUMENT_LDFLAGS_SUFFIX),\
-		LDFLAGS_SUFFIX_macosx:=-liconv $(LIBZ),\
-		LDFLAGS_SUFFIX_solaris:=$(LIBZ) -L $(INSTALL_LIBRARIES_HERE)/jli -ljli $(LIBDL) -lc,\
-		LDFLAGS_SUFFIX_linux:=$(LIBZ) -L $(INSTALL_LIBRARIES_HERE)/jli -ljli $(LIBDL),\
-		LDFLAGS_SUFFIX_aix:=$(LIBZ) -L$(JDK_OUTPUTDIR)/objs -ljli_static $(LIBDL),\
-		VERSIONINFO_RESOURCE:=$(JDK_TOPDIR)/src/windows/resource/version.rc,\
-		RC_FLAGS:=$(RC_FLAGS)\
-			  -D "JDK_FNAME=instrument.dll" \
-			  -D "JDK_INTERNAL_NAME=instrument" \
-			  -D "JDK_FTYPE=0x2L",\
-		OBJECT_DIR:=$(LIBINSTRUMENT_DIR),\
-		DEBUG_SYMBOLS:=true))
-
-ifneq (,$(findstring $(OPENJDK_TARGET_OS), macosx windows aix))
-$(BUILD_LIBINSTRUMENT) : $(JDK_OUTPUTDIR)/objs/$(LIBRARY_PREFIX)jli_static$(STATIC_LIBRARY_SUFFIX)
-else
-$(BUILD_LIBINSTRUMENT) : $(INSTALL_LIBRARIES_HERE)/jli/$(LIBRARY_PREFIX)jli$(SHARED_LIBRARY_SUFFIX)
-endif
-$(BUILD_LIBINSTRUMENT) : $(BUILD_LIBJAVA)
-
-BUILD_LIBRARIES += $(BUILD_LIBINSTRUMENT)
-
-##########################################################################################
-
-BUILD_LIBMANAGEMENT_SRC:=$(JDK_TOPDIR)/src/share/native/sun/management \
-                           $(JDK_TOPDIR)/src/$(OPENJDK_TARGET_OS_API_DIR)/native/sun/management \
-                           $(JDK_TOPDIR)/src/$(OPENJDK_TARGET_OS_API_DIR)/native/com/sun/management
-
-BUILD_LIBMANAGEMENT_EXCLUDES:=
-
-BUILD_LIBMANAGEMENT_CFLAGS:=-I$(JDK_TOPDIR)/src/share/native/sun/management
-
-ifneq ($(OPENJDK_TARGET_OS), windows)
-	BUILD_LIBMANAGEMENT_EXCLUDES += OperatingSystem_md.c
-else
-	BUILD_LIBMANAGEMENT_EXCLUDES += UnixOperatingSystem_md.c
-endif
-
-ifneq ($(OPENJDK_TARGET_OS),solaris)
-	BUILD_LIBMANAGEMENT_EXCLUDES += SolarisOperatingSystem.c
-endif
-
-ifneq ($(OPENJDK_TARGET_OS),linux)
-	BUILD_LIBMANAGEMENT_EXCLUDES += LinuxOperatingSystem.c
-endif
-
-ifneq ($(OPENJDK_TARGET_OS),macosx)
-	BUILD_LIBMANAGEMENT_EXCLUDES += MacosxOperatingSystem.c
-endif
-
-LIBMANAGEMENT_OPTIMIZATION:=HIGH
-ifneq ($(findstring $(OPENJDK_TARGET_OS),solaris linux),)
-    ifeq ($(ENABLE_DEBUG_SYMBOLS), true)
-        LIBMANAGEMENT_OPTIMIZATION:=LOW
-    endif
-endif
-
-$(eval $(call SetupNativeCompilation,BUILD_LIBMANAGEMENT,\
-		LIBRARY:=management,\
-                OUTPUT_DIR:=$(INSTALL_LIBRARIES_HERE),\
-		SRC:=$(BUILD_LIBMANAGEMENT_SRC),\
-		EXCLUDE_FILES:=$(BUILD_LIBMANAGEMENT_EXCLUDES),\
-		LANG:=C,\
-		OPTIMIZATION:=$(LIBMANAGEMENT_OPTIMIZATION), \
-		CFLAGS:=$(CFLAGS_JDKLIB) $(BUILD_LIBMANAGEMENT_CFLAGS),\
-		MAPFILE:=$(JDK_TOPDIR)/makefiles/mapfiles/libmanagement/mapfile-vers, \
-		LDFLAGS:=$(LDFLAGS_JDKLIB) \
-			 $(call SET_SHARED_LIBRARY_ORIGIN),\
-		LDFLAGS_solaris:=-lkstat,\
-		LDFLAGS_SUFFIX:=$(LDFLAGS_JDKLIB_SUFFIX),\
-		LDFLAGS_SUFFIX_windows:=jvm.lib psapi.lib $(WIN_JAVA_LIB) advapi32.lib,\
-		LDFLAGS_SUFFIX_aix:=-lperfstat,\
-		VERSIONINFO_RESOURCE:=$(JDK_TOPDIR)/src/windows/resource/version.rc,\
-		RC_FLAGS:=$(RC_FLAGS)\
-			  -D "JDK_FNAME=management.dll" \
-			  -D "JDK_INTERNAL_NAME=management" \
-			  -D "JDK_FTYPE=0x2L",\
-		OBJECT_DIR:=$(JDK_OUTPUTDIR)/objs/libmanagement,\
-		DEBUG_SYMBOLS:=true))
-
-$(BUILD_LIBMANAGEMENT) : $(BUILD_LIBJAVA)
-
-BUILD_LIBRARIES += $(BUILD_LIBMANAGEMENT)
-
-##########################################################################################
-
-BUILD_LIBHPROF_SRC:=$(JDK_TOPDIR)/src/share/demo/jvmti/hprof $(JDK_TOPDIR)/src/$(OPENJDK_TARGET_OS_API_DIR)/demo/jvmti/hprof
-BUILD_LIBHPROF_CFLAGS:=-I$(JDK_TOPDIR)/src/share/demo/jvmti/hprof \
-                         -I$(JDK_TOPDIR)/src/share/npt \
-                         -I$(JDK_TOPDIR)/src/$(OPENJDK_TARGET_OS_API_DIR)/npt \
-                         -I$(JDK_TOPDIR)/src/share/demo/jvmti/java_crw_demo
-
-BUILD_LIBHPROF_LDFLAGS:=
-
-LIBHPROF_OPTIMIZATION:=HIGHEST
-ifneq ($(findstring $(OPENJDK_TARGET_OS),solaris linux),)
-    ifeq ($(ENABLE_DEBUG_SYMBOLS), true)
-        LIBHPROF_OPTIMIZATION:=LOW
-    endif
-endif
-
-$(eval $(call SetupNativeCompilation,BUILD_LIBHPROF,\
-		LIBRARY:=hprof, \
-                OUTPUT_DIR:=$(INSTALL_LIBRARIES_HERE),\
-		SRC:=$(BUILD_LIBHPROF_SRC),\
-		LANG:=C,\
-		OPTIMIZATION:=$(LIBHPROF_OPTIMIZATION), \
-		CFLAGS:=$(CFLAGS_JDKLIB) \
-                         $(BUILD_LIBHPROF_CFLAGS),\
-		CFLAGS_debug:=-DHPROF_LOGGING,\
-		MAPFILE:=$(JDK_TOPDIR)/makefiles/mapfiles/libhprof/mapfile-vers, \
-		LDFLAGS:=$(LDFLAGS_JDKLIB) \
-			 $(call SET_SHARED_LIBRARY_ORIGIN),\
-		LDFLAGS_windows:=wsock32.lib winmm.lib advapi32.lib,\
-		LDFLAGS_SUFFIX_linux:=$(LIBDL),\
-		LDFLAGS_SUFFIX_macosx:=$(LIBDL),\
-		LDFLAGS_SUFFIX_solaris:=-lsocket -lnsl $(LIBDL) -lc,\
-		VERSIONINFO_RESOURCE:=$(JDK_TOPDIR)/src/windows/resource/version.rc,\
-		RC_FLAGS:=$(RC_FLAGS)\
-			  -D "JDK_FNAME=hprof.dll" \
-			  -D "JDK_INTERNAL_NAME=hprof" \
-			  -D "JDK_FTYPE=0x2L",\
-		OBJECT_DIR:=$(JDK_OUTPUTDIR)/objs/libhprof_jvmti,\
-		DEBUG_SYMBOLS:=true))
-
-BUILD_LIBRARIES += $(BUILD_LIBHPROF)
-
-##########################################################################################
-
-$(eval $(call SetupNativeCompilation,BUILD_LIBJAVA_CRW_DEMO,\
-		LIBRARY:=java_crw_demo, \
-                OUTPUT_DIR:=$(INSTALL_LIBRARIES_HERE),\
-		SRC:=$(JDK_TOPDIR)/src/share/demo/jvmti/java_crw_demo,\
-		LANG:=C,\
-		OPTIMIZATION:=LOW, \
-		CFLAGS:=$(CFLAGS_JDKLIB) \
-                        -I$(JDK_TOPDIR)/src/share/demo/jvmti/java_crw_demo,\
-		MAPFILE:=$(JDK_TOPDIR)/makefiles/mapfiles/libjava_crw_demo/mapfile-vers, \
-		LDFLAGS:=$(LDFLAGS_JDKLIB) \
-			 $(call SET_SHARED_LIBRARY_ORIGIN),\
-		LDFLAGS_SUFFIX_solaris:=-lc,\
-		VERSIONINFO_RESOURCE:=$(JDK_TOPDIR)/src/windows/resource/version.rc,\
-		RC_FLAGS:=$(RC_FLAGS)\
-			  -D "JDK_FNAME=java_crw_demo.dll" \
-			  -D "JDK_INTERNAL_NAME=java_crw_demo" \
-			  -D "JDK_FTYPE=0x2L",\
-		OBJECT_DIR:=$(JDK_OUTPUTDIR)/objs/libjava_crw_demo,\
-		DEBUG_SYMBOLS:=true))
-
-BUILD_LIBRARIES += $(BUILD_LIBJAVA_CRW_DEMO)
-
-##########################################################################################
-
-$(eval $(call SetupNativeCompilation,BUILD_LIBNPT,\
-		LIBRARY:=npt, \
-                OUTPUT_DIR:=$(INSTALL_LIBRARIES_HERE),\
-		SRC:=$(JDK_TOPDIR)/src/share/npt $(JDK_TOPDIR)/src/$(OPENJDK_TARGET_OS_API_DIR)/npt,\
-		LANG:=C,\
-		OPTIMIZATION:=LOW, \
-		CFLAGS:=$(CFLAGS_JDKLIB) \
-                        -I$(JDK_TOPDIR)/src/share/npt \
-                        -I$(JDK_TOPDIR)/src/$(OPENJDK_TARGET_OS_API_DIR)/npt,\
-		MAPFILE:=$(JDK_TOPDIR)/makefiles/mapfiles/libnpt/mapfile-vers, \
-		LDFLAGS:=$(LDFLAGS_JDKLIB) \
-			 $(call SET_SHARED_LIBRARY_ORIGIN),\
-		LDFLAGS_macosx:=-liconv,\
-		LDFLAGS_SUFFIX_windows:=-export:nptInitialize -export:nptTerminate,\
-		LDFLAGS_SUFFIX_solaris:=-lc, \
-		VERSIONINFO_RESOURCE:=$(JDK_TOPDIR)/src/windows/resource/version.rc,\
-		RC_FLAGS:=$(RC_FLAGS)\
-			  -D "JDK_FNAME=npt.dll" \
-			  -D "JDK_INTERNAL_NAME=npt" \
-			  -D "JDK_FTYPE=0x2L",\
-		OBJECT_DIR:=$(JDK_OUTPUTDIR)/objs/libnpt,\
-		DEBUG_SYMBOLS:=true))
-
-BUILD_LIBRARIES += $(BUILD_LIBNPT)
-
-##########################################################################################
-
-LIBNET_SRC_DIRS:=$(JDK_TOPDIR)/src/share/native/java/net \
-                   $(JDK_TOPDIR)/src/$(OPENJDK_TARGET_OS_API_DIR)/native/java/net \
-                   $(JDK_TOPDIR)/src/$(OPENJDK_TARGET_OS_API_DIR)/native/sun/net/dns \
-                   $(JDK_TOPDIR)/src/$(OPENJDK_TARGET_OS_API_DIR)/native/sun/net/spi
-
-ifeq ($(OPENJDK_TARGET_OS),windows)
-    LIBNET_SRC_DIRS+=$(JDK_TOPDIR)/src/$(OPENJDK_TARGET_OS_API_DIR)/native/sun/net/www/protocol/http/ntlm
-else
-    LIBNET_SRC_DIRS+=$(JDK_TOPDIR)/src/$(OPENJDK_TARGET_OS_API_DIR)/native/sun/net/sdp
-endif
-
-LIBNET_CFLAGS:=$(foreach dir,$(LIBNET_SRC_DIRS),-I$(dir))
-
-LIBNET_EXCLUDE_FILES:=
-ifeq (,$(filter $(OPENJDK_TARGET_OS), linux aix))
-	LIBNET_EXCLUDE_FILES += linux_close.c
-endif
-
-ifneq ($(OPENJDK_TARGET_OS),macosx)
-	LIBNET_EXCLUDE_FILES += bsd_close.c
-endif
-
-ifeq ($(OPENJDK_TARGET_OS),windows)
-	LIBNET_EXCLUDE_FILES += PlainSocketImpl.c PlainDatagramSocketImpl.c SdpSupport.c
-else
-	LIBNET_EXCLUDE_FILES += TwoStacksPlainSocketImpl.c DualStackPlainSocketImpl.c \
-                                TwoStacksPlainDatagramSocketImpl.c DualStackPlainDatagramSocketImpl.c \
-				NTLMAuthSequence.c NetworkInterface_winXP.c
-endif
-
-$(eval $(call SetupNativeCompilation,BUILD_LIBNET,\
-		LIBRARY:=net,\
-                OUTPUT_DIR:=$(INSTALL_LIBRARIES_HERE),\
-		SRC:=$(LIBNET_SRC_DIRS),\
-		EXCLUDE_FILES:=$(LIBNET_EXCLUDE_FILES), \
-		LANG:=C,\
-		OPTIMIZATION:=LOW, \
-		CFLAGS:=$(CFLAGS_JDKLIB) \
-                        $(LIBNET_CFLAGS),\
-		MAPFILE:=$(JDK_TOPDIR)/makefiles/mapfiles/libnet/mapfile-vers, \
-		LDFLAGS:=$(LDFLAGS_JDKLIB) \
-			 $(call SET_SHARED_LIBRARY_ORIGIN),\
-		LDFLAGS_SUFFIX_macosx:=-ljvm -ljava,\
-		LDFLAGS_SUFFIX_solaris:=-ljvm -ljava -lnsl -lsocket $(LIBDL) -lc ,\
-		LDFLAGS_SUFFIX_linux:=$(LIBDL) -ljvm -lpthread -ljava,\
-		LDFLAGS_SUFFIX_aix:=$(LIBDL) -ljvm -ljava,\
-		LDFLAGS_SUFFIX_windows:=ws2_32.lib jvm.lib secur32.lib iphlpapi.lib \
-					delayimp.lib $(WIN_JAVA_LIB) advapi32.lib \
-					-DELAYLOAD:secur32.dll -DELAYLOAD:iphlpapi.dll, \
-		VERSIONINFO_RESOURCE:=$(JDK_TOPDIR)/src/windows/resource/version.rc,\
-		RC_FLAGS:=$(RC_FLAGS)\
-			  -D "JDK_FNAME=net.dll" \
-			  -D "JDK_INTERNAL_NAME=net" \
-			  -D "JDK_FTYPE=0x2L",\
-		OBJECT_DIR:=$(JDK_OUTPUTDIR)/objs/libnet,\
-		DEBUG_SYMBOLS:=$(DEBUG_ALL_BINARIES)))
-
-$(BUILD_LIBNET) : $(BUILD_LIBJAVA)
-
-BUILD_LIBRARIES += $(BUILD_LIBNET)
-
-$(JDK_OUTPUTDIR)/lib/net.properties: $(JDK_TOPDIR)/src/share/lib/net.properties
-	$(ECHO) $(LOG_INFO) Copying $(@F)
-	$(call install-file)
-
-COPY_FILES += $(JDK_OUTPUTDIR)/lib/net.properties
-
-ifeq ($(OPENJDK_TARGET_OS), solaris)
-$(JDK_OUTPUTDIR)/lib/sdp/sdp.conf.template : $(JDK_TOPDIR)/src/${OPENJDK_TARGET_OS_API_DIR}/lib/sdp/sdp.conf.template
-	$(ECHO) $(LOG_INFO) Copying $(@F)
-	$(call install-file)
-
-COPY_FILES += $(JDK_OUTPUTDIR)/lib/sdp/sdp.conf.template
-endif
-
-##########################################################################################
-
-BUILD_LIBNIO_SRC:=\
-        $(JDK_TOPDIR)/src/$(OPENJDK_TARGET_OS_API_DIR)/native/java/nio \
-	$(JDK_TOPDIR)/src/$(OPENJDK_TARGET_OS_API_DIR)/native/sun/nio/ch \
-	$(JDK_TOPDIR)/src/$(OPENJDK_TARGET_OS_API_DIR)/native/sun/nio/fs
-
-BUILD_LIBNIO_CFLAGS:=\
-	-I$(JDK_TOPDIR)/src/share/native/sun/nio/ch \
-	-I$(JDK_TOPDIR)/src/share/native/java/io \
-	-I$(JDK_TOPDIR)/src/share/native/java/net \
-        -I$(JDK_TOPDIR)/src/$(OPENJDK_TARGET_OS_API_DIR)/native/java/net
-
-BUILD_LIBNIO_FILES:=\
-        DatagramChannelImpl.c \
-        DatagramDispatcher.c \
-	FileChannelImpl.c \
-	FileDispatcherImpl.c \
-	FileKey.c \
-	IOUtil.c \
-        MappedByteBuffer.c \
-	Net.c \
-	ServerSocketChannelImpl.c \
-	SocketChannelImpl.c \
-	SocketDispatcher.c
-
-ifeq ($(OPENJDK_TARGET_OS), windows)
-	BUILD_LIBNIO_FILES += \
-		Iocp.c \
-		RegistryFileTypeDetector.c \
-		WindowsAsynchronousFileChannelImpl.c \
-		WindowsAsynchronousServerSocketChannelImpl.c \
-		WindowsAsynchronousSocketChannelImpl.c \
-		WindowsNativeDispatcher.c \
-	        WindowsSelectorImpl.c
-endif
-
-ifeq ($(OPENJDK_TARGET_OS), linux)
-	BUILD_LIBNIO_MAPFILE:=$(JDK_TOPDIR)/makefiles/mapfiles/libnio/mapfile-$(OPENJDK_TARGET_OS)
-	BUILD_LIBNIO_FILES += \
-		EPoll.c \
-		EPollArrayWrapper.c \
-		EPollPort.c \
-		InheritedChannel.c \
-		NativeThread.c \
-		PollArrayWrapper.c \
-		UnixAsynchronousServerSocketChannelImpl.c \
-		UnixAsynchronousSocketChannelImpl.c \
-		GnomeFileTypeDetector.c \
-		MagicFileTypeDetector.c \
-		LinuxNativeDispatcher.c \
-		LinuxWatchService.c \
-		UnixCopyFile.c \
-		UnixNativeDispatcher.c
-endif
-
-ifeq ($(OPENJDK_TARGET_OS), macosx)
-	BUILD_LIBNIO_MAPFILE:=$(JDK_TOPDIR)/makefiles/mapfiles/libnio/mapfile-$(OPENJDK_TARGET_OS)
-	BUILD_LIBNIO_SRC += $(JDK_TOPDIR)/src/macosx/native/sun/nio/ch
-	BUILD_LIBNIO_FILES += \
-		InheritedChannel.c \
-		NativeThread.c \
-	        PollArrayWrapper.c \
-		UnixAsynchronousServerSocketChannelImpl.c \
-		UnixAsynchronousSocketChannelImpl.c \
-		BsdNativeDispatcher.c \
-		MacOSXNativeDispatcher.c \
-		UnixCopyFile.c \
-		UnixNativeDispatcher.c \
-		KQueue.c \
-		KQueuePort.c \
-		KQueueArrayWrapper.c
-endif
-
-ifeq ($(OPENJDK_TARGET_OS), solaris)
-	BUILD_LIBNIO_MAPFILE:=$(JDK_TOPDIR)/makefiles/mapfiles/libnio/mapfile-$(OPENJDK_TARGET_OS)
-	BUILD_LIBNIO_FILES += \
-		DevPollArrayWrapper.c \
-		InheritedChannel.c \
-		NativeThread.c \
-		PollArrayWrapper.c \
-		SolarisEventPort.c \
-		UnixAsynchronousServerSocketChannelImpl.c \
-		UnixAsynchronousSocketChannelImpl.c \
-		GnomeFileTypeDetector.c \
-		SolarisNativeDispatcher.c \
-		SolarisWatchService.c \
-		UnixCopyFile.c \
-		UnixNativeDispatcher.c
-endif
-
-ifeq ($(OPENJDK_TARGET_OS), aix)
-	BUILD_LIBNIO_MAPFILE:=$(JDK_TOPDIR)/makefiles/mapfiles/libnio/mapfile-$(OPENJDK_TARGET_OS)
-	BUILD_LIBNIO_FILES += \
-		AixPollPort.c \
-		InheritedChannel.c \
-		NativeThread.c \
-		PollArrayWrapper.c \
-		UnixAsynchronousServerSocketChannelImpl.c \
-		UnixAsynchronousSocketChannelImpl.c \
-		GnomeFileTypeDetector.c \
-		UnixCopyFile.c \
-		AixNativeDispatcher.c \
-		UnixNativeDispatcher.c
-endif
-
-$(eval $(call SetupNativeCompilation,BUILD_LIBNIO,\
-		LIBRARY:=nio,\
-                OUTPUT_DIR:=$(INSTALL_LIBRARIES_HERE),\
-		SRC:=$(BUILD_LIBNIO_SRC),\
-		INCLUDE_FILES:=$(BUILD_LIBNIO_FILES), \
-		LANG:=C,\
-		OPTIMIZATION:=HIGH, \
-		CFLAGS:=$(CFLAGS_JDKLIB) \
-                        $(BUILD_LIBNIO_CFLAGS),\
-		MAPFILE:=$(BUILD_LIBNIO_MAPFILE), \
-		LDFLAGS:=$(LDFLAGS_JDKLIB) $(BUILD_LIBNIO_LDFLAGS) \
-			 $(call SET_SHARED_LIBRARY_ORIGIN),\
-		LDFLAGS_SUFFIX_linux:=-ljava -lnet -lpthread $(LIBDL),\
-		LDFLAGS_SUFFIX_aix:=-ljava -lnet $(LIBDL),\
-		LDFLAGS_SUFFIX_solaris:=-ljvm -lsocket -lposix4 $(LIBDL) \
-				        -lsendfile -ljava -lnet -lc,\
-		LDFLAGS_SUFFIX_windows:=jvm.lib ws2_32.lib $(WIN_JAVA_LIB) \
-					$(JDK_OUTPUTDIR)/objs/libnet/net.lib \
-					advapi32.lib,\
-		LDFLAGS_SUFFIX_macosx:=-ljava -lnet -pthread -framework CoreFoundation,\
-		LDFLAGS_SUFFIX:=,\
-		VERSIONINFO_RESOURCE:=$(JDK_TOPDIR)/src/windows/resource/version.rc,\
-		RC_FLAGS:=$(RC_FLAGS)\
-			  -D "JDK_FNAME=nio.dll" \
-			  -D "JDK_INTERNAL_NAME=nio" \
-			  -D "JDK_FTYPE=0x2L",\
-		OBJECT_DIR:=$(JDK_OUTPUTDIR)/objs/libnio,\
-		DEBUG_SYMBOLS:=$(DEBUG_ALL_BINARIES)))
-
-BUILD_LIBRARIES += $(BUILD_LIBNIO)
-
-$(BUILD_LIBNIO) : $(BUILD_LIBNET)
-
-##########################################################################################
-
-ifeq ($(OPENJDK_TARGET_OS_API),posix)
-
-  ifeq (,$(filter $(OPENJDK_TARGET_OS), macosx aix))
-
-    SCTP_WERROR := -Werror
-    ifeq ($(OPENJDK_TARGET_CPU_ARCH), ppc)
-      SCTP_WERROR :=
-    endif
-
-    $(eval $(call SetupNativeCompilation,BUILD_LIBSCTP,\
-                LIBRARY:=sctp,\
-                OUTPUT_DIR:=$(INSTALL_LIBRARIES_HERE),\
-                SRC:=$(JDK_TOPDIR)/src/$(OPENJDK_TARGET_OS_API_DIR)/native/sun/nio/ch/sctp,\
-		LANG:=C,\
-		OPTIMIZATION:=LOW, \
-		CFLAGS:=$(CFLAGS_JDKLIB)\
-			-I$(JDK_TOPDIR)/src/share/native/sun/nio/ch \
-			-I$(JDK_TOPDIR)/src/share/native/sun/nio/ch/sctp \
-			-I$(JDK_TOPDIR)/src/share/native/java/net \
-			-I$(JDK_TOPDIR)/src/$(OPENJDK_TARGET_OS_API_DIR)/native/sun/nio/ch \
-			-I$(JDK_TOPDIR)/src/$(OPENJDK_TARGET_OS_API_DIR)/native/java/net,\
-		CFLAGS_linux:=$(SCTP_WERROR),\
-		MAPFILE:=$(JDK_TOPDIR)/makefiles/mapfiles/libsctp/mapfile-vers, \
-		LDFLAGS:=$(LDFLAGS_JDKLIB) \
-			 $(call SET_SHARED_LIBRARY_ORIGIN),\
-		LDFLAGS_SUFFIX_linux:=-lpthread $(LIBDL) -ljava -ljvm,\
-		LDFLAGS_SUFFIX_posix:=-lnio -lnet,\
-		LDFLAGS_SUFFIX_solaris:=-lsocket -ljava -ljvm -lc,\
-		LDFLAGS_SUFFIX_macosx:=-ljava -ljvm,\
-		OBJECT_DIR:=$(JDK_OUTPUTDIR)/objs/libsctp,\
-		DEBUG_SYMBOLS:=$(DEBUG_ALL_BINARIES)))
-
-    BUILD_LIBRARIES += $(BUILD_LIBSCTP)
-
-    $(BUILD_LIBSCTP) : $(BUILD_LIBNIO)
-  endif
-endif
-
-##########################################################################################
-
-BUILD_LIBJLI_SRC_DIRS:=$(JDK_TOPDIR)/src/share/bin $(JDK_TOPDIR)/src/$(OPENJDK_TARGET_OS_API_DIR)/bin
-LIBJLI_CFLAGS:=$(CFLAGS_JDKLIB) $(foreach dir,$(BUILD_LIBJLI_SRC_DIRS),-I$(dir))
-
-BUILD_LIBJLI_FILES:=\
-	java.c \
-	splashscreen_stubs.c \
-	parse_manifest.c \
-	version_comp.c \
-	wildcard.c \
-	jli_util.c
-
-ifeq ($(JVM_VARIANT_ZERO), true)
-	ERGO_FAMILY:=zero
-else
-	ifeq ($(OPENJDK_TARGET_CPU_ARCH), x86)
-		ERGO_FAMILY:=i586
-	else
-		ERGO_FAMILY:=$(OPENJDK_TARGET_CPU_ARCH)
-	endif
-endif
-
-ifeq ($(OPENJDK_TARGET_OS), macosx)
-	LIBJLI_CFLAGS += -I$(JDK_TOPDIR)/src/macosx/bin
-	BUILD_LIBJLI_SRC_DIRS += $(JDK_TOPDIR)/src/macosx/bin
-	BUILD_LIBJLI_FILES += java_md_common.c java_md_macosx.c
-
-	BUILD_LIBJLI_java_md_macosx.c_CFLAGS:=-x objective-c
-	BUILD_LIBJLI_STATIC_java_md_macosx.c_CFLAGS:=-x objective-c
-endif
-
-ifeq ($(OPENJDK_TARGET_OS), windows)
-	BUILD_LIBJLI_FILES += java_md.c \
-			      cmdtoargs.c
-        # Staticically link with c runtime on windows.
-	LIBJLI_CFLAGS:=$(filter-out -MD,$(LIBJLI_CFLAGS))
-else ifneq ($(OPENJDK_TARGET_OS), macosx)
-
-	BUILD_LIBJLI_FILES += java_md_common.c
-	BUILD_LIBJLI_FILES += java_md_solinux.c ergo.c
-
-	ERGO_ARCH_FILE = ergo_$(ERGO_FAMILY).c
-
-        # if the architecture specific ergo file exists then
-        # use it, else use the generic definitions from ergo.c
-	ifneq ($(wildcard $(JDK_TOPDIR)/src/$(OPENJDK_TARGET_OS_API_DIR)/bin/$(ERGO_ARCH_FILE)),)
-		BUILD_LIBJLI_FILES += $(ERGO_ARCH_FILE)
-	else # !ERGO_ARCH_FILE
-		LIBJLI_CFLAGS += -DUSE_GENERIC_ERGO
-	endif # ERGO_ARCH_FILE
-endif #WINDOWS
-
-# Append defines depending on target platform
-LIBJLI_CFLAGS += $(OPENJDK_TARGET_CPU_JLI_CFLAGS)
-
-ifeq ($(OPENJDK_TARGET_OS), macosx)
-	LIBJLI_CFLAGS += -DPACKAGE_PATH=\"$(PACKAGE_PATH)\"
-endif
-
-ifneq ($(USE_EXTERNAL_LIBZ),true)
-	BUILD_LIBJLI_SRC_DIRS += $(JDK_TOPDIR)/src/share/native/java/util/zip/zlib-1.2.5
-	LIBJLI_CFLAGS += $(ZLIB_CPPFLAGS)
-	BUILD_LIBJLI_FILES += \
-		inflate.c \
-		inftrees.c \
-		inffast.c \
-		zadler32.c \
-		zcrc32.c \
-		zutil.c
-endif
-
-ifeq ($(OPENJDK_TARGET_OS), windows)
-    LIBJLI_OUTPUT_DIR:=$(INSTALL_LIBRARIES_HERE)
-else
-    LIBJLI_OUTPUT_DIR:=$(INSTALL_LIBRARIES_HERE)/jli
-endif
-
-$(eval $(call SetupNativeCompilation,BUILD_LIBJLI,\
-		LIBRARY:=jli,\
-                OUTPUT_DIR:=$(LIBJLI_OUTPUT_DIR),\
-		SRC:=$(BUILD_LIBJLI_SRC_DIRS),\
-		INCLUDE_FILES:=$(BUILD_LIBJLI_FILES),\
-		LANG:=C,\
-		OPTIMIZATION:=HIGH, \
-		CFLAGS:=$(LIBJLI_CFLAGS),\
-		MAPFILE:=$(JDK_TOPDIR)/makefiles/mapfiles/libjli/mapfile-vers, \
-		LDFLAGS:=$(LDFLAGS_JDKLIB) \
-			 $(call SET_SHARED_LIBRARY_ORIGIN),\
-		LDFLAGS_linux:=$(call SET_SHARED_LIBRARY_ORIGIN,/..),\
-		LDFLAGS_solaris:=$(call SET_SHARED_LIBRARY_ORIGIN,/..),\
-		LDFLAGS_macosx:=-framework Cocoa -framework Security -framework ApplicationServices,\
-		LDFLAGS_SUFFIX_solaris:=$(LIBZ) $(LIBDL) -lc,\
-		LDFLAGS_SUFFIX_linux:=$(LIBZ) $(LIBDL) -lc -lpthread,\
-		LDFLAGS_SUFFIX_aix:=$(LIBZ) $(LIBDL),\
-		LDFLAGS_SUFFIX_macosx:=$(LIBZ),\
-		LDFLAGS_SUFFIX_windows:=\
-			-export:JLI_Launch \
-			-export:JLI_ManifestIterate \
-			-export:JLI_SetTraceLauncher \
-			-export:JLI_ReportErrorMessage \
-			-export:JLI_ReportErrorMessageSys \
-			-export:JLI_ReportMessage \
-			-export:JLI_ReportExceptionDescription \
-			-export:JLI_MemAlloc \
-			-export:JLI_CmdToArgs \
-			-export:JLI_GetStdArgc \
-			-export:JLI_GetStdArgs \
-			advapi32.lib \
-			comctl32.lib \
-			user32.lib,\
-		VERSIONINFO_RESOURCE:=$(JDK_TOPDIR)/src/windows/resource/version.rc,\
-		RC_FLAGS:=$(RC_FLAGS) \
-			  -D "JDK_FNAME=jli.dll" \
-			  -D "JDK_INTERNAL_NAME=jli" \
-			  -D "JDK_FTYPE=0x2L",\
-		OBJECT_DIR:=$(JDK_OUTPUTDIR)/objs/libjli,\
-		DEBUG_SYMBOLS:=$(DEBUG_ALL_BINARIES)))
-
-BUILD_LIBRARIES += $(BUILD_LIBJLI)
-
-# On windows, the static library has the same suffix as the import library created by
-# with the shared library, so the static library is given a different name. No harm
-# in doing it for all platform to reduce complexity.
-ifeq ($(OPENJDK_TARGET_OS), windows)
-    $(eval $(call SetupNativeCompilation,BUILD_LIBJLI_STATIC,\
-		STATIC_LIBRARY:=jli_static,\
-                OUTPUT_DIR:=$(JDK_OUTPUTDIR)/objs,\
-		SRC:=$(BUILD_LIBJLI_SRC_DIRS),\
-		INCLUDE_FILES:=$(BUILD_LIBJLI_FILES),\
-		LANG:=C,\
-		OPTIMIZATION:=HIGH, \
-		CFLAGS:=$(STATIC_LIBRARY_FLAGS) $(LIBJLI_CFLAGS),\
-		ARFLAGS:=$(ARFLAGS),\
-		OBJECT_DIR:=$(JDK_OUTPUTDIR)/objs/libjli_static,\
-		DEBUG_SYMBOLS:=$(DEBUG_ALL_BINARIES)))
-
-BUILD_LIBRARIES += $(BUILD_LIBJLI_STATIC)
-
-else ifeq ($(OPENJDK_TARGET_OS),macosx)
-    #
-    # On macosx they do partial (incremental) linking of libjli_static.a
-    #   code it here...rather than add support to NativeCompilation
-    #   as this is first time I see it
-    $(eval $(call SetupNativeCompilation,BUILD_LIBJLI_STATIC,\
-		LIBRARY:=jli_static, \
-                OUTPUT_DIR:=$(JDK_OUTPUTDIR)/objs,\
-		SRC:=$(BUILD_LIBJLI_SRC_DIRS),\
-		INCLUDE_FILES:=$(BUILD_LIBJLI_FILES),\
-		LANG:=C,\
-		OPTIMIZATION:=HIGH, \
-		CFLAGS:=$(CFLAGS_JDKLIB) $(LIBJLI_CFLAGS),\
-		LDFLAGS:=-nostdlib -r,\
-		OBJECT_DIR:=$(JDK_OUTPUTDIR)/objs/libjli_static,\
-		DEBUG_SYMBOLS:=$(DEBUG_ALL_BINARIES)))
-
-$(JDK_OUTPUTDIR)/objs/libjli_static.a : $(BUILD_LIBJLI_STATIC)
-	$(call install-file)
-
-BUILD_LIBRARIES += $(JDK_OUTPUTDIR)/objs/libjli_static.a
-
-else ifeq ($(OPENJDK_TARGET_OS), aix)
-    $(eval $(call SetupNativeCompilation,BUILD_LIBJLI_STATIC,\
-		STATIC_LIBRARY:=jli_static,\
-		OUTPUT_DIR:=$(JDK_OUTPUTDIR)/objs,\
-		SRC:=$(BUILD_LIBJLI_SRC_DIRS),\
-		INCLUDE_FILES:=$(BUILD_LIBJLI_FILES),\
-		LANG:=C,\
-		OPTIMIZATION:=HIGH, \
-		CFLAGS:=$(STATIC_LIBRARY_FLAGS) $(LIBJLI_CFLAGS),\
-		ARFLAGS:=$(ARFLAGS),\
-		OBJECT_DIR:=$(JDK_OUTPUTDIR)/objs/libjli_static))
-
-BUILD_LIBRARIES += $(JDK_OUTPUTDIR)/objs/libjli_static.a
-
-endif
-
-##########################################################################################
-
-ifndef OPENJDK
-ifeq ($(ENABLE_JFR), true)
-
-$(eval $(call SetupNativeCompilation,BUILD_LIBJFR,\
-		LIBRARY:=jfr,\
-                OUTPUT_DIR:=$(INSTALL_LIBRARIES_HERE),\
-		SRC:=$(JDK_TOPDIR)/src/closed/share/native/oracle/jfr,\
-		LANG:=C,\
-		OPTIMIZATION:=LOW, \
-		CFLAGS:=$(CFLAGS_JDKLIB) \
-                        -I$(JDK_TOPDIR)/src/closed/share/javavm/export, \
-		MAPFILE:=$(JDK_TOPDIR)/makefiles/mapfiles/libjfr/mapfile-vers, \
-		LDFLAGS:=$(LDFLAGS_JDKLIB) \
-			 $(call SET_SHARED_LIBRARY_ORIGIN),\
-		LDFLAGS_SUFFIX_solaris:=-lc,\
-		VERSIONINFO_RESOURCE:=$(JDK_TOPDIR)/src/windows/resource/version.rc,\
-		RC_FLAGS:=$(RC_FLAGS)\
-			  -D "JDK_FNAME=jfr.dll" \
-			  -D "JDK_INTERNAL_NAME=jfr" \
-			  -D "JDK_FTYPE=0x2L",\
-		OBJECT_DIR:=$(JDK_OUTPUTDIR)/objs/libjfr,\
-		DEBUG_SYMBOLS:=$(DEBUG_ALL_BINARIES)))
-
-BUILD_LIBRARIES += $(BUILD_LIBJFR)
-
-endif
-endif
-
-##########################################################################################
-
-ifndef OPENJDK
-
-BUILD_LIBKCMS_EXCLUDE_FILES:=
-ifeq ($(OPENJDK_TARGET_OS),windows)
-	BUILD_LIBKCMS_EXCLUDE_FILES += ukcpmgr.c unixmem.c
-else
-	BUILD_LIBKCMS_EXCLUDE_FILES += cmmdll.c registry.c spxffile.c sysinfo.c winmem.c wkcpmgr.c
-endif
-
-BUILD_LIBKCMS_FLAGS:=$(CFLAGS_JDKLIB)
-
-ifeq ($(OPENJDK_TARGET_OS),solaris)
-     # This particular library uses a feature called PIC_CODE_SMALL (on solaris)
-     #   implement it like this...since it's only used here
-     BUILD_LIBKCMS_FLAGS:=$(patsubst -KPIC,-Kpic,$(BUILD_LIBKCMS_FLAGS))
-else ifeq ($(OPENJDK_TARGET_CPU_ARCH), ppc)
-     BUILD_LIBKCMS_FLAGS:=$(patsubst -fPIC,-fpic,$(BUILD_LIBKCMS_FLAGS))
-endif
-
-$(eval $(call SetupNativeCompilation,BUILD_LIBKCMS,\
-		LIBRARY:=kcms,\
-                OUTPUT_DIR:=$(INSTALL_LIBRARIES_HERE),\
-		SRC:=$(JDK_TOPDIR)/src/closed/share/native/sun/java2d/cmm/kcms,\
-		LANG:=C,\
-		EXCLUDE_FILES:=$(BUILD_LIBKCMS_EXCLUDE_FILES),\
-		OPTIMIZATION:=LOW, \
-		CFLAGS:=$(BUILD_LIBKCMS_FLAGS) \
-                        -DJAVACMM -DFUT_CALC_EX -DNO_FUT_GCONST,\
-		CFLAGS_linux:=-Wno-missing-field-initializers,\
-		MAPFILE:=$(JDK_TOPDIR)/makefiles/mapfiles/libkcms/mapfile-vers, \
-		LDFLAGS:=$(LDFLAGS_JDKLIB) \
-			 $(call SET_SHARED_LIBRARY_ORIGIN),\
-		LDFLAGS_SUFFIX_linux:=-lc -lpthread,\
-		LDFLAGS_SUFFIX_solaris:=-lc,\
-		LDFLAGS_SUFFIX_windows:=$(WIN_JAVA_LIB) advapi32.lib user32.lib version.lib, \
-		LDFLAGS_SUFFIX_posix:=-lm -ljava -ljvm,\
-		VERSIONINFO_RESOURCE:=$(JDK_TOPDIR)/src/closed/share/native/sun/java2d/cmm/kcms/cmm.rc,\
-		VERSIONINFO_RESOURCE:=$(JDK_TOPDIR)/src/closed/share/native/sun/java2d/cmm/kcms/cmm.rc,\
-		RC_FLAGS:=$(RC_FLAGS)\
-			  -D "JDK_FNAME=kcms.dll" \
-			  -D "JDK_INTERNAL_NAME=kcms" \
-			  -D "JDK_FTYPE=0x2L",\
-		OBJECT_DIR:=$(JDK_OUTPUTDIR)/objs/libkcms,\
-		DEBUG_SYMBOLS:=$(DEBUG_ALL_BINARIES)))
-
-$(BUILD_LIBKCMS) : $(BUILD_LIBJAVA)
-
-BUILD_LIBRARIES += $(BUILD_LIBKCMS)
-
-endif
-
-##########################################################################################
-
-ifndef OPENJDK
-ifeq ($(OPENJDK_TARGET_OS), solaris)
-ifneq ($(OPENJDK_TARGET_CPU), x86_64)
-
-ifeq ($(shell if test "$(OS_VERSION_MAJOR)" -eq 5 -a "$(OS_VERSION_MINOR)" -le 10; then $(ECHO) ok; fi), ok)
-
-SUNWJDGA_MAPFILE:=
-ifeq ($(OPENJDK_TARGET_CPU_ARCH), sparc)
-	SUNWJDGA_MAPFILE:=$(JDK_TOPDIR)/makefiles/mapfiles/libjdga/mapfile-vers
-endif
-
-$(eval $(call SetupNativeCompilation,BUILD_LIBSUNWJDGA, \
-		LIBRARY:=sunwjdga,\
-                OUTPUT_DIR:=$(INSTALL_LIBRARIES_HERE),\
-		SRC:=$(JDK_TOPDIR)/src/solaris/native/sun/jdga, \
-		LANG:=C, \
-		OPTIMIZATION:=LOW, \
-		CFLAGS:=$(CFLAGS_JDKLIB) \
-			-I$(JDK_TOPDIR)/src/share/javavm/export \
-			-I$(JDK_TOPDIR)/src/$(OPENJDK_TARGET_OS_API_DIR)/javavm/export \
-			-I$(OPENWIN_HOME)/include, \
-		MAPFILE:=$(SUNWJDGA_MAPFILE), \
-		LDFLAGS:=$(LDFLAGS_JDKLIB) \
-			 $(call SET_SHARED_LIBRARY_ORIGIN), \
-		LDFLAGS_SUFFIX:=-L$(OPENWIN_LIB)$(OPENJDK_TARGET_CPU_ISADIR) -R$(OPENWIN_LIB)$(OPENJDK_TARGET_CPU_ISADIR) -ldga -lX11 $(LIBDL) -lc, \
-		OBJECT_DIR:=$(JDK_OUTPUTDIR)/objs/libsunwjdga,\
-		DEBUG_SYMBOLS:=$(DEBUG_ALL_BINARIES)))
-
-BUILD_LIBRARIES += $(BUILD_LIBSUNWJDGA)
-
-endif
-endif
-endif
-endif
-
-##########################################################################################
-
-ifeq ($(BUILD_HEADLESS), true)
-ifneq ($(OPENJDK_TARGET_OS), windows)
-
-LIBAWT_HEADLESS_DIRS:=$(JDK_TOPDIR)/src/share/native/sun/font \
-                        $(JDK_TOPDIR)/src/share/native/sun/java2d/opengl \
-			$(JDK_TOPDIR)/src/solaris/native/sun/font \
-			$(JDK_TOPDIR)/src/solaris/native/sun/awt \
-			$(JDK_TOPDIR)/src/solaris/native/sun/java2d/opengl \
-			$(JDK_TOPDIR)/src/solaris/native/sun/java2d/x11
-
-ifeq ($(OPENJDK_TARGET_OS),macosx)
-	LIBAWT_HEADLESS_DIRS+=$(JDK_TOPDIR)/src/macosx/native/sun/font
-endif
-
-LIBAWT_HEADLESS_CFLAGS:=-DHEADLESS=true \
-                          -DX11_PATH=\"$(X11_PATH)\" -DPACKAGE_PATH=\"$(PACKAGE_PATH)\" \
-			  $(CUPS_CFLAGS) \
-			  $(X_CFLAGS) \
-			  -I$(JDK_TOPDIR)/src/share/native/sun/java2d \
-			  -I$(JDK_TOPDIR)/src/$(OPENJDK_TARGET_OS_API_DIR)/native/sun/java2d \
-			  -I$(JDK_TOPDIR)/src/share/native/sun/java2d/loops \
-			  -I$(JDK_TOPDIR)/src/share/native/sun/java2d/pipe \
-			  -I$(JDK_TOPDIR)/src/share/native/sun/awt/image \
-			  -I$(JDK_TOPDIR)/src/share/native/sun/awt/image/cvutils \
-			  -I$(JDK_TOPDIR)/src/share/native/sun/awt/debug \
-			  -I$(JDK_TOPDIR)/src/$(OPENJDK_TARGET_OS_API_DIR)/native/sun/jdga \
-                          $(foreach dir,$(LIBAWT_HEADLESS_DIRS),-I$(dir))
-
-ifeq ($(OPENJDK_TARGET_OS),macosx)
-	LIBAWT_HEADLESS_CFLAGS+=\
-		-F/System/Library/Frameworks/JavaVM.framework/Frameworks \
-		-F/System/Library/Frameworks/ApplicationServices.framework/Frameworks
-endif
-
-LIBAWT_HEADLESS_FILES:=\
-	awt_Font.c \
-	HeadlessToolkit.c \
-	fontpath.c \
-	VDrawingArea.c \
-	X11Color.c \
-	X11Renderer.c \
-	X11PMBlitLoops.c \
-	X11SurfaceData.c \
-	X11FontScaler_md.c \
-	X11TextRenderer_md.c \
-        OGLBlitLoops.c \
-        OGLBufImgOps.c \
-        OGLContext.c \
-        OGLFuncs.c \
-        OGLMaskBlit.c \
-        OGLMaskFill.c \
-        OGLPaints.c \
-        OGLRenderQueue.c \
-        OGLRenderer.c \
-        OGLSurfaceData.c \
-        OGLTextRenderer.c \
-        OGLVertexCache.c \
-        GLXGraphicsConfig.c \
-        GLXSurfaceData.c \
-        AccelGlyphCache.c \
-	CUPSfuncs.c
-
-ifeq ($(OPENJDK_TARGET_OS),macosx)
-	LIBAWT_HEADLESS_FILES+=\
-		AWTFont.m \
-		AWTStrike.m \
-		CCharToGlyphMapper.m \
-		CGGlyphImages.m \
-		CGGlyphOutlines.m \
-		CoreTextSupport.m
-endif
-
-LIBAWT_HEADLESS_REORDER:=
-ifeq ($(OPENJDK_TARGET_OS), solaris)
-	ifneq ($(OPENJDK_TARGET_CPU), x86_64)
-		LIBAWT_HEADLESS_REORDER:=$(JDK_TOPDIR)/makefiles/mapfiles/libawt_headless/reorder-$(OPENJDK_TARGET_CPU)
-	endif
-endif
-
-$(eval $(call SetupNativeCompilation,BUILD_LIBAWT_HEADLESS,\
-		LIBRARY:=awt_headless,\
-                OUTPUT_DIR:=$(INSTALL_LIBRARIES_HERE),\
-		SRC:=$(LIBAWT_HEADLESS_DIRS),\
-		INCLUDE_FILES:=$(LIBAWT_HEADLESS_FILES),\
-		LANG:=C,\
-		OPTIMIZATION:=LOW, \
-		CFLAGS:=$(CFLAGS_JDKLIB) $(LIBAWT_HEADLESS_CFLAGS),\
-		MAPFILE:=$(JDK_TOPDIR)/makefiles/mapfiles/libawt_headless/mapfile-vers,\
-		LDFLAGS:=$(LDFLAGS_JDKLIB) \
-			 $(call SET_SHARED_LIBRARY_ORIGIN),\
-		LDFLAGS_linux:=$(call SET_SHARED_LIBRARY_ORIGIN,/..),\
-		LDFLAGS_solaris:=$(call SET_SHARED_LIBRARY_ORIGIN,/..) \
-				 -R/usr/dt/lib$(OPENJDK_TARGET_CPU_ISADIR) \
-				 -R$(OPENWIN_LIB)$(OPENJDK_TARGET_CPU_ISADIR),\
-		LDFLAGS_macosx:=$(call SET_SHARED_LIBRARY_ORIGIN).,\
-		REORDER:=$(LIBAWT_HEADLESS_REORDER), \
-		LDFLAGS_SUFFIX_linux:=-ljvm -lawt -lm $(LIBDL) -ljava,\
-		LDFLAGS_SUFFIX_aix:=-ljvm -lawt -ljava,\
-		LDFLAGS_SUFFIX_solaris:=$(LIBDL) -ljvm -lawt -lm -ljava $(LIBCXX) -lc,\
-		LDFLAGS_SUFFIX_macosx:=-ljvm $(LIBCXX) -lawt $(LIBDL) -ljava \
-				 -framework Accelerate \
-				 -framework ApplicationServices \
-				 -framework Cocoa \
-				 -F/System/Library/Frameworks/JavaVM.framework/Frameworks \
-				 -framework JavaNativeFoundation \
-				 -framework JavaRuntimeSupport,\
-		OBJECT_DIR:=$(JDK_OUTPUTDIR)/objs/libawt_headless,\
-		DEBUG_SYMBOLS:=$(DEBUG_ALL_BINARIES)))
-
-$(BUILD_LIBAWT_HEADLESS) : $(BUILD_LIBAWT)
-
-BUILD_LIBRARIES += $(BUILD_LIBAWT_HEADLESS)
-
-endif
-endif
-
-##########################################################################################
-
-ifndef BUILD_HEADLESS_ONLY
-LIBSPLASHSCREEN_DIRS:=\
-	$(JDK_TOPDIR)/src/share/native/sun/awt/image/jpeg \
-	$(JDK_TOPDIR)/src/share/native/sun/awt/libpng \
-	$(JDK_TOPDIR)/src/share/native/sun/awt/splashscreen
-
-ifeq ($(USE_EXTERNAL_LIBGIF),true)
-    GIFLIB_LDFLAGS := -lgif
-else
-    LIBSPLASHSCREEN_DIRS += $(JDK_TOPDIR)/src/share/native/sun/awt/giflib
-    GIFLIB_CFLAGS := -I$(JDK_TOPDIR)/src/share/native/sun/awt/giflib
-endif
-
-ifneq ($(OPENJDK_TARGET_OS), macosx)
-    LIBSPLASHSCREEN_DIRS += $(JDK_TOPDIR)/src/$(OPENJDK_TARGET_OS_API_DIR)/native/sun/awt/splashscreen
-else
-    LIBSPLASHSCREEN_DIRS += $(JDK_TOPDIR)/src/macosx/native/sun/awt/splashscreen
-endif
-
-LIBSPLASHSCREEN_CFLAGS:=-DSPLASHSCREEN -DPNG_NO_MMX_CODE \
-	$(foreach dir,$(LIBSPLASHSCREEN_DIRS),-I$(dir))
-
-ifeq ($(OPENJDK_TARGET_OS), macosx)
-	LIBSPLASHSCREEN_CFLAGS:=-I$(JDK_TOPDIR)/src/macosx/native/sun/awt/splashscreen \
-                                  $(LIBSPLASHSCREEN_CFLAGS) \
-                                  -F/System/Library/Frameworks/JavaVM.framework/Frameworks
-	LIBSPLASHSCREEN_CFLAGS += -DWITH_MACOSX
-	LIBSPLASHSCREEN_CFLAGS += -I$(JDK_TOPDIR)/src/macosx/native/sun/osxapp
-
-	LIBSPLASHSCREEN_java_awt_SplashScreen.c_CFLAGS:=-x objective-c -O0
-	LIBSPLASHSCREEN_splashscreen_gfx_impl.c_CFLAGS:=-x objective-c -O0
-	LIBSPLASHSCREEN_splashscreen_gif.c_CFLAGS:=-x objective-c -O0
-	LIBSPLASHSCREEN_splashscreen_impl.c_CFLAGS:=-x objective-c -O0
-	LIBSPLASHSCREEN_splashscreen_jpeg.c_CFLAGS:=-x objective-c -O0
-	LIBSPLASHSCREEN_splashscreen_png.c_CFLAGS:=-x objective-c -O0
-	LIBSPLASHSCREEN_splashscreen_sys.m_CFLAGS:=-O0
-
-else ifneq ($(OPENJDK_TARGET_OS), windows)
-	LIBSPLASHSCREEN_CFLAGS += -DWITH_X11 -I$(OPENWIN_HOME)/include -I$(OPENWIN_HOME)/include/X11/extensions
-else
-	LIBSPLASHSCREEN_CFLAGS += -DWITH_WIN32
-endif
-
-LIBSPLASHSCREEN_LDFLAGS_SUFFIX:=
-
-ifneq ($(USE_EXTERNAL_LIBZ),true)
-	LIBSPLASHSCREEN_DIRS += $(JDK_TOPDIR)/src/share/native/java/util/zip/zlib-1.2.5
-	LIBSPLASHSCREEN_CFLAGS += $(ZLIB_CPPFLAGS)
-endif
-
-ifeq ($(OPENJDK_TARGET_OS), macosx)
-	LIBSPLASHSCREEN_LDFLAGS_SUFFIX += $(LIBM) -lpthread -liconv -losxapp \
-				  -framework ApplicationServices \
-				  -framework Foundation \
-				  -framework Cocoa \
-                                  -F/System/Library/Frameworks/JavaVM.framework/Frameworks \
-				  -framework JavaNativeFoundation
-else ifeq ($(OPENJDK_TARGET_OS), windows)
-	LIBSPLASHSCREEN_LDFLAGS_SUFFIX += kernel32.lib user32.lib gdi32.lib delayimp.lib -DELAYLOAD:user32.dll
-else ifeq ($(OPENJDK_TARGET_OS), solaris)
-	# Solaris still uses OPENWIN_LIB ..
-	LIBSPLASHSCREEN_LDFLAGS_SUFFIX += -L$(OPENWIN_LIB)$(OPENJDK_TARGET_CPU_ISADIR) -lX11 -lXext $(LIBM) -lpthread
-else	# .. all other Unixes can use X_LIBS
-	LIBSPLASHSCREEN_LDFLAGS_SUFFIX += $(X_LIBS) -lX11 -lXext $(LIBM) -lpthread
-endif
-
-$(eval $(call SetupNativeCompilation,LIBSPLASHSCREEN,\
-		LIBRARY:=splashscreen,\
-                OUTPUT_DIR:=$(INSTALL_LIBRARIES_HERE),\
-		SRC:=$(LIBSPLASHSCREEN_DIRS),\
-		EXCLUDE_FILES:=imageioJPEG.c jpegdecoder.c pngtest.c,\
-		LANG:=C,\
-		OPTIMIZATION:=LOW, \
-		CFLAGS:=$(LIBSPLASHSCREEN_CFLAGS) $(CFLAGS_JDKLIB) $(GIFLIB_CFLAGS),\
-		MAPFILE:=$(JDK_TOPDIR)/makefiles/mapfiles/libsplashscreen/mapfile-vers, \
-		LDFLAGS:=$(LDFLAGS_JDKLIB) \
-			 $(call SET_SHARED_LIBRARY_ORIGIN),\
-		LDFLAGS_SUFFIX:=$(LIBSPLASHSCREEN_LDFLAGS_SUFFIX) $(LIBZ) $(GIFLIB_LDFLAGS),\
-		LDFLAGS_SUFFIX_solaris:=-lc,\
-		VERSIONINFO_RESOURCE:=$(JDK_TOPDIR)/src/windows/resource/version.rc,\
-		RC_FLAGS:=$(RC_FLAGS)\
-			  -D "JDK_FNAME=splashscreen.dll" \
-			  -D "JDK_INTERNAL_NAME=splashscreen" \
-			  -D "JDK_FTYPE=0x2L",\
-		OBJECT_DIR:=$(JDK_OUTPUTDIR)/objs/libsplashscreen,\
-		DEBUG_SYMBOLS:=$(DEBUG_ALL_BINARIES)))
-
-BUILD_LIBRARIES += $(LIBSPLASHSCREEN)
-
-ifeq ($(OPENJDK_TARGET_OS),macosx)
-$(LIBSPLASHSCREEN) :  $(INSTALL_LIBRARIES_HERE)/$(LIBRARY_PREFIX)osxapp$(SHARED_LIBRARY_SUFFIX)
-endif
-
-endif
-
-##########################################################################################
-
-ifndef OPENJDK
-
-LIBDCPR_SRC_DIRS:=\
-	$(JDK_TOPDIR)/src/closed/share/native/sun/dc/doe \
-	$(JDK_TOPDIR)/src/closed/share/native/sun/dc/path \
-	$(JDK_TOPDIR)/src/closed/share/native/sun/dc/pr \
-	$(JDK_TOPDIR)/src/closed/share/native/sun/dc/util
-
-LIBDCPR_CFLAGS:=$(foreach dir,$(LIBDCPR_SRC_DIRS),-I$(dir)) \
-	          -I$(JDK_TOPDIR)/src/share/native/sun/java2d/pipe
-
-$(eval $(call SetupNativeCompilation,BUILD_LIBDCPR,\
-		LIBRARY:=dcpr,\
-                OUTPUT_DIR:=$(INSTALL_LIBRARIES_HERE),\
-		SRC:=$(LIBDCPR_SRC_DIRS),\
-		LANG:=C,\
-		OPTIMIZATION:=LOW, \
-		CFLAGS:=$(CFLAGS_JDKLIB) \
-			$(LIBDCPR_CFLAGS), \
-		MAPFILE:=$(JDK_TOPDIR)/makefiles/mapfiles/libdcpr/mapfile-vers, \
-		LDFLAGS:=$(LDFLAGS_JDKLIB) \
-			 $(call SET_SHARED_LIBRARY_ORIGIN),\
-		LDFLAGS_SUFFIX:=$(LIBM) $(LDFLAGS_JDKLIB_SUFFIX),\
-		LDFLAGS_SUFFIX_posix:=-lm,\
-		VERSIONINFO_RESOURCE:=$(JDK_TOPDIR)/src/windows/resource/version.rc,\
-		RC_FLAGS:=$(RC_FLAGS)\
-			  -D "JDK_FNAME=dcpr.dll" \
-			  -D "JDK_INTERNAL_NAME=dcpr" \
-			  -D "JDK_FTYPE=0x2L",\
-		OBJECT_DIR:=$(JDK_OUTPUTDIR)/objs/libdcpr,\
-		DEBUG_SYMBOLS:=$(DEBUG_ALL_BINARIES)))
-
-$(BUILD_LIBDCPR) : $(BUILD_LIBJAVA)
-
-BUILD_LIBRARIES += $(BUILD_LIBDCPR)
-
-endif
-
-##########################################################################################
-
-$(eval $(call SetupNativeCompilation,BUILD_LIBJ2PCSC,\
-		LIBRARY:=j2pcsc,\
-                OUTPUT_DIR:=$(INSTALL_LIBRARIES_HERE),\
-		SRC:=$(JDK_TOPDIR)/src/share/native/sun/security/smartcardio \
-                     $(JDK_TOPDIR)/src/$(OPENJDK_TARGET_OS_API_DIR)/native/sun/security/smartcardio,\
-		LANG:=C,\
-		CFLAGS_posix:=-D__sun_jdk,\
-		OPTIMIZATION:=LOW, \
-		CFLAGS:=$(CFLAGS_JDKLIB) \
-                     -I$(JDK_TOPDIR)/src/share/native/sun/security/smartcardio \
-                     -I$(JDK_TOPDIR)/src/$(OPENJDK_TARGET_OS_API_DIR)/native/sun/security/smartcardio\
-                     -I$(JDK_TOPDIR)/src/$(OPENJDK_TARGET_OS_API_DIR)/native/sun/security/smartcardio/MUSCLE,\
-		MAPFILE:=$(JDK_TOPDIR)/makefiles/mapfiles/libj2pcsc/mapfile-vers, \
-		LDFLAGS:=$(LDFLAGS_JDKLIB) \
-			 $(call SET_SHARED_LIBRARY_ORIGIN),\
-		LDFLAGS_SUFFIX_posix:=$(LIBDL), \
-		LDFLAGS_SUFFIX_windows:=winscard.lib,\
-		LDFLAGS_SUFFIX_solaris:=-lc,\
-		VERSIONINFO_RESOURCE:=$(JDK_TOPDIR)/src/windows/resource/version.rc,\
-		RC_FLAGS:=$(RC_FLAGS)\
-			  -D "JDK_FNAME=j2pcsc.dll" \
-			  -D "JDK_INTERNAL_NAME=j2pcsc" \
-			  -D "JDK_FTYPE=0x2L",\
-		OBJECT_DIR:=$(JDK_OUTPUTDIR)/objs/libj2pcsc,\
-		DEBUG_SYMBOLS:=$(DEBUG_ALL_BINARIES)))
-
-BUILD_LIBRARIES += $(BUILD_LIBJ2PCSC)
-
-##########################################################################################
-
-ifneq ($(OPENJDK_TARGET_OS), windows)
-$(eval $(call SetupNativeCompilation,BUILD_LIBJ2GSS,\
-		LIBRARY:=j2gss,\
-                OUTPUT_DIR:=$(INSTALL_LIBRARIES_HERE),\
-		SRC:=$(JDK_TOPDIR)/src/share/native/sun/security/jgss/wrapper \
-                     $(JDK_TOPDIR)/src/$(OPENJDK_TARGET_OS_API_DIR)/native/sun/security/jgss/wrapper,\
-		LANG:=C,\
-		OPTIMIZATION:=LOW, \
-		CFLAGS:=$(CFLAGS_JDKLIB) \
-                     -I$(JDK_TOPDIR)/src/share/native/sun/security/jgss/wrapper \
-                     -I$(JDK_TOPDIR)/src/$(OPENJDK_TARGET_OS_API_DIR)/native/sun/security/jgss/wrapper,\
-		MAPFILE:=$(JDK_TOPDIR)/makefiles/mapfiles/libj2gss/mapfile-vers, \
-		LDFLAGS:=$(LDFLAGS_JDKLIB) \
-			 $(call SET_SHARED_LIBRARY_ORIGIN),\
-		LDFLAGS_SUFFIX:=$(LIBDL),\
-		LDFLAGS_SUFFIX_solaris:=-lc,\
-		OBJECT_DIR:=$(JDK_OUTPUTDIR)/objs/libj2gss,\
-		DEBUG_SYMBOLS:=$(DEBUG_ALL_BINARIES)))
-
-BUILD_LIBRARIES += $(BUILD_LIBJ2GSS)
-endif
-
-##########################################################################################
-
-ifneq ($(BUILD_CRYPTO),no)
-  BUILD_LIBKRB5_NAME:=
-  ifeq ($(OPENJDK_TARGET_OS), windows)
-     BUILD_LIBKRB5_NAME:=w2k_lsa_auth
-     BUILD_LIBKRB5_SRC:=$(JDK_TOPDIR)/src/$(OPENJDK_TARGET_OS_API_DIR)/native/sun/security/krb5
-     BUILD_LIBKRB5_LIBS:=advapi32.lib Secur32.lib netapi32.lib kernel32.lib user32.lib \
-			 gdi32.lib winspool.lib comdlg32.lib advapi32.lib shell32.lib \
-			 ole32.lib oleaut32.lib uuid.lib odbc32.lib odbccp32.lib wsock32.lib
-  else ifeq ($(OPENJDK_TARGET_OS), macosx)
-     BUILD_LIBKRB5_NAME:=osxkrb5
-     BUILD_LIBKRB5_SRC:=$(JDK_TOPDIR)/src/share/native/sun/security/krb5
-     BUILD_LIBKRB5_LIBS:=-framework Kerberos
-  endif
-
-  ifneq ($(BUILD_LIBKRB5_NAME),)
-    $(eval $(call SetupNativeCompilation,BUILD_LIBKRB5,\
-		LIBRARY:=$(BUILD_LIBKRB5_NAME),\
-                OUTPUT_DIR:=$(INSTALL_LIBRARIES_HERE),\
-		SRC:=$(BUILD_LIBKRB5_SRC),\
-		LANG:=C,\
-		OPTIMIZATION:=LOW, \
-		CFLAGS:=$(CFLAGS_JDKLIB) \
-		        -I$(JDK_TOPDIR)/src/share/native/sun/security/krb5 \
-                        -I$(JDK_TOPDIR)/src/$(OPENJDK_TARGET_OS_API_DIR)/native/sun/security/krb5 ,\
-		LDFLAGS:=$(LDFLAGS_JDKLIB) \
-			 $(call SET_SHARED_LIBRARY_ORIGIN),\
-		LDFLAGS_SUFFIX:=$(BUILD_LIBKRB5_LIBS) ,\
-		VERSIONINFO_RESOURCE:=$(JDK_TOPDIR)/src/windows/resource/version.rc,\
-		RC_FLAGS:=$(RC_FLAGS)\
-			  -D "JDK_FNAME=$(BUILD_LIBKRB5_NAME).dll" \
-			  -D "JDK_INTERNAL_NAME=$(BUILD_LIBKRB5_NAME)" \
-			  -D "JDK_FTYPE=0x2L",\
-		OBJECT_DIR:=$(JDK_OUTPUTDIR)/objs/libkrb5,\
-		DEBUG_SYMBOLS:=$(DEBUG_ALL_BINARIES)))
-
-    BUILD_LIBRARIES += $(BUILD_LIBKRB5)
-  endif
-endif
-
-##########################################################################################
-
-ifeq ($(OPENJDK_TARGET_OS), windows)
-
-$(eval $(call SetupNativeCompilation,BUILD_LIBSUNMSCAPI,\
-		LIBRARY:=sunmscapi,\
-                OUTPUT_DIR:=$(INSTALL_LIBRARIES_HERE),\
-		SRC:=$(JDK_TOPDIR)/src/$(OPENJDK_TARGET_OS_API_DIR)/native/sun/security/mscapi,\
-		LANG:=C++,\
-		OPTIMIZATION:=LOW, \
-		CFLAGS:=$(CFLAGS_JDKLIB) \
-                        -I$(JDK_TOPDIR)/src/$(OPENJDK_TARGET_OS_API_DIR)/native/sun/security/mscapi ,\
-		LDFLAGS:=$(LDFLAGS_JDKLIB) $(LDFLAGS_CXX_JDK) \
-			 $(call SET_SHARED_LIBRARY_ORIGIN),\
-		LDFLAGS_SUFFIX:=Crypt32.Lib advapi32.lib,\
-		VERSIONINFO_RESOURCE:=$(JDK_TOPDIR)/src/windows/resource/version.rc,\
-		RC_FLAGS:=$(RC_FLAGS)\
-			  -D "JDK_FNAME=sunmscapi.dll" \
-			  -D "JDK_INTERNAL_NAME=sunmscapi" \
-			  -D "JDK_FTYPE=0x2L",\
-		OBJECT_DIR:=$(JDK_OUTPUTDIR)/objs/libsunmscapi,\
-		DEBUG_SYMBOLS:=$(DEBUG_ALL_BINARIES)))
-
-BUILD_LIBRARIES += $(BUILD_LIBSUNMSCAPI)
-endif
-
-##########################################################################################
-
-$(eval $(call SetupNativeCompilation,BUILD_LIBJ2PKCS11,\
-		LIBRARY:=j2pkcs11,\
-                OUTPUT_DIR:=$(INSTALL_LIBRARIES_HERE),\
-		SRC:=$(JDK_TOPDIR)/src/share/native/sun/security/pkcs11 \
-                     $(JDK_TOPDIR)/src/$(OPENJDK_TARGET_OS_API_DIR)/native/sun/security/pkcs11 \
-                     $(JDK_TOPDIR)/src/share/native/sun/security/pkcs11/wrapper \
-                     $(JDK_TOPDIR)/src/$(OPENJDK_TARGET_OS_API_DIR)/native/sun/security/pkcs11/wrapper,\
-		LANG:=C,\
-		OPTIMIZATION:=LOW, \
-		CFLAGS:=$(CFLAGS_JDKLIB) \
-		        -I$(JDK_TOPDIR)/src/share/native/sun/security/pkcs11 \
-		        -I$(JDK_TOPDIR)/src/$(OPENJDK_TARGET_OS_API_DIR)/native/sun/security/pkcs11 \
-		        -I$(JDK_TOPDIR)/src/share/native/sun/security/pkcs11/wrapper \
-                        -I$(JDK_TOPDIR)/src/$(OPENJDK_TARGET_OS_API_DIR)/native/sun/security/pkcs11/wrapper,\
-		MAPFILE:=$(JDK_TOPDIR)/makefiles/mapfiles/libj2pkcs11/mapfile-vers, \
-		LDFLAGS:=$(LDFLAGS_JDKLIB) \
-			 $(call SET_SHARED_LIBRARY_ORIGIN),\
-		LDFLAGS_SUFFIX_posix:=$(LIBDL),\
-		LDFLAGS_SUFFIX_solaris:=-lc,\
-		VERSIONINFO_RESOURCE:=$(JDK_TOPDIR)/src/windows/resource/version.rc,\
-		RC_FLAGS:=$(RC_FLAGS)\
-			  -D "JDK_FNAME=j2pkcs11.dll" \
-			  -D "JDK_INTERNAL_NAME=j2pkcs11" \
-			  -D "JDK_FTYPE=0x2L",\
-		OBJECT_DIR:=$(JDK_OUTPUTDIR)/objs/libj2pkcs11,\
-		DEBUG_SYMBOLS:=$(DEBUG_ALL_BINARIES)))
-
-BUILD_LIBRARIES += $(BUILD_LIBJ2PKCS11)
-
-##########################################################################################
-
-ifeq ($(ENABLE_INTREE_EC),yes)
-
-BUILD_LIBSUNEC_FLAGS:= -I$(JDK_TOPDIR)/src/share/native/sun/security/ec \
-                       -I$(JDK_TOPDIR)/src/share/native/sun/security/ec/impl
-
-#
-# On sol-sparc...all libraries are compiled with -xregs=no%appl
-#   (set in CFLAGS_REQUIRED_sparc)
-#
-# except!!! libsunec.so
-#
-ECC_JNI_SOLSPARC_FILTER:=
-ifeq ($(OPENJDK_TARGET_CPU_ARCH), sparc)
-     ECC_JNI_SOLSPARC_FILTER:=-xregs=no%appl
-endif
-
-$(eval $(call SetupNativeCompilation,BUILD_LIBSUNEC,\
-		LIBRARY:=sunec,\
-                OUTPUT_DIR:=$(INSTALL_LIBRARIES_HERE),\
-		SRC:=$(JDK_TOPDIR)/src/share/native/sun/security/ec \
-                     $(JDK_TOPDIR)/src/share/native/sun/security/ec/impl, \
-		LANG:=C++, \
-		OPTIMIZATION:=LOW, \
-		CFLAGS:=$(filter-out $(ECC_JNI_SOLSPARC_FILTER), $(CFLAGS_JDKLIB))\
-                        $(BUILD_LIBSUNEC_FLAGS) \
-                        -DMP_API_COMPATIBLE -DNSS_ECC_MORE_THAN_SUITE_B,\
-		CXXFLAGS:=$(filter-out $(ECC_JNI_SOLSPARC_FILTER), $(CXXFLAGS_JDKLIB)) \
-                          $(BUILD_LIBSUNEC_FLAGS),\
-		MAPFILE:=$(JDK_TOPDIR)/makefiles/mapfiles/libsunec/mapfile-vers, \
-		LDFLAGS:=$(LDFLAGS_JDKLIB) $(LDFLAGS_CXX_JDK),\
-		LDFLAGS_macosx:=$(call SET_SHARED_LIBRARY_ORIGIN),\
-		LDFLAGS_SUFFIX:=$(LIBCXX),\
-                LDFLAGS_SUFFIX_linux:=-lc ,\
-                LDFLAGS_SUFFIX_solaris:=-lc ,\
-		VERSIONINFO_RESOURCE:=$(JDK_TOPDIR)/src/windows/resource/version.rc,\
-		RC_FLAGS:=$(RC_FLAGS)\
-			  -D "JDK_FNAME=sunec.dll" \
-			  -D "JDK_INTERNAL_NAME=sunec" \
-			  -D "JDK_FTYPE=0x2L",\
-		OBJECT_DIR:=$(JDK_OUTPUTDIR)/objs/libsunec,\
-		DEBUG_SYMBOLS:=$(DEBUG_ALL_BINARIES)))
-
-BUILD_LIBRARIES += $(BUILD_LIBSUNEC)
-endif
-
-##########################################################################################
-
-LIBJSOUND_SRC_DIRS:=\
-	$(JDK_TOPDIR)/src/share/native/com/sun/media/sound \
-	$(JDK_TOPDIR)/src/$(OPENJDK_TARGET_OS_API_DIR)/native/com/sun/media/sound
-
-LIBJSOUND_SRC_FILES:=Utilities.c Platform.c
-
-LIBJSOUND_LANG:=C
-LIBJSOUND_CFLAGS:=$(foreach dir,$(LIBJSOUND_SRC_DIRS),-I$(dir))
-
-EXTRA_SOUND_JNI_LIBS:=
-
-LIBJSOUND_MIDIFILES:=\
-	MidiInDevice.c \
-	MidiInDeviceProvider.c \
-	MidiOutDevice.c \
-	MidiOutDeviceProvider.c \
-	PlatformMidi.c
-
-# files needed for ports
-LIBJSOUND_PORTFILES:=\
-	PortMixerProvider.c \
-	PortMixer.c
-
-# files needed for direct audio
-LIBJSOUND_DAUDIOFILES:=\
-	DirectAudioDeviceProvider.c \
-	DirectAudioDevice.c
-
-ifeq ($(OPENJDK_TARGET_OS), windows)
-	EXTRA_SOUND_JNI_LIBS += jsoundds
-	LIBJSOUND_CFLAGS += -DX_PLATFORM=X_WINDOWS \
-                            -DUSE_PLATFORM_MIDI_OUT=TRUE \
-                            -DUSE_PLATFORM_MIDI_IN=TRUE \
-                            -DUSE_PORTS=TRUE
-	LIBJSOUND_SRC_FILES += \
-		PLATFORM_API_WinOS_MidiIn.cpp \
-		PLATFORM_API_WinOS_MidiOut.c \
-		PLATFORM_API_WinOS_Util.c \
-		PLATFORM_API_WinOS_Ports.c
-	LIBJSOUND_SRC_FILES += $(LIBJSOUND_MIDIFILES)
-	LIBJSOUND_SRC_FILES += $(LIBJSOUND_PORTFILES)
-endif # OPENJDK_TARGET_OS windows
-
-ifeq ($(OPENJDK_TARGET_OS), linux)
-	EXTRA_SOUND_JNI_LIBS += jsoundalsa
-	LIBJSOUND_CFLAGS += -DX_PLATFORM=X_LINUX
-endif # OPENJDK_TARGET_OS linux
-
-ifeq ($(OPENJDK_TARGET_OS), aix)
-	LIBJSOUND_CFLAGS += -DX_PLATFORM=X_AIX
-endif # OPENJDK_TARGET_OS linux
-
-ifeq ($(OPENJDK_TARGET_OS), macosx)
-	LIBJSOUND_LANG:=C++
-	LIBJSOUND_CFLAGS += -DX_PLATFORM=X_MACOSX \
-                            -DUSE_PORTS=TRUE \
-                            -DUSE_DAUDIO=TRUE \
-                            -DUSE_PLATFORM_MIDI_OUT=TRUE \
-                            -DUSE_PLATFORM_MIDI_IN=TRUE
-	LIBJSOUND_SRC_DIRS += $(JDK_TOPDIR)/src/macosx/native/com/sun/media/sound
-	LIBJSOUND_SRC_FILES += \
-		PLATFORM_API_MacOSX_Utils.cpp \
-		PLATFORM_API_MacOSX_PCM.cpp \
-		PLATFORM_API_MacOSX_Ports.cpp \
-                PLATFORM_API_MacOSX_MidiIn.c \
-                PLATFORM_API_MacOSX_MidiOut.c \
-                PLATFORM_API_MacOSX_MidiUtils.c
-	LIBJSOUND_SRC_FILES += $(LIBJSOUND_MIDIFILES)
-	LIBJSOUND_SRC_FILES += $(LIBJSOUND_PORTFILES)
-	LIBJSOUND_SRC_FILES += $(LIBJSOUND_DAUDIOFILES)
-endif # OPENJDK_TARGET_OS macosx
-
-ifeq ($(OPENJDK_TARGET_OS), solaris)
-	LIBJSOUND_CFLAGS += -DX_PLATFORM=X_SOLARIS \
-                            -DUSE_PORTS=TRUE \
-                            -DUSE_DAUDIO=TRUE
-	LIBJSOUND_SRC_FILES += \
-		PLATFORM_API_SolarisOS_Utils.c \
-		PLATFORM_API_SolarisOS_Ports.c \
-		PLATFORM_API_SolarisOS_PCM.c
-	LIBJSOUND_SRC_FILES += $(LIBJSOUND_MIDIFILES)
-	LIBJSOUND_SRC_FILES += $(LIBJSOUND_PORTFILES)
-	LIBJSOUND_SRC_FILES += $(LIBJSOUND_DAUDIOFILES)
-endif # OPENJDK_TARGET_OS solaris
-
-
-ifeq ($(JVM_VARIANT_ZERO), true)
-	LIBJSOUND_CFLAGS += -DX_ARCH=X_ZERO
-else
-  ifeq ($(OPENJDK_TARGET_CPU), x86)
-	LIBJSOUND_CFLAGS += -DX_ARCH=X_I586
-  endif
-
-  ifeq ($(OPENJDK_TARGET_CPU), sparc)
-	LIBJSOUND_CFLAGS += -DX_ARCH=X_SPARC
-  endif
-
-  ifeq ($(OPENJDK_TARGET_CPU), sparcv9)
-	LIBJSOUND_CFLAGS += -DX_ARCH=X_SPARCV9
-  endif
-
-  ifeq ($(OPENJDK_TARGET_CPU), x86_64)
-	LIBJSOUND_CFLAGS += -DX_ARCH=X_AMD64
-  endif
-
-  ifeq ($(OPENJDK_TARGET_CPU), arm)
-	LIBJSOUND_CFLAGS += -DX_ARCH=X_ARM
-  endif
-
-  ifeq ($(OPENJDK_TARGET_CPU), ppc)
-	LIBJSOUND_CFLAGS += -DX_ARCH=X_PPC
-  endif
-
-  ifeq ($(OPENJDK_TARGET_CPU), ppc64)
-       LIBJSOUND_CFLAGS += -DX_ARCH=X_PPC64
-  endif
-endif
-
-LIBJSOUND_CFLAGS += -DEXTRA_SOUND_JNI_LIBS='"$(EXTRA_SOUND_JNI_LIBS)"'
-
-$(eval $(call SetupNativeCompilation,BUILD_LIBJSOUND,\
-		LIBRARY:=jsound,\
-                OUTPUT_DIR:=$(INSTALL_LIBRARIES_HERE),\
-		SRC:=$(LIBJSOUND_SRC_DIRS),\
-		INCLUDE_FILES:=$(LIBJSOUND_SRC_FILES),\
-		LANG:=$(LIBJSOUND_LANG),\
-		OPTIMIZATION:=LOW, \
-		CFLAGS:=$(CFLAGS_JDKLIB) \
-		        $(LIBJSOUND_CFLAGS), \
-		CXXFLAGS:=$(CXXFLAGS_JDKLIB) $(LIBJSOUND_CFLAGS), \
-		MAPFILE:=$(JDK_TOPDIR)/makefiles/mapfiles/libjsound/mapfile-vers, \
-		LDFLAGS:=$(LDFLAGS_JDKLIB)\
-			 $(call SET_SHARED_LIBRARY_ORIGIN),\
-		LDFLAGS_macosx:=-framework CoreAudio -framework CoreFoundation \
-				-framework CoreServices -framework AudioUnit $(LIBCXX) \
-				-framework CoreMIDI -framework AudioToolbox,\
-		LDFLAGS_windows:=$(WIN_JAVA_LIB) advapi32.lib winmm.lib,\
-		LDFLAGS_SUFFIX_posix:=-ljava -ljvm,\
-		LDFLAGS_SUFFIX_solaris:=-lc ,\
-		VERSIONINFO_RESOURCE:=$(JDK_TOPDIR)/src/windows/resource/version.rc,\
-		RC_FLAGS:=$(RC_FLAGS)\
-			  -D "JDK_FNAME=jsound.dll" \
-			  -D "JDK_INTERNAL_NAME=jsound" \
-			  -D "JDK_FTYPE=0x2L",\
-		OBJECT_DIR:=$(JDK_OUTPUTDIR)/objs/libjsound,\
-		DEBUG_SYMBOLS:=$(DEBUG_ALL_BINARIES)))
-
-$(BUILD_LIBJSOUND) : $(BUILD_LIBJAVA)
-
-BUILD_LIBRARIES += $(BUILD_LIBJSOUND)
-
-##########################################################################################
-
-ifneq ($(filter jsoundalsa, $(EXTRA_SOUND_JNI_LIBS)),)
-
-$(eval $(call SetupNativeCompilation,BUILD_LIBJSOUNDALSA,\
-		LIBRARY:=jsoundalsa,\
-                OUTPUT_DIR:=$(INSTALL_LIBRARIES_HERE),\
-		SRC:=$(LIBJSOUND_SRC_DIRS),\
-		INCLUDE_FILES:=Utilities.c $(LIBJSOUND_MIDIFILES) $(LIBJSOUND_PORTFILES) \
-                                $(LIBJSOUND_DAUDIOFILES) \
-				PLATFORM_API_LinuxOS_ALSA_CommonUtils.c   \
-				PLATFORM_API_LinuxOS_ALSA_PCM.c     \
-				PLATFORM_API_LinuxOS_ALSA_PCMUtils.c   \
-				PLATFORM_API_LinuxOS_ALSA_MidiIn.c  \
-				PLATFORM_API_LinuxOS_ALSA_MidiOut.c \
-				PLATFORM_API_LinuxOS_ALSA_MidiUtils.c \
-				PLATFORM_API_LinuxOS_ALSA_Ports.c,\
-		LANG:=C,\
-		OPTIMIZATION:=LOW, \
-		CFLAGS:=$(CFLAGS_JDKLIB) $(ALSA_CFLAGS) \
-			$(LIBJSOUND_CFLAGS) \
-			-DUSE_DAUDIO=TRUE \
-			-DUSE_PORTS=TRUE  \
-			-DUSE_PLATFORM_MIDI_OUT=TRUE \
-			-DUSE_PLATFORM_MIDI_IN=TRUE, \
-		MAPFILE:=$(JDK_TOPDIR)/makefiles/mapfiles/libjsoundalsa/mapfile-vers, \
-		LDFLAGS:=$(LDFLAGS_JDKLIB)\
-			 $(call SET_SHARED_LIBRARY_ORIGIN),\
-		LDFLAGS_SUFFIX:=$(ALSA_LIBS) -ljava -ljvm,\
-		OBJECT_DIR:=$(JDK_OUTPUTDIR)/objs/libjsoundalsa,\
-		DEBUG_SYMBOLS:=$(DEBUG_ALL_BINARIES)))
-
-$(BUILD_LIBJSOUNDALSA) : $(BUILD_LIBJAVA)
-
-BUILD_LIBRARIES += $(BUILD_LIBJSOUNDALSA)
-
-endif
-
-##########################################################################################
-
-ifneq ($(filter jsoundds, $(EXTRA_SOUND_JNI_LIBS)),)
-
-$(eval $(call SetupNativeCompilation,BUILD_LIBJSOUNDDS,\
-		LIBRARY:=jsoundds,\
-                OUTPUT_DIR:=$(INSTALL_LIBRARIES_HERE),\
-		SRC:=$(LIBJSOUND_SRC_DIRS),\
-		INCLUDE_FILES:=Utilities.c $(LIBJSOUND_DAUDIOFILES) \
-				PLATFORM_API_WinOS_DirectSound.cpp, \
-		LANG:=C++,\
-		OPTIMIZATION:=LOW, \
-		CFLAGS:=$(CFLAGS_JDKLIB) \
-			$(LIBJSOUND_CFLAGS) \
-			-DUSE_DAUDIO=TRUE \
-                        -I$(DXSDK_INCLUDE_PATH), \
-		LDFLAGS:=$(LDFLAGS_JDKLIB) $(LDFLAGS_CXX_JDK) \
-			 $(call SET_SHARED_LIBRARY_ORIGIN),\
-		LDFLAGS_SUFFIX:=$(LDFLAGS_JDKLIB_SUFFIX) dsound.lib winmm.lib user32.lib ole32.lib,\
-		VERSIONINFO_RESOURCE:=$(JDK_TOPDIR)/src/windows/resource/version.rc,\
-		RC_FLAGS:=$(RC_FLAGS)\
-			  -D "JDK_FNAME=jsoundds.dll" \
-			  -D "JDK_INTERNAL_NAME=jsoundds" \
-			  -D "JDK_FTYPE=0x2L",\
-		OBJECT_DIR:=$(JDK_OUTPUTDIR)/objs/libjsoundds,\
-		DEBUG_SYMBOLS:=$(DEBUG_ALL_BINARIES)))
-
-$(BUILD_LIBJSOUNDDS) : $(BUILD_LIBJAVA)
-
-BUILD_LIBRARIES += $(BUILD_LIBJSOUNDDS)
-
-endif
-
-##########################################################################################
-
-ifeq ($(OPENJDK_TARGET_OS), solaris)
-ifndef OPENJDK
-
-$(eval $(call SetupNativeCompilation,BUILD_LIBJ2UCRYPTO,\
-		LIBRARY:=j2ucrypto,\
-                OUTPUT_DIR:=$(INSTALL_LIBRARIES_HERE),\
-		SRC:=$(JDK_TOPDIR)/src/closed/solaris/native/com/oracle/security/ucrypto,\
-		LANG:=C,\
-		OPTIMIZATION:=LOW, \
-		CFLAGS:=$(CFLAGS_JDKLIB) \
-			-I$(JDK_TOPDIR)/src/closed/solaris/native/com/oracle/security/ucrypto ,\
-		MAPFILE:=$(JDK_TOPDIR)/makefiles/mapfiles/libj2ucrypto/mapfile-vers, \
-		LDFLAGS:=$(LDFLAGS_JDKLIB),\
-		LDFLAGS_SUFFIX:=$(LIBDL),\
-		LDFLAGS_SUFFIX_solaris:=-lc,\
-		OBJECT_DIR:=$(JDK_OUTPUTDIR)/objs/libj2ucrypto,\
-		DEBUG_SYMBOLS:=$(DEBUG_ALL_BINARIES)))
-
-$(BUILD_LIBJ2UCRYPTO) : $(BUILD_LIBJAVA)
-
-BUILD_LIBRARIES += $(BUILD_LIBJ2UCRYPTO)
-
-endif
-endif
-
-##########################################################################################
-
-ifeq ($(OPENJDK_TARGET_OS), macosx)
-
-$(eval $(call SetupNativeCompilation,BUILD_LIBAPPLESCRIPTENGINE,\
-		LIBRARY:=AppleScriptEngine,\
-                OUTPUT_DIR:=$(INSTALL_LIBRARIES_HERE),\
-		SRC:=$(JDK_TOPDIR)/src/macosx/native/apple/applescript,\
-		LANG:=C,\
-		OPTIMIZATION:=LOW, \
-		CFLAGS:=$(CFLAGS_JDKLIB) \
-			-I$(JDK_TOPDIR)/src/macosx/native/apple/applescript \
-			-F/System/Library/Frameworks/JavaVM.framework/Frameworks \
-                        -F/System/Library/Frameworks/ApplicationServices.framework/Frameworks, \
-		LDFLAGS:=$(LDFLAGS_JDKLIB)\
-			 $(call SET_SHARED_LIBRARY_ORIGIN), \
-		LDFLAGS_SUFFIX:=-framework Cocoa \
-                                -framework Carbon \
-                                -F/System/Library/Frameworks/JavaVM.framework/Frameworks \
-                                -framework JavaNativeFoundation \
-                                $(LDFLAGS_JDKLIB_SUFFIX),\
-		OBJECT_DIR:=$(JDK_OUTPUTDIR)/objs/libAppleScriptEngine,\
-		DEBUG_SYMBOLS:=$(DEBUG_ALL_BINARIES)))
-
-$(BUILD_LIBAPPLESCRIPTENGINE) : $(BUILD_LIBJAVA)
-
-BUILD_LIBRARIES += $(BUILD_LIBAPPLESCRIPTENGINE)
-
-endif
-
-##########################################################################################
-
-ifeq ($(OPENJDK_TARGET_OS), macosx)
-
-$(eval $(call SetupNativeCompilation,BUILD_LIBOSXAPP,\
-		LIBRARY:=osxapp,\
-                OUTPUT_DIR:=$(INSTALL_LIBRARIES_HERE),\
-		SRC:=$(JDK_TOPDIR)/src/macosx/native/sun/osxapp,\
-		LANG:=C,\
-		OPTIMIZATION:=LOW, \
-		CFLAGS:=$(CFLAGS_JDKLIB) \
-			-I$(JDK_TOPDIR)/src/macosx/native/sun/osxapp \
-			-I$(JDK_OUTPUTDIR)/gensrc/sun/osxapp \
-                        -F/System/Library/Frameworks/JavaVM.framework/Frameworks \
-                        -F/System/Library/Frameworks/ApplicationServices.framework/Frameworks,\
-		LDFLAGS:=$(LDFLAGS_JDKLIB)\
-			 $(call SET_SHARED_LIBRARY_ORIGIN), \
-		LDFLAGS_SUFFIX_macosx:=\
-	-framework Accelerate \
-	-framework ApplicationServices \
-	-framework AudioToolbox \
-	-framework Carbon \
-	-framework Cocoa \
-	-framework Security \
-	-framework ExceptionHandling \
-        -F/System/Library/Frameworks/JavaVM.framework/Frameworks \
-	-framework JavaNativeFoundation \
-	-framework JavaRuntimeSupport \
-	-framework OpenGL \
-	-framework IOSurface \
-	-framework QuartzCore, \
-		OBJECT_DIR:=$(JDK_OUTPUTDIR)/objs/libosxapp,\
-		DEBUG_SYMBOLS:=$(DEBUG_ALL_BINARIES)))
-
-BUILD_LIBRARIES += $(BUILD_LIBOSXAPP)
-
-endif
-
-##########################################################################################
-
-ifeq ($(OPENJDK_TARGET_OS), macosx)
-
-LIBOSX_DIRS:=\
-  $(JDK_TOPDIR)/src/macosx/native/com/apple/concurrent \
-  $(JDK_TOPDIR)/src/macosx/native/java/util \
-  $(JDK_TOPDIR)/src/macosx/native/com/apple/eio \
-  $(JDK_TOPDIR)/src/macosx/native/apple/security \
-  $(JDK_TOPDIR)/src/macosx/native/apple/launcher
-
-$(eval $(call SetupNativeCompilation,BUILD_LIBOSX,\
-		LIBRARY:=osx,\
-                OUTPUT_DIR:=$(INSTALL_LIBRARIES_HERE),\
-		SRC:=$(LIBOSX_DIRS),\
-		LANG:=C,\
-		OPTIMIZATION:=LOW, \
-		CFLAGS:=$(CFLAGS_JDKLIB) \
-                        $(foreach dir,$(LIBOSX_DIRS),-I$(dir)) \
-                        -I$(JDK_TOPDIR)/src/macosx/native/sun/osxapp \
-                        -F/System/Library/Frameworks/JavaVM.framework/Frameworks \
-                        -F/System/Library/Frameworks/ApplicationServices.framework/Frameworks,\
-		LDFLAGS:=$(LDFLAGS_JDKLIB)\
-			 $(call SET_SHARED_LIBRARY_ORIGIN), \
-		LDFLAGS_SUFFIX_macosx:=\
-    -losxapp \
-    -framework Cocoa \
-    -framework ApplicationServices \
-    -F/System/Library/Frameworks/JavaVM.framework/Frameworks \
-    -framework JavaNativeFoundation \
-    -framework JavaRuntimeSupport \
-    -framework Security \
-    -framework SystemConfiguration \
-    $(LDFLAGS_JDKLIB_SUFFIX), \
-		OBJECT_DIR:=$(JDK_OUTPUTDIR)/objs/libosx,\
-		DEBUG_SYMBOLS:=$(DEBUG_ALL_BINARIES)))
-
-BUILD_LIBRARIES += $(BUILD_LIBOSX)
-
-$(BUILD_LIBOSX) : $(BUILD_LIBOSXAPP)
-
-$(BUILD_LIBOSX) : $(BUILD_LIBJAVA)
-
-endif
-
-##########################################################################################
-
-ifeq ($(OPENJDK_TARGET_OS), macosx)
-
-LIBAWT_LWAWT_FILES:=\
-        awt.m \
-        ApplicationDelegate.m \
-        CFRetainedResource.m \
-        CGLGraphicsConfig.m \
-        CGLSurfaceData.m \
-        CGLLayer.m \
-        CGraphicsConfig.m \
-        CGraphicsDevice.m \
-        CGraphicsEnv.m \
-        CCharToGlyphMapper.m \
-        CSystemColors.m \
-        AWTFont.m \
-        CGGlyphOutlines.m \
-        CGGlyphImages.m \
-        CoreTextSupport.m \
-        AWTStrike.m \
-        InitIDs.m \
-        AWTEvent.m \
-        AWTView.m \
-        AWTWindow.m \
-        AWTSurfaceLayers.m \
-        CCursorManager.m \
-        CClipboard.m \
-        CDataTransferer.m \
-        CDragSource.m \
-        CDragSourceContextPeer.m \
-        CDropTarget.m \
-        CDropTargetContextPeer.m \
-        CInputMethod.m \
-        CDesktopPeer.m \
-        OSVersion.m \
-        DnDUtilities.m \
-        CFileDialog.m \
-        CImage.m \
-        CMenu.m \
-        CMenuBar.m \
-        CMenuComponent.m \
-        CMenuItem.m \
-        CPopupMenu.m \
-        CRobot.m \
-        CTrayIcon.m \
-        CWrapper.m \
-        JavaAccessibilityAction.m \
-        JavaAccessibilityUtilities.m \
-        JavaComponentAccessibility.m \
-        JavaTextAccessibility.m \
-        LWCToolkit.m \
-        GeomUtilities.m \
-        CPrinterJob.m \
-        PrintModel.m \
-        PrinterSurfaceData.m \
-        PrinterView.m \
-        QuartzSurfaceData.m \
-        QuartzRenderer.m \
-        CTextPipe.m \
-        ImageSurfaceData.m \
-        awt_DrawingSurface.m \
-        \
-        OGLBlitLoops.c \
-        OGLBufImgOps.c \
-        OGLContext.c \
-        OGLFuncs.c \
-        OGLMaskBlit.c \
-        OGLMaskFill.c \
-        OGLPaints.c \
-        OGLRenderQueue.c \
-        OGLRenderer.c \
-        OGLSurfaceData.c \
-        OGLTextRenderer.c \
-        OGLVertexCache.c \
-        AccelGlyphCache.c \
-        CUPSfuncs.c
-
-
-LIBAWT_LWAWT_DIRS:=\
-  $(JDK_TOPDIR)/src/macosx/native/sun/awt \
-  $(JDK_TOPDIR)/src/macosx/native/sun/font \
-  $(JDK_TOPDIR)/src/macosx/native/sun/java2d/opengl \
-  $(JDK_TOPDIR)/src/solaris/native/sun/awt \
-  $(JDK_TOPDIR)/src/share/native/sun/font \
-  $(JDK_TOPDIR)/src/share/native/sun/java2d/opengl \
-
-$(eval $(call SetupNativeCompilation,BUILD_LIBAWT_LWAWT,\
-		LIBRARY:=awt_lwawt,\
-                OUTPUT_DIR:=$(INSTALL_LIBRARIES_HERE),\
-		SRC:=$(LIBAWT_LWAWT_DIRS),\
-		LANG:=C,\
-		INCLUDE_FILES:=$(LIBAWT_LWAWT_FILES),\
-		OPTIMIZATION:=LOW, \
-		CFLAGS:=$(CFLAGS_JDKLIB) \
-                        $(X_CFLAGS) \
-                        $(X_LIBS) \
-                        $(foreach dir,$(LIBAWT_LWAWT_DIRS),-I$(dir)) \
-                        -I$(JDK_TOPDIR)/src/macosx/native/sun/osxapp \
-                        -I$(JDK_TOPDIR)/src/share/native/sun/java2d \
-                        -I$(JDK_TOPDIR)/src/solaris/native/sun/java2d \
-                        -I$(JDK_TOPDIR)/src/share/native/sun/awt/image \
-                        -I$(JDK_TOPDIR)/src/share/native/sun/awt/image/cvutils \
-                        -I$(JDK_TOPDIR)/src/share/native/sun/java2d/loops \
-                        -I$(JDK_TOPDIR)/src/share/native/sun/java2d/pipe \
-                        -I$(JDK_TOPDIR)/src/share/native/sun/awt/debug \
-                        -F/System/Library/Frameworks/JavaVM.framework/Frameworks \
-                        -F/System/Library/Frameworks/ApplicationServices.framework/Frameworks,\
-		LDFLAGS:=$(LDFLAGS_JDKLIB)\
-			 $(call SET_SHARED_LIBRARY_ORIGIN), \
-		LDFLAGS_SUFFIX_macosx:=-lawt -lmlib_image -losxapp -ljvm $(LIBM) \
-				       -framework Accelerate \
-				       -framework ApplicationServices \
-				       -framework AudioToolbox \
-				       -framework Carbon \
-				       -framework Cocoa \
-				       -framework Security \
-				       -framework ExceptionHandling \
-				       -F/System/Library/Frameworks/JavaVM.framework/Frameworks \
-				       -framework JavaNativeFoundation \
-				       -framework JavaRuntimeSupport \
-				       -framework OpenGL \
-				       -framework QuartzCore -ljava,\
-		OBJECT_DIR:=$(JDK_OUTPUTDIR)/objs/libawt_lwawt,\
-		DEBUG_SYMBOLS:=$(DEBUG_ALL_BINARIES)))
-
-BUILD_LIBRARIES += $(BUILD_LIBAWT_LWAWT)
-
-$(BUILD_LIBAWT_LWAWT) : $(BUILD_LIBAWT)
-
-$(BUILD_LIBAWT_LWAWT) : $(BUILD_LIBMLIB_IMAGE)
-
-$(BUILD_LIBAWT_LWAWT) : $(BUILD_LIBOSXAPP)
-
-$(BUILD_LIBAWT_LWAWT) : $(BUILD_LIBJAVA)
-
-endif
-
-##########################################################################################
-
-ifeq ($(OPENJDK_TARGET_OS), macosx)
-
-$(eval $(call SetupNativeCompilation,BUILD_LIBOSXUI,\
-		LIBRARY:=osxui,\
-                OUTPUT_DIR:=$(INSTALL_LIBRARIES_HERE),\
-		SRC:=$(JDK_TOPDIR)/src/macosx/native/com/apple/laf,\
-		LANG:=C,\
-		OPTIMIZATION:=LOW, \
-		CFLAGS:=$(CFLAGS_JDKLIB) \
-                        -I$(JDK_TOPDIR)/src/macosx/native/com/apple/laf \
-			-I$(JDK_TOPDIR)/src/macosx/native/sun/osxapp \
-			-I$(JDK_TOPDIR)/src/macosx/native/sun/awt \
-                        -F/System/Library/Frameworks/JavaVM.framework/Frameworks, \
-		LDFLAGS:=$(LDFLAGS_JDKLIB)\
-			 $(call SET_SHARED_LIBRARY_ORIGIN) \
-			 -Xlinker -rpath -Xlinker @loader_path,\
-		LDFLAGS_SUFFIX_macosx:=-lawt -losxapp -lawt_lwawt \
-				       -framework Cocoa \
-				       -framework Carbon \
-				       -framework ApplicationServices \
-				       -F/System/Library/Frameworks/JavaVM.framework/Frameworks \
-				       -framework JavaNativeFoundation \
-				       -framework JavaRuntimeSupport \
-				       -ljava -ljvm,\
-		OBJECT_DIR:=$(JDK_OUTPUTDIR)/objs/libosxui,\
-		DEBUG_SYMBOLS:=$(DEBUG_ALL_BINARIES)))
-
-BUILD_LIBRARIES += $(BUILD_LIBOSXUI)
-
-$(BUILD_LIBOSXUI) : $(BUILD_LIBAWT)
-
-$(BUILD_LIBOSXUI) : $(BUILD_LIBOSXAPP)
-
-$(BUILD_LIBOSXUI) : $(BUILD_LIBAWT_LWAWT)
-
-#$(BUILD_LIBOSXUI) : $(BUILD_LIBJAVA)
-
-=======
   DEBUG_ALL_BINARIES := true
->>>>>>> 805a34cc
 endif
 
 ##########################################################################################
