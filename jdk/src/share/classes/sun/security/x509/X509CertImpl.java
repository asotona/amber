--- conflicted
+++ resolved
@@ -1266,17 +1266,12 @@
             if (extensions == null) {
                 return null;
             } else {
-<<<<<<< HEAD
                 Extension ex = extensions.getExtension(oid.toString());
                 if (ex != null) {
                     return ex;
                 }
                 for (Extension ex2: extensions.getAllExtensions()) {
                     if (ex2.getExtensionId().equals((Object)oid)) {
-=======
-                for (Extension ex : extensions.getAllExtensions()) {
-                    if (ex.getExtensionId().equals((Object)oid)) {
->>>>>>> 9b1c6097
                         //XXXX May want to consider cloning this
                         return ex2;
                     }
